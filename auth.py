--- conflicted
+++ resolved
@@ -1,12 +1,10 @@
 # auth.py
 from datetime import datetime
 from flask import Blueprint, request, jsonify, make_response
-<<<<<<< HEAD
+
 import os
 import bcrypt
-=======
-from werkzeug.security import check_password_hash, generate_password_hash
->>>>>>> 0cf2653b
+
 
 auth_bp = Blueprint("auth", __name__, url_prefix="/auth")
 
@@ -70,8 +68,7 @@
     ``401``.
     """
 
-    data = request.get_json(silent=True) or {}
-<<<<<<< HEAD
+
     user_id = data.get("user_id") or data.get("email")
     password = data.get("password")
 
@@ -80,15 +77,7 @@
 
     stored_hash = _get_password_hash()
     if not stored_hash or not bcrypt.checkpw(password.encode("utf-8"), stored_hash.encode("utf-8")):
-=======
-    email = data.get("email")
-    password = data.get("password")
-    if not email or not password:
-        return jsonify(error="invalid credentials"), 401
 
-    user = USERS.get(email)
-    if not user or not check_password_hash(user["password"], password):
->>>>>>> 0cf2653b
         return jsonify(error="invalid credentials"), 401
 
     user_id = user.get("id", email)
