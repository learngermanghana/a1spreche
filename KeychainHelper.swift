--- conflicted
+++ resolved
@@ -22,20 +22,17 @@
     SecItemAdd(addQuery as CFDictionary, nil)
 }
 
-<<<<<<< HEAD
-/// Retrieve a token from the Keychain.
-/// - Returns: The token if it exists, otherwise ``nil``.
-=======
+
 /// Retrieve a token stored under the provided key.
 /// - Parameter key: The key associated with the token.
 /// - Returns: The token string if found, otherwise `nil`.
->>>>>>> 9b0ceebf
+
 func loadToken(for key: KeychainKey) -> String? {
     let query: [String: Any] = [
         kSecClass as String: kSecClassGenericPassword,
         kSecAttrAccount as String: key.rawValue,
         kSecReturnData as String: true,
-<<<<<<< HEAD
+
         kSecMatchLimit as String: kSecMatchLimitOne,
     ]
 
@@ -45,14 +42,7 @@
        let data = item as? Data,
        let token = String(data: data, encoding: .utf8) {
         return token
-=======
-        kSecMatchLimit as String: kSecMatchLimitOne
-    ]
-    var result: AnyObject?
-    let status = SecItemCopyMatching(query as CFDictionary, &result)
-    if status == errSecSuccess, let data = result as? Data {
-        return String(data: data, encoding: .utf8)
->>>>>>> 9b0ceebf
+
     }
     return nil
 }
