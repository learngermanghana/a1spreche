# ==== Standard Library ====
import base64
import calendar
import difflib
import hashlib
import html as html_stdlib
import io, json
import math
import logging
import os
import random
import re
import tempfile
import time
import textwrap
import urllib.parse
import urllib.parse as _urllib
from urllib.parse import urlsplit, parse_qs, urlparse
from datetime import date, timedelta, timezone as _timezone, UTC
from datetime import datetime
from datetime import datetime as _dt
from uuid import uuid4
from pathlib import Path
from typing import Any, Dict, List, Optional, Tuple
from functools import lru_cache

# ==== Third-Party Packages ====
import bcrypt
import pandas as pd
import requests
import streamlit as st
from streamlit.errors import StreamlitAPIException
import streamlit.components.v1 as components
from docx import Document
from google.cloud.firestore_v1 import FieldFilter
from google.api_core.exceptions import GoogleAPICallError
from firebase_admin import credentials, firestore, messaging  # Firebase
import fpdf
from gtts import gTTS
from openai import OpenAI
from streamlit.components.v1 import html as st_html
from streamlit_quill import st_quill

ICON_PATH = Path(__file__).parent / "static/icons/falowen-512.png"

st.set_page_config(
    page_title="Falowen – Your German Conversation Partner",
    page_icon=str(ICON_PATH),  # now uses official Falowen icon
    layout="wide",
    initial_sidebar_state="expanded",
)


if st.session_state.pop("needs_rerun", False):
    st.rerun()
<<<<<<< HEAD
st.session_state.setdefault("logged_in", False)
=======
>>>>>>> 518caf1c



# --- Falowen modules ---
from falowen.email_utils import send_reset_email, build_gas_reset_link, GAS_RESET_URL
from falowen.sessions import (
    db,
    create_session_token,
    destroy_session_token,
    api_get,
    api_post,
)
from falowen.db import (
    FALOWEN_DAILY_LIMIT,
    VOCAB_DAILY_LIMIT,
    SCHREIBEN_DAILY_LIMIT,
    get_connection,
    init_db,
    get_sprechen_usage,
    inc_sprechen_usage,
    has_sprechen_quota,
)
from src.assignment import linkify_html, _clean_link, _is_http_url
from src.contracts import (
    parse_contract_end,
    add_months,
    months_between,
    is_contract_expired,
)
from src.utils.currency import format_cedis
from src.firestore_utils import (
    _draft_doc_ref,
    load_chat_draft_from_db,
    load_draft_from_db,
    load_draft_meta_from_db,
    save_chat_draft_to_db,
    save_draft_to_db,
)
from src.ui_components import (
    render_assignment_reminder,
    render_link,
    render_vocab_lookup,
)
from src.stats import (
    get_student_level,
    get_vocab_stats,
    save_vocab_attempt,
    vocab_attempt_exists,
)
from src.stats_ui import render_vocab_stats, render_schreiben_stats
from src.schreiben import (
    update_schreiben_stats,
    get_schreiben_stats,
    save_submission,
    save_schreiben_feedback,
    load_schreiben_feedback,
    delete_schreiben_feedback,
)
from src.group_schedules import load_group_schedules
from src.schedule import load_level_schedules, get_level_schedules
from src.ui_helpers import (
    qp_get,
    qp_clear,
    qp_clear_keys,
    seed_falowen_state_from_qp,
    highlight_terms,
    filter_matches,
)
from src.auth import (
    create_cookie_manager,
    restore_session_from_cookie,
    set_student_code_cookie,
    set_session_token_cookie,
    save_cookies,
    clear_session,
    persist_session_client,
    reset_password_page,
)
from src.assignment_ui import (
    load_assignment_scores,
    render_results_and_resources_tab,
    get_assignment_summary,
)
from src.session_management import (
    bootstrap_state,
    determine_level,
    ensure_student_level,
)
from src.sentence_bank import SENTENCE_BANK
from src.data_loading import load_student_data

SB_SESSION_TARGET = int(os.environ.get("SB_SESSION_TARGET") or 5)
from src.youtube import (
    get_playlist_ids_for_level,
    fetch_youtube_playlist_videos,
)
from src.ui_widgets import (
    render_google_brand_button_once,
    render_announcements_once,
)
# ------------------------------------------------------------------------------
# External
# ------------------------------------------------------------------------------
from src.logout import do_logout

<<<<<<< HEAD
# ------------------------------------------------------------------------------
# Cookie manager
# ------------------------------------------------------------------------------
cookie_manager = create_cookie_manager()
=======
load_roster = load_student_data
contract_active = lambda *a, **k: True

cm = create_cookie_manager()

session = restore_session_from_cookie(
    cm,
    loader=load_roster,                   # whatever you currently use to fetch roster/data
    contract_validator=contract_active,   # or contract_checker=...
)

if session:
    # user stays logged in
    st.session_state["student_code"] = session["student_code"]
    st.session_state["session_token"] = session["session_token"]
    data = session.get("data")
else:
    # show login UI
    ...

    ...
>>>>>>> 518caf1c

# ------------------------------------------------------------------------------
# Google OAuth (Gmail sign-in) — single-source, no duplicate buttons
# ------------------------------------------------------------------------------
GOOGLE_CLIENT_ID     = st.secrets.get("GOOGLE_CLIENT_ID", "180240695202-3v682khdfarmq9io9mp0169skl79hr8c.apps.googleusercontent.com")
GOOGLE_CLIENT_SECRET = st.secrets.get("GOOGLE_CLIENT_SECRET", "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")
REDIRECT_URI         = st.secrets.get("GOOGLE_REDIRECT_URI", "https://www.falowen.app/")

def _get_qp():
    try:
        return qp_get()
    except Exception:
        return getattr(st, "query_params", {})  # fallback

def _qp_first(v):
    if isinstance(v, list): return v[0] if v else None
    return v

def _handle_google_oauth(code: str, state: str) -> None:
    df = load_student_data()
    if df is None:
        st.error("Student roster unavailable. Please try again later.")
        return
    df["Email"] = df["Email"].str.lower().str.strip()
    try:
        # CSRF/state + re-use guard
        if st.session_state.get("_oauth_state") and state != st.session_state["_oauth_state"]:
            st.error("OAuth state mismatch. Please try again.")
            return
        if st.session_state.get("_oauth_code_redeemed") == code:
            return

        # Exchange code
        token_url = "https://oauth2.googleapis.com/token"
        data = {
            "code": code,
            "client_id": GOOGLE_CLIENT_ID,
            "client_secret": GOOGLE_CLIENT_SECRET,
            "redirect_uri": REDIRECT_URI,
            "grant_type": "authorization_code",
        }
        resp = requests.post(token_url, data=data, timeout=10)
        if not resp.ok:
            st.error(f"Google login failed: {resp.status_code} {resp.text}")
            return

        token_data    = resp.json()
        access_token  = token_data.get("access_token")
        refresh_token = token_data.get("refresh_token")
        if not access_token:
            st.error("Google login failed: no access token.")
            return

        st.session_state["_oauth_code_redeemed"] = code
        st.session_state["access_token"] = access_token
        if refresh_token:
            st.session_state["refresh_token"] = refresh_token

        # Fetch profile
        userinfo = requests.get(
            "https://www.googleapis.com/oauth2/v2/userinfo",
            headers={"Authorization": f"Bearer {access_token}"},
            timeout=10,
        ).json()

        email = (userinfo.get("email") or "").lower().strip()
        match = df[df["Email"] == email]
        if match.empty:
            st.error("No student account found for that Google email.")
            return

        student_row = match.iloc[0]
        if is_contract_expired(student_row):
            st.error("Your contract has expired. Contact the office.")
            return

        # End any old token, clear cookie/session, create new session
        ua_hash    = st.session_state.get("__ua_hash", "")
        prev_token = st.session_state.get("session_token", "")
        if prev_token:
            try:
                destroy_session_token(prev_token)
            except Exception:
                logging.exception("Logout warning (revoke)")

        clear_session(cm)

        sess_token = create_session_token(student_row["StudentCode"], student_row["Name"], ua_hash=ua_hash)
        level = determine_level(student_row["StudentCode"], student_row)

        st.session_state.update({
            "logged_in": True,
            "student_row": student_row.to_dict(),
            "student_code": student_row["StudentCode"],
            "student_name": student_row["Name"],
            "session_token": sess_token,
            "student_level": level,
        })
        set_student_code_cookie(cm, student_row["StudentCode"], expires=datetime.now(UTC) + timedelta(days=180))
        persist_session_client(sess_token, student_row["StudentCode"])
        set_session_token_cookie(cm, sess_token, expires=datetime.now(UTC) + timedelta(days=30))
        save_cookies(cm)

        qp_clear()
        st.success(f"Welcome, {student_row['Name']}!")
        st.session_state["__refresh"] = st.session_state.get("__refresh", 0) + 1
        st.rerun()

    except Exception as e:
        logging.exception("Google OAuth error")
        st.error(f"Google OAuth error: {e}")

# ------------------------------------------------------------------------------
# Robust Head / PWA injection (avoid height=0 TypeError)
# ------------------------------------------------------------------------------
BASE = st.secrets.get("PUBLIC_BASE_URL", "")
_manifest = f'{BASE}/manifest.webmanifest' if BASE else "/manifest.webmanifest"
_icon180  = f'{BASE}/static/icons/falowen-180.png' if BASE else "/static/icons/falowen-180.png"

def _inject_meta_tags():
    if st.session_state.get("_pwa_head_done"):
        return
    snippet = f"""
    <script>
      (function(){{
        try {{
          var head = document.getElementsByTagName('head')[0];
          var tags = [
            '<link rel="manifest" href="{_manifest}">',
            '<link rel="apple-touch-icon" href="{_icon180}">',
            '<meta name="apple-mobile-web-app-capable" content="yes">',
            '<meta name="apple-mobile-web-app-title" content="Falowen">',
            '<meta name="apple-mobile-web-app-status-bar-style" content="default">',
            '<meta name="color-scheme" content="light">',
            '<meta name="theme-color" content="#f3f7fb">',
            '<meta name="viewport" content="width=device-width, initial-scale=1, viewport-fit=cover">'
          ];
          tags.forEach(function(t){{ head.insertAdjacentHTML('beforeend', t); }});
          if ('serviceWorker' in navigator) {{
            navigator.serviceWorker.register('/sw.js', {{ scope: '/' }}).catch(function(){{}});
          }}
        }} catch(e) {{}}
      }})();
    </script>
    """
    try:
        components.html(snippet, height=1, scrolling=False)
    except Exception:
        pass
    st.session_state["_pwa_head_done"] = True

def inject_notice_css():
    st.markdown("""
    <style>
      :root{ --chip-border: rgba(148,163,184,.35); }
      @media (prefers-color-scheme: dark){
        :root{ --chip-border: rgba(148,163,184,.28); }
      }

      /* ---- chips (unchanged) ---- */
      .chip { display:inline-flex; align-items:center; gap:8px;
              padding:8px 12px; border-radius:999px; font-weight:700; font-size:.98rem;
              border:1px solid var(--chip-border); }
      .chip-red   { background:#fef2f2; color:#991b1b; border-color:#fecaca; }
      .chip-amber { background:#fff7ed; color:#7c2d12; border-color:#fed7aa; }
      .chip-blue  { background:#eef4ff; color:#2541b2; border-color:#c7d2fe; }
      .chip-gray  { background:#f1f5f9; color:#334155; border-color:#cbd5e1; }

      .pill { display:inline-block; padding:3px 9px; border-radius:999px; font-weight:700; font-size:.92rem; }
      .pill-green  { background:#e6ffed; color:#0a7f33; }
      .pill-purple { background:#efe9ff; color:#5b21b6; }
      .pill-amber  { background:#fff7ed; color:#7c2d12; }

      /* ---- mini-card grid (ensure horizontal cards) ---- */
      .minirow{
        display:grid;
        grid-template-columns: repeat(auto-fit, minmax(260px, 1fr));
        gap:14px;
        margin:10px 0 6px 0;
        align-items:stretch;
      }
      .minicard{
        border:1px solid var(--chip-border);
        border-radius:12px;
        padding:12px;
        background:#fff;
        box-shadow:0 1px 4px rgba(2,6,23,.04);
      }
      .minicard h4 { margin:0 0 6px 0; font-size:1.02rem; color:#0f172a; }
      .minicard .sub { color:#475569; font-size:.92rem; }

      @media (max-width:640px){
        .minicard{ padding:11px; }
      }
    </style>
    """, unsafe_allow_html=True)

# ------------------------------------------------------------------------------
# Hero (HTML template) with safe fallback — strips in-template Google by default
# ------------------------------------------------------------------------------
@lru_cache(maxsize=1)
def _read_hero_template() -> str:
    html_path = Path(__file__).parent / "templates" / "falowen_login.html"
    return html_path.read_text(encoding="utf-8")

def render_falowen_login(google_auth_url: str, show_google_in_hero: bool = False) -> None:
    try:
        html = _read_hero_template()
        if show_google_in_hero:
            html = html.replace("{{GOOGLE_AUTH_URL}}", google_auth_url or "#")
        else:
            # Strip any anchor using the placeholder to avoid duplicates
            html = re.sub(r'<a[^>]+{{GOOGLE_AUTH_URL}}[^>]*>[\s\S]*?</a>', '', html, flags=re.IGNORECASE)
            html = html.replace("{{GOOGLE_AUTH_URL}}", "#")
    except Exception:
        st.error("Falowen hero template missing or unreadable.")
        return
    try:
        components.html(html, height=720, scrolling=True)
    except TypeError:
        safe = re.sub(r'<script[\s\S]*?</script>', '', html, flags=re.IGNORECASE)
        st.markdown(safe, unsafe_allow_html=True)

# ------------------------------------------------------------------------------
# Sign up / Login / Forgot password
# ------------------------------------------------------------------------------
def render_signup_form():
    with st.form("signup_form", clear_on_submit=False):
        new_name = st.text_input("Full Name", key="ca_name")
        new_email = st.text_input(
            "Email (must match teacher’s record)",
            help="Use the school email your tutor added to the roster.",
            key="ca_email",
        ).strip().lower()
        new_code = st.text_input("Student Code (from teacher)", help="Example: felixa2", key="ca_code").strip().lower()
        new_password = st.text_input("Choose a Password", type="password", key="ca_pass")
        signup_btn = st.form_submit_button("Create Account")

    if not signup_btn:
        return
    if not (new_name and new_email and new_code and new_password):
        st.error("Please fill in all fields."); return
    if len(new_password) < 8:
        st.error("Password must be at least 8 characters."); return

    df = load_student_data()
    if df is None:
        st.error("Student roster unavailable. Please try again later."); return
    df["StudentCode"] = df["StudentCode"].str.lower().str.strip()
    df["Email"]       = df["Email"].str.lower().str.strip()
    valid = df[(df["StudentCode"] == new_code) & (df["Email"] == new_email)]
    if valid.empty:
        st.error("Your code/email aren’t registered. Use 'Request Access' first."); return

    doc_ref = db.collection("students").document(new_code)
    if doc_ref.get().exists:
        st.error("An account with this student code already exists. Please log in instead."); return

    hashed_pw = bcrypt.hashpw(new_password.encode("utf-8"), bcrypt.gensalt()).decode("utf-8")
    doc_ref.set({"name": new_name, "email": new_email, "password": hashed_pw})
    st.success("Account created! Please log in on the Returning tab.")

def render_login_form(login_id: str, login_pass: str) -> bool:
    login_id = (login_id or "").strip().lower()
    login_pass = login_pass or ""
    if not (login_id and login_pass):
        st.error("Please enter both email and password.")
        return False

    df = load_student_data()
    if df is None:
        st.error("Student roster unavailable. Please try again later.")
        return False

    df["StudentCode"] = df["StudentCode"].str.lower().str.strip()
    df["Email"]       = df["Email"].str.lower().str.strip()
    lookup = df[(df["StudentCode"] == login_id) | (df["Email"] == login_id)]
    if lookup.empty:
        st.error("No matching student code or email found."); return False
    if lookup.shape[0] > 1:
        st.error("Multiple matching accounts found. Please contact the office."); return False

    student_row = lookup.iloc[0]
    if is_contract_expired(student_row):
        st.error("Your contract has expired. Contact the office."); return False

    if not _contract_active(student_row["StudentCode"], df):
        st.error("Outstanding balance past due. Contact the office."); return False

    doc_ref = db.collection("students").document(student_row["StudentCode"])
    doc = doc_ref.get()
    if not doc.exists:
        st.error("Account not found. Please use 'Sign Up (Approved)' first."); return False

    data = doc.to_dict() or {}
    stored_pw = data.get("password", "")
    is_hash = stored_pw.startswith(("$2a$", "$2b$", "$2y$")) and len(stored_pw) >= 60

    try:
        ok = bcrypt.checkpw(login_pass.encode("utf-8"), stored_pw.encode("utf-8")) if is_hash else stored_pw == login_pass
        if ok and not is_hash:
            new_hash = bcrypt.hashpw(login_pass.encode("utf-8"), bcrypt.gensalt()).decode("utf-8")
            doc_ref.update({"password": new_hash})
    except Exception:
        logging.exception("Password hash upgrade failed")
        ok = False

    if not ok:
        st.error("Incorrect password."); return False

    ua_hash = st.session_state.get("__ua_hash", "")
    prev_token = st.session_state.get("session_token", "")
    if prev_token:
        try:
            destroy_session_token(prev_token)
        except Exception:
            logging.exception("Logout warning (revoke)")

    sess_token = create_session_token(student_row["StudentCode"], student_row["Name"], ua_hash=ua_hash)
    level = determine_level(student_row["StudentCode"], student_row)

    clear_session(cm)
    st.session_state.update({
        "logged_in": True,
        "student_row": dict(student_row),
        "student_code": student_row["StudentCode"],
        "student_name": student_row["Name"],
        "session_token": sess_token,
        "student_level": level,
    })
    set_student_code_cookie(cm, student_row["StudentCode"], expires=datetime.now(UTC) + timedelta(days=180))
    persist_session_client(sess_token, student_row["StudentCode"])
    set_session_token_cookie(cm, sess_token, expires=datetime.now(UTC) + timedelta(days=30))
    save_cookies(cm)

    st.success(f"Welcome, {student_row['Name']}!")
    st.session_state["__refresh"] = st.session_state.get("__refresh", 0) + 1
    return True

def render_forgot_password_panel():
    st.markdown("##### Forgot password")
    email_for_reset = st.text_input("Registered email", key="reset_email")
    c3, c4 = st.columns([0.55, 0.45])
    with c3:
        send_btn = st.button("Send reset link", key="send_reset_btn", use_container_width=True)
    with c4:
        back_btn = st.button("Back to login", key="hide_reset_btn", use_container_width=True)

    if back_btn:
        st.session_state["show_reset_panel"] = False
        st.rerun()

    if send_btn:
        if not email_for_reset:
            st.error("Please enter your email.")
        else:
            e = email_for_reset.lower().strip()
            user_query = db.collection("students").where("email", "==", e).get()
            if not user_query:
                user_query = db.collection("students").where("Email", "==", e).get()
            if not user_query:
                st.error("No account found with that email.")
            else:
                token = uuid4().hex
                expires_at = datetime.now(UTC) + timedelta(hours=1)
                try:
                    reset_link = build_gas_reset_link(token)
                except Exception:
                    base_url = (st.secrets.get("PUBLIC_BASE_URL", "https://falowen.app") or "").rstrip("/")
                    reset_link = f"{base_url}/?token={_urllib.quote(token, safe='')}"
                db.collection("password_resets").document(token).set({
                    "email": e,
                    "created": datetime.now(UTC).isoformat(),
                    "expires_at": expires_at.isoformat(),
                })
                if send_reset_email(e, reset_link):
                    st.success("Reset link sent! Check your inbox (and spam).")
                else:
                    st.error("We couldn't send the email. Please try again later.")

def render_returning_login_area() -> bool:
    """Email/Password login + optional forgot-password panel. No Google button here."""
    with st.form("returning_login_form", clear_on_submit=False):
        st.markdown("#### Returning user login")
        login_id = st.text_input("Email or Student Code")
        login_pass = st.text_input("Password", type="password")
        c1, c2 = st.columns([0.6, 0.4])
        with c1:
            submitted = st.form_submit_button("Log in")
        with c2:
            forgot_toggle = st.form_submit_button("Forgot password?", help="Reset via email")

    if submitted and render_login_form(login_id, login_pass):
        return True

    if forgot_toggle:
        st.session_state["show_reset_panel"] = True

    if st.session_state.get("show_reset_panel"):
        render_forgot_password_panel()

    # ❌ Do not render Google here (single button lives below the hero)
    return False


# --- One-time branded Google button (kept exactly once on the page)

# --- Small explanatory banner shown above the tabs
def render_signup_request_banner():
    if not st.session_state.get("_signup_banner_css_done"):
        st.markdown(
            """
            <style>
              .inline-banner{
                background:#f5f9ff; border:1px solid rgba(30,64,175,.15);
                border-radius:12px; padding:12px 14px; margin:12px 0;
                box-shadow:0 4px 10px rgba(2,6,23,.04);
              }
              .inline-banner b{ color:#0f172a; }
              .inline-banner .note{ color:#475569; font-size:.95rem; margin-top:6px; }
              .inline-banner ul{ margin:6px 0 0 1.1rem; }
            </style>
            """,
            unsafe_allow_html=True,
        )
        st.session_state["_signup_banner_css_done"] = True

    st.markdown(
        """
        <div class="inline-banner">
          <div><b>Which option should I use?</b></div>
          <ul>
            <li><b>Sign Up (Approved):</b> For students already added by your tutor/office. Use your <b>Student Code</b> and <b>registered email</b> to create a password.</li>
            <li><b>Request Access:</b> New learner or not on the roster yet. Fill the form and we’ll set you up and email next steps.</li>
          </ul>
          <div class="note">Not sure? Choose <b>Request Access</b> — we’ll route you correctly.</div>
        </div>
        """,
        unsafe_allow_html=True,
    )


def render_google_oauth(return_url: bool = True) -> Optional[str]:
    """Complete OAuth if ?code=... else return the Google Authorization URL.
       (Does not render any buttons — we control that elsewhere.)"""
    import secrets, urllib.parse

    def _qp_first(val):
        return val[0] if isinstance(val, list) else val

    qp = qp_get()
    code  = _qp_first(qp.get("code")) if hasattr(qp, "get") else None
    state = _qp_first(qp.get("state")) if hasattr(qp, "get") else None
    if code:
        _handle_google_oauth(code, state)
        return None

    st.session_state["_oauth_state"] = secrets.token_urlsafe(24)
    params = {
        "client_id": GOOGLE_CLIENT_ID,
        "redirect_uri": REDIRECT_URI,
        "response_type": "code",
        "scope": "openid email profile",
        "prompt": "select_account",
        "state": st.session_state["_oauth_state"],
        "include_granted_scopes": "true",
        "access_type": "online",
    }
    auth_url = "https://accounts.google.com/o/oauth2/v2/auth?" + urllib.parse.urlencode(params)
    return auth_url

# --- One-time branded Google button (shows ONCE under "Returning user login")
# ------------------------------------------------------------------------------
# Returning login (no extra Google button here anymore)
# ------------------------------------------------------------------------------
def render_returning_login_area() -> bool:
    with st.form("returning_login_form", clear_on_submit=False):
        login_id  = st.text_input("Email or Student Code")
        login_pass= st.text_input("Password", type="password")
        submitted = st.form_submit_button("Log in")

    if submitted and render_login_form(login_id, login_pass):
        return True

    # Forgot password toggle below the form
    col_a, col_b = st.columns([0.5, 0.5])
    with col_a:
        if st.button("Forgot password?"):
            st.session_state["show_reset_panel"] = True
    if st.session_state.get("show_reset_panel"):
        render_forgot_password_panel()

    return False

def render_returning_login_form():
    """Simplified returning-user login form used in tests."""
    with st.form("returning_login_form", clear_on_submit=False):
        login_id = st.text_input("Email or Student Code")
        login_pass = st.text_input("Password", type="password")
        submitted = st.form_submit_button("Log in")
        forgot = st.form_submit_button("Forgot password?")
    if submitted:
        render_login_form(login_id, login_pass)
    if forgot:
        # In reality this would trigger sending a reset email.
        send_reset_email("test@example.com", "reset-link")
    return False


@lru_cache(maxsize=1)
def _load_falowen_login_html() -> str:
    """Load and sanitize the Falowen login hero HTML template."""
    path = Path(__file__).parent / "templates" / "falowen_login.html"
    try:
        html = path.read_text(encoding="utf-8")
    except UnicodeDecodeError as exc:
        raise RuntimeError("falowen_login.html must be valid UTF-8") from exc
    html = re.sub(r"<aside[\s\S]*?</aside>", "", html, flags=re.IGNORECASE)
    html = re.sub(r"<script[\s\S]*?</script>", "", html, flags=re.IGNORECASE)
    html = re.sub(r"</body>.*", "</body>", html, flags=re.IGNORECASE | re.DOTALL)
    return html


def render_falowen_login(google_auth_url: str = "", show_google_in_hero: bool = False) -> None:
    try:
        html = _load_falowen_login_html()
    except Exception:
        st.error("Falowen login template missing or unreadable.")
        logging.exception("Failed to load Falowen login HTML")
        return
    components.html(html, height=720, scrolling=True)

# ------------------------------------------------------------------------------
# Login page (hero + single Google CTA under 'Returning user login' + tabs)
# ------------------------------------------------------------------------------
def login_page():
    # 1) Get Google auth URL (also completes flow if ?code=...)
    auth_url = render_google_oauth(return_url=True) or ""

    # 2) Branded hero (Google button suppressed inside the template)
    render_falowen_login(auth_url, show_google_in_hero=False)

    # 3) Returning user section (Google CTA below the form)
    st.markdown("### Returning user login")
    login_success = render_returning_login_area()
    render_google_brand_button_once(auth_url, center=True)
    if login_success:
        st.rerun()

    # 4) Explanation banner + tabs
    render_signup_request_banner()
    tab2, tab3 = st.tabs(["🧾 Sign Up (Approved)", "📝 Request Access"])
    with tab2:
        render_signup_form()
    with tab3:
        st.markdown(
            """
            <div class="page-wrap" style="text-align:center; margin-top:8px;">
              <a href="https://docs.google.com/forms/d/e/1FAIpQLSenGQa9RnK9IgHbAn1I9rSbWfxnztEUcSjV0H-VFLT-jkoZHA/viewform?usp=header" 
                 target="_blank" rel="noopener">
                <button style="background:#1f2d7a; color:white; padding:10px 20px; border:none; border-radius:8px; cursor:pointer;">
                  📝 Open Request Access Form
                </button>
              </a>
              <div style="color:#64748b; font-size:.95rem; margin-top:6px;">
                We’ll email you once your account is ready.
              </div>
            </div>
            """,
            unsafe_allow_html=True
        )

    # (Optional) help/links/steps/footer blocks can follow...


    # Help + quick contacts
    st.markdown("""
    <div class="page-wrap">
      <div class="help-contact-box" aria-label="Help and contact options" style="text-align:center;">
        <b>❓ Need help or access?</b><br>
        <a href="https://api.whatsapp.com/send?phone=233205706589" target="_blank" rel="noopener">📱 WhatsApp us</a>
        &nbsp;|&nbsp;
        <a href="mailto:learngermanghana@gmail.com" target="_blank" rel="noopener">✉️ Email</a>
      </div>
    </div>
    """, unsafe_allow_html=True)

    # Steps (1-2-3)
    st.markdown("---")
    LOGIN_IMG_URL      = "https://i.imgur.com/pFQ5BIn.png"
    COURSEBOOK_IMG_URL = "https://i.imgur.com/pqXoqSC.png"
    RESULTS_IMG_URL    = "https://i.imgur.com/uiIPKUT.png"
    c1, c2, c3 = st.columns(3)
    with c1:
        st.markdown(f"""
        <img src="{LOGIN_IMG_URL}" alt="Login screenshot"
             style="width:100%; height:220px; object-fit:cover; border-radius:12px; pointer-events:none; user-select:none;">
        <div style="height:8px;"></div>
        <h3 style="margin:0 0 4px 0;">1️⃣ Sign in</h3>
        <p style="margin:0;">Use your <b>student code or email</b> — or the <b>Google</b> button above.</p>
        """, unsafe_allow_html=True)
    with c2:
        st.markdown(f"""
        <img src="{COURSEBOOK_IMG_URL}" alt="Course Book screenshot"
             style="width:100%; height:220px; object-fit:cover; border-radius:12px; pointer-events:none; user-select:none;">
        <div style="height:8px;"></div>
        <h3 style="margin:0 0 4px 0;">2️⃣ Learn & submit</h3>
        <p style="margin:0;">Watch lessons, practice vocab, and <b>submit assignments</b> in the Course Book.</p>
        """, unsafe_allow_html=True)
    with c3:
        st.markdown(f"""
        <img src="{RESULTS_IMG_URL}" alt="Results screenshot"
             style="width:100%; height:220px; object-fit:cover; border-radius:12px; pointer-events:none; user-select:none;">
        <div style="height:8px;"></div>
        <h3 style="margin:0 0 4px 0;">3️⃣ Get results</h3>
        <p style="margin:0;">You’ll get an <b>email when marked</b>. Check <b>Results & Resources</b> for feedback.</p>
        """, unsafe_allow_html=True)

    # Footer links
    st.markdown("""
    <div class="page-wrap" style="text-align:center; margin:12px 0;">
      <a href="https://www.learngermanghana.com/tutors"           target="_blank" rel="noopener">👩‍🏫 Tutors</a>
      &nbsp;|&nbsp;
      <a href="https://www.learngermanghana.com/upcoming-classes" target="_blank" rel="noopener">🗓️ Upcoming Classes</a>
      &nbsp;|&nbsp;
      <a href="https://www.learngermanghana.com/privacy-policy"   target="_blank" rel="noopener">🔒 Privacy</a>
      &nbsp;|&nbsp;
      <a href="https://www.learngermanghana.com/terms-of-service" target="_blank" rel="noopener">📜 Terms</a>
      &nbsp;|&nbsp;
      <a href="https://www.learngermanghana.com/contact-us"       target="_blank" rel="noopener">✉️ Contact</a>
    </div>
    """, unsafe_allow_html=True)

    from datetime import datetime as _dt_now
    st.markdown(f"""
    <div class="page-wrap" style="text-align:center;color:#64748b; margin-bottom:16px;">
      © {_dt_now.utcnow().year} Learn Language Education Academy • Accra, Ghana<br>
      Need help? <a href="mailto:learngermanghana@gmail.com">Email</a> •
      <a href="https://api.whatsapp.com/send?phone=233205706589" target="_blank" rel="noopener">WhatsApp</a>
    </div>
    """, unsafe_allow_html=True)


def render_logged_in_topbar():
    name  = st.session_state.get("student_name", "")
    level = st.session_state.get("student_level", "—")
    code  = st.session_state.get("student_code", "—")

    st.markdown(
        """
        <style>
          .dash-topwrap{
            background:#f5f9ff;
            border:1px solid rgba(30,64,175,.12);
            border-radius:14px;
            padding:14px 16px;
            margin:4px 0 10px 0;
            box-shadow:0 6px 14px rgba(2,6,23,.06);
          }
          .dash-title{ font-size:1.55rem; font-weight:900; color:#19213a; margin:0 0 4px 0; }
          .dash-sub{ color:#475569; font-size:.95rem; }
          div[data-testid="stButton"] > button[kind="primary"]{
            background:#1f2d7a; border:1px solid #1b2a6e; border-radius:10px; font-weight:700;
            box-shadow:0 4px 10px rgba(31,45,122,.18);
          }
          div[data-testid="stButton"] > button[kind="primary"]:hover{ filter:brightness(1.05); }
        </style>
        """,
        unsafe_allow_html=True
    )
    top = st.container()
    with top:
        c1, c2 = st.columns([1, 0.18])
        with c1:
            st.markdown(
                f"""
                <div class="dash-topwrap">
                  <div class="dash-title">👋 Welcome, {name}</div>
                  <div class="dash-sub">Level: {level} · Code: {code}</div>
                </div>
                """,
                unsafe_allow_html=True
            )
        with c2:
            st.button("Log out",
                      key="logout_global",
                      type="primary",
                      use_container_width=True,
                      on_click=lambda: do_logout(cm))


# ------------------------------------------------------------------------------
# Level-aware welcome video (YouTube) used in the sidebar (IDs can be added later)
# ------------------------------------------------------------------------------
def render_level_welcome_video(level: str | None):
    level = (level or "").strip().upper() or "A1"
    YT_WELCOME = {"A1":"", "A2":"", "B1":"", "B2":"", "C1":"", "C2":""}  # fill IDs later
    vid = YT_WELCOME.get(level) or ""
    if not vid:
        st.info(f"No welcome video added yet for {level}. Check back soon!")
        return
    components.html(
        f"""
        <div style="position:relative;padding-bottom:56.25%;height:0;overflow:hidden;border-radius:12px;
                    box-shadow:0 4px 12px rgba(0,0,0,.08);">
          <iframe
            src="https://www.youtube.com/embed/{vid}"
            title="Welcome • {level}"
            frameborder="0"
            allow="accelerometer; autoplay; clipboard-write; encrypted-media; gyroscope; picture-in-picture; web-share"
            allowfullscreen
            style="position:absolute;top:0;left:0;width:100%;height:100%;border:0;border-radius:12px;">
          </iframe>
        </div>
        """, height=320, scrolling=False
    )

# after your backend returns (student_code, session_token)
set_student_code_cookie(cookie_manager, student_code)
set_session_token_cookie(cookie_manager, session_token)
save_cookies(cookie_manager)      # <-- persist to browser
st.rerun()            # optional; refresh UI as “logged in”

# ------------------------------------------------------------------------------
# Sidebar (publish-ready)
# ------------------------------------------------------------------------------
def render_sidebar_published():
    def _qp_set_safe(**kwargs):
        if "_qp_set" in globals():
            try: _qp_set(**kwargs); return
            except Exception: pass
        try:
            for k, v in kwargs.items():
                st.query_params[k] = "" if v is None else str(v)
        except Exception:
            pass

    def _go(tab_name: str):
        st.session_state["nav_sel"] = tab_name
        st.session_state["main_tab_select"] = tab_name
        _qp_set_safe(tab=tab_name)
        st.rerun()

    def _go_post_qna():
        st.session_state["nav_sel"] = "My Course"
        st.session_state["main_tab_select"] = "My Course"
        st.session_state["coursebook_subtab"] = "🧑‍🏫 Classroom"
        st.session_state["classroom_page"] = "Class Notes & Q&A"
        _qp_set_safe(tab="My Course")
        st.rerun()

    st.sidebar.markdown("## Quick access")
    st.sidebar.button("🏠 Dashboard",                use_container_width=True, on_click=_go, args=("Dashboard",))
    st.sidebar.button("📈 My Course",                use_container_width=True, on_click=_go, args=("My Course",))
    st.sidebar.button("📊 Results & Resources",      use_container_width=True, on_click=_go, args=("My Results and Resources",))
    st.sidebar.button("🗣️ Exams Mode & Custom Chat", use_container_width=True, on_click=_go, args=("Exams Mode & Custom Chat",))
    st.sidebar.button("📚 Vocab Trainer",            use_container_width=True, on_click=_go, args=("Vocab Trainer",))
    st.sidebar.button("✍️ Schreiben Trainer",        use_container_width=True, on_click=_go, args=("Schreiben Trainer",))
    st.sidebar.button("❓ Class Notes & Q&A",         use_container_width=True, on_click=_go_post_qna)

    st.sidebar.divider()

    st.sidebar.markdown("## How-to & tips")
    with st.sidebar.expander("📚 Quick guide", expanded=False):
        st.markdown(
            """
- **Submit work:** My Course → Submit → **Confirm & Submit** (locks after submission).
- **Check feedback:** **Results & Resources** shows marks, comments, downloads.
- **Practice speaking:** **Tools → Sprechen** for instant pronunciation feedback.
- **Build vocab:** **Vocab Trainer** for daily words & review cycles.
- **Track progress:** **Dashboard** shows streaks, next lesson, and missed items.
- **See announcements:** Dashboard → **View all class announcements** for class updates.
            """
        )

    with st.sidebar.expander("🧭 Dashboard tabs, explained", expanded=False):
        st.markdown(
            """
- **Dashboard:** Overview (streak, next lesson, missed, leaderboard, announcements).
- **My Course:** Lessons, materials, and submission flow.
- **Results & Resources:** Marks, feedback, downloadable resources.
- **Exams Mode & Custom Chat:** Exam-style drills + targeted AI practice.
- **Vocab Trainer:** Daily picks, spaced review, stats.
- **Schreiben Trainer:** Structured writing with iterative feedback.
            """
        )

    with st.sidebar.expander("🎥 Welcome / video tutorials", expanded=False):
        render_level_welcome_video(st.session_state.get("student_level"))
        st.caption("More tutorials will appear here as they’re published.")

    st.sidebar.divider()

    st.sidebar.markdown("## Support")
    st.sidebar.markdown(
        """
- 📱 [WhatsApp](https://api.whatsapp.com/send?phone=233205706589)
- ✉️ [Email](mailto:learngermanghana@gmail.com)
- 🐞 [Report an issue](mailto:learngermanghana@gmail.com?subject=Falowen%20Bug%20Report)
        """
    )

    st.sidebar.markdown("## Resources")
    st.sidebar.markdown(
        """
- 👩‍🏫 [Tutors](https://www.learngermanghana.com/tutors)
- 🗓️ [Upcoming Classes](https://www.learngermanghana.com/upcoming-classes)
- ✉️ [About Us](https://register.falowen.app/#about-us)
        """
    )



# ------------------------------------------------------------------------------
# OpenAI (used elsewhere in app)
# ------------------------------------------------------------------------------
OPENAI_API_KEY = st.secrets.get("OPENAI_API_KEY") or os.getenv("OPENAI_API_KEY")
if not OPENAI_API_KEY:
    st.error("Missing OpenAI API key. Please add OPENAI_API_KEY in Streamlit secrets.")
    raise RuntimeError("Missing OpenAI API key")
os.environ["OPENAI_API_KEY"] = OPENAI_API_KEY
client = OpenAI(api_key=OPENAI_API_KEY)


# ------------------------------------------------------------------------------
# Seed state from query params / restore session / reset-link path / go to login
# ------------------------------------------------------------------------------
bootstrap_state()
seed_falowen_state_from_qp()

def _contract_active(sc: str, roster):
    if roster is None or "StudentCode" not in roster.columns:
        return True
    match = roster[roster["StudentCode"].str.lower() == sc.lower()]
    if match.empty:
        return True
    row = match.iloc[0]
    if is_contract_expired(row):
        return False

    # Check for outstanding balances older than 30 days
    start_str = str(row.get("ContractStart", "") or "")
    start_date = pd.to_datetime(start_str, errors="coerce")
    if start_date is not pd.NaT:
        days_since_start = (
            pd.Timestamp.now(tz=UTC).date() - start_date.date()
        ).days
        def _read_money(x):
            try:
                s = str(x).replace(",", "").replace(" ", "").strip()
                return float(s) if s not in ("", "nan", "None") else 0.0
            except Exception:
                return 0.0

        balance = _read_money(row.get("Balance", 0))
        if balance > 0 and days_since_start >= 30:
            return False

    return True

restored = restore_session_from_cookie(cm, load_student_data, _contract_active)
if restored is not None and not st.session_state.get("logged_in", False):
    sc_cookie = restored["student_code"]
    token = restored["session_token"]
    roster = restored.get("data")
    match = (
        roster[roster["StudentCode"].str.lower() == sc_cookie.lower()]
        if roster is not None and "StudentCode" in roster.columns
        else pd.DataFrame()
    )
    if match.empty:
        clear_session(cm)
        st.warning("Session expired. Please log in again.")
    else:
        row = match.iloc[0]
        level = determine_level(sc_cookie, row)
        st.session_state.update({
            "logged_in": True,
            "student_code": sc_cookie,
            "student_name": row.get("Name", ""),
            "student_row": dict(row) if isinstance(row, pd.Series) else {},
            "session_token": token,
            "student_level": level,
        })

# If visiting with password-reset token
if not st.session_state.get("logged_in", False):
    tok = st.query_params.get("token")
    if isinstance(tok, list):
        tok = tok[0] if tok else None
    if tok:
        reset_password_page(tok)
        st.stop()

# Gate
if not st.session_state.get("logged_in", False):
    login_page()
    st.stop()

# ==================== LOGGED IN ====================
# Show header immediately after login on every page
render_logged_in_topbar()

# Theme bits (chips etc.)
inject_notice_css()

# Sidebar (no logout; logout lives in the header)
render_sidebar_published()

# Announcements (render once)
announcements = [
    {"title": "Quick Access Menu", "body": "Use the left sidebar for quick access to lessons, tools, and resources.", "tag": "New"},
    {"title": "Download Receipts & Results", "body": "Grab your receipt, results, and enrollment letter under **My Results & Resources**.", "tag": "New"},
    {"title": "Account Deletion Requests", "body": "You can now request account deletion from your account settings.", "tag": "Info"},
    {"title": "Refresh Session Fix", "body": "Frequent refresh session prompts have been resolved for smoother navigation.", "tag": "Update"},
]

st.markdown("---")
st.markdown("**You’re logged in.** Continue to your lessons and tools from the navigation.")



# =========================================================
# ============== Data loaders & helpers ===================
# =========================================================
@st.cache_data(ttl=43200)
def _load_full_vocab_sheet_cached():
    SHEET_ID = "1I1yAnqzSh3DPjwWRh9cdRSfzNSPsi7o4r5Taj9Y36NU"
    csv_url = f"https://docs.google.com/spreadsheets/d/{SHEET_ID}/export?format=csv&gid=0"
    try:
        df = pd.read_csv(csv_url, dtype=str)
    except Exception:
        st.error("Could not load vocab sheet.")
        return pd.DataFrame(columns=["level", "german", "english", "example"])
    df.columns = df.columns.str.strip().str.lower()

    def _match(colnames, *cands):
        s = set(colnames)
        for c in cands:
            if c in s: return c
        for c in colnames:
            if any(c.startswith(x) for x in cands): return c
        return None

    col_level   = _match(df.columns, "level")
    col_german  = _match(df.columns, "german", "de", "word", "wort")
    col_english = _match(df.columns, "english", "en", "meaning", "translation")
    col_example = _match(df.columns, "example", "sentence", "usage")
    if not (col_level and col_german and col_english):
        return pd.DataFrame(columns=["level", "german", "english", "example"])

    rename = {col_level:"level", col_german:"german", col_english:"english"}
    if col_example: rename[col_example] = "example"
    df = df.rename(columns=rename)
    if "example" not in df.columns: df["example"] = ""
    for c in ["level","german","english","example"]:
        df[c] = df[c].astype(str).str.strip()
    df = df[df["level"].notna() & (df["level"] != "")]
    df["level"] = df["level"].str.upper()
    return df[["level","german","english","example"]]

def load_full_vocab_sheet():
    """Return full vocab sheet DataFrame from session state or cache."""
    if "full_vocab_df" not in st.session_state:
        st.session_state["full_vocab_df"] = _load_full_vocab_sheet_cached()
    return st.session_state["full_vocab_df"]

def get_vocab_of_the_day(df: pd.DataFrame, level: str):
    if df is None or df.empty: return None
    if not {"level","german","english","example"}.issubset(df.columns): return None
    lvl = (level or "").upper().strip()
    subset = df[df["level"] == lvl]
    if subset.empty: return None
    idx = date.today().toordinal() % len(subset)
    row = subset.reset_index(drop=True).iloc[idx]
    return {"german": row.get("german",""), "english": row.get("english",""), "example": row.get("example","")}


@st.cache_data(ttl=3600)
def _load_reviews_cached():
    SHEET_ID = "137HANmV9jmMWJEdcA1klqGiP8nYihkDugcIbA-2V1Wc"
    url = f"https://docs.google.com/spreadsheets/d/{SHEET_ID}/gviz/tq?tqx=out:csv&sheet=Sheet1"
    df = pd.read_csv(url)
    df.columns = df.columns.str.strip().str.lower()
    return df

def load_reviews():
    """Return reviews DataFrame cached and stored in session state."""
    if "reviews_df" not in st.session_state:
        st.session_state["reviews_df"] = _load_reviews_cached()
    return st.session_state["reviews_df"]

@st.cache_data(ttl=300)
def _fetch_announcements_csv_cached():
    csv_url = "https://docs.google.com/spreadsheets/d/16gjj0krncWsDwMfMbhlxODPSJsI50fuHAzkF7Prrs1k/export?format=csv&gid=0"
    try:
        return pd.read_csv(csv_url)
    except Exception:
        return pd.DataFrame()

def fetch_announcements_csv():
    if "announcements_df" not in st.session_state:
        st.session_state["announcements_df"] = _fetch_announcements_csv_cached()
    return st.session_state["announcements_df"]

def parse_contract_start(date_str: str):

    """Parse a contract start date in multiple common formats.

    Mirrors the formats used by the fallback date parser so that contract
    start dates are handled consistently across the application.
    """
    if not date_str or str(date_str).strip().lower() in ("nan", "none", ""):
        return None
    for fmt in ("%Y-%m-%d", "%m/%d/%Y", "%d.%m.%y", "%d/%m/%Y", "%d-%m-%Y"):
        try:
            return datetime.strptime(date_str, fmt)
        except ValueError:
            continue
    return None

# ------------------------------- Footer -------------------------------
FOOTER_LINKS = {
    "Terms of Service": "https://register.falowen.app/#terms-of-service",
    "Privacy Policy": "https://register.falowen.app/#privacy-policy",
    "Request Account Deletion": "https://script.google.com/macros/s/AKfycbwXrfiuKl65Va_B2Nr4dFnyLRW5z6wT5kAbCj6cNl1JxdOzWVKT_ZMwdh2pN_dbdFoy/exec",
    "Contact": "https://register.falowen.app/#contact",
}

def render_app_footer(links: dict):
    st.markdown(
        """
        <style>
          .app-footer{ margin-top:18px; padding:16px 14px; border-top:1px solid rgba(148,163,184,.35); color:#475569; }
          .app-footer a{ text-decoration:none; font-weight:700; }
          .app-footer .row{ display:flex; flex-wrap:wrap; gap:14px; }
          @media (max-width:640px){ .app-footer{ padding:14px 10px; } }
        </style>
        """,
        unsafe_allow_html=True
    )
    parts = [f'<a href="{href}" target="_blank">{label}</a>' for label, href in links.items()]
    st.markdown(
        f"""
        <div class="app-footer">
          <div class="row">
            {" | ".join(parts)}
          </div>
          <div style="margin-top:6px;font-size:.9rem;">© {date.today().year} Falowen</div>
        </div>
        """,
        unsafe_allow_html=True
    )


# =========================================================
# ===================== NAV & HELPERS =====================
# =========================================================

# --- Query-param helpers (single API; no experimental mix) ---
if "_qp_get_first" not in globals():
    def _qp_get_first(key: str, default: str = "") -> str:
        """Return first value from st.query_params (new API-safe)."""
        try:
            val = st.query_params.get(key, default)
            if isinstance(val, list):
                return (val[0] if val else default)
            return str(val)
        except Exception:
            return default

if "_qp_set" not in globals():
    def _qp_set(**kwargs):
        """Set URL query params using only the production API."""
        try:
            for k, v in kwargs.items():
                st.query_params[k] = "" if v is None else str(v)
        except Exception:
            # If browser doesn't allow URL changes, just skip
            pass
# --- Nav dropdown (mobile-friendly, simple text) ---
def render_dropdown_nav():
    tabs = [
        "Dashboard",
        "My Course",
        "My Results and Resources",
        "Exams Mode & Custom Chat",
        "Vocab Trainer",
        "Schreiben Trainer",
    ]
    icons = {
        "Dashboard": "🏠",
        "My Course": "📈",
        "My Results and Resources": "📊",
        "Exams Mode & Custom Chat": "🗣️",
        "Vocab Trainer": "📚",
        "Schreiben Trainer": "✍️",
    }

    # Sticky banner
    st.markdown(
        """
        <div class="nav-sticky">
          <div style="padding:8px 14px;background:#ecfeff;border:1px solid #67e8f9;border-radius:12px;
                      margin:0;display:flex;align-items:center;gap:10px;justify-content:space-between;">
            <div style="font-weight:800;color:#0f172a;font-size:1.05rem;">🧭 Main Menu</div>
            <div style="color:#0c4a6e;font-size:0.95rem;">Use the selector <b>below</b> to switch sections</div>
          </div>
        </div>
        """,
        unsafe_allow_html=True,
    )

    # Default from URL OR session
    default = _qp_get_first("tab", st.session_state.get("main_tab_select", "Dashboard"))
    if default not in tabs:
        default = "Dashboard"

    def _fmt(x: str) -> str:
        return f"{icons.get(x,'•')}  {x}"

    def _on_nav_change() -> None:
        sel_val = st.session_state["nav_dd"]
        st.session_state["main_tab_select"] = sel_val
        st.session_state["nav_sel"] = sel_val
        _qp_set(tab=sel_val)

    sel = st.selectbox(
        "🧭 Main menu (tap ▾)",
        tabs,
        index=tabs.index(default),
        key="nav_dd",
        format_func=_fmt,
        help="This is the main selector. Tap ▾ to view all sections.",
        on_change=_on_nav_change,
    )



    # “You’re here” chip
    st.markdown(
        f"""
        <div style="margin-top:6px;">
          <span style="background:#e0f2fe;border:1px solid #7dd3fc;color:#075985;
                       padding:4px 10px;border-radius:999px;font-size:0.92rem;">
            You’re viewing: {icons.get(sel,'•')} <b>{sel}</b>
          </span>
        </div>
        """,
        unsafe_allow_html=True,
    )
    return sel

# --- Initialize nav (MUST be before any "if tab == ..." checks) ---
inject_notice_css()
try:
    if "nav_sel" not in st.session_state:
        st.session_state["nav_sel"] = _qp_get_first("tab", "Dashboard")
        st.session_state["main_tab_select"] = st.session_state["nav_sel"]
    tab = render_dropdown_nav()
except Exception as e:
    st.warning(f"Navigation init issue: {e}. Falling back to Dashboard.")
    tab = "Dashboard"
render_announcements_once(announcements, tab == "Dashboard")


# =========================================================
# ===================== Dashboard =========================
# =========================================================
if tab == "Dashboard":
    def _go_announcements() -> None:
        st.session_state["nav_sel"] = "My Course"
        st.session_state["main_tab_select"] = "My Course"
        st.session_state["coursebook_subtab"] = "🧑‍🏫 Classroom"
        st.session_state["cb_prev_subtab"] = "🧑‍🏫 Classroom"
        st.session_state["classroom_page"] = "Announcements"
        st.session_state["classroom_prev_page"] = "Announcements"
        _qp_set(tab="My Course")
        st.rerun()

    st.button("View all class announcements", on_click=_go_announcements)

    # ---------- Helpers ----------
    def safe_get(row, key, default=""):
        try: return row.get(key, default)
        except Exception: pass
        try: return getattr(row, key, default)
        except Exception: pass
        try: return row[key]
        except Exception: return default

    # Fallback parsers if globals not present
    def _fallback_parse_date(s):
        fmts = ("%Y-%m-%d", "%m/%d/%Y", "%d.%m.%y", "%d/%m/%Y", "%d-%m-%Y")
        for f in fmts:
            try: return datetime.strptime(str(s).strip(), f)
            except Exception: pass
        return None

    def _fallback_add_months(dt, n):
        y = dt.year + (dt.month - 1 + n) // 12
        m = (dt.month - 1 + n) % 12 + 1
        d = min(dt.day, calendar.monthrange(y, m)[1])
        return dt.replace(year=y, month=m, day=d)

    parse_contract_start_fn = globals().get("parse_contract_start", _fallback_parse_date)
    parse_contract_end_fn   = globals().get("parse_contract_end",   _fallback_parse_date)
    add_months_fn           = globals().get("add_months",           _fallback_add_months)

    # Global styles for chips & mini-cards
    inject_notice_css()

    # ---------- Ensure we have a student row ----------
    load_student_data_fn = globals().get("load_student_data")
    if load_student_data_fn is None:
        def load_student_data_fn():
            return pd.DataFrame(columns=["StudentCode"])

    df_students = load_student_data_fn()
    if df_students is None:
        df_students = pd.DataFrame(columns=["StudentCode"])
    student_code = (st.session_state.get("student_code", "") or "").strip().lower()

    student_row = {}
    if student_code and not df_students.empty and "StudentCode" in df_students.columns:
        try:
            matches = df_students[df_students["StudentCode"].astype(str).str.lower() == student_code]
            if not matches.empty:
                student_row = matches.iloc[0].to_dict()
        except Exception:
            pass

    if (not student_row) and isinstance(st.session_state.get("student_row"), dict) and st.session_state["student_row"]:
        student_row = st.session_state["student_row"]

    st.markdown("<div style='height:6px'></div>", unsafe_allow_html=True)

    if not student_row:
        st.info("🚩 No student selected.")
        st.stop()
        
    st.divider()
    # ---------- 3) Motivation mini-cards (streak / vocab / leaderboard) ----------
    _student_code = (st.session_state.get("student_code", "") or "").strip().lower()
    _df_assign = load_assignment_scores()
    _df_assign["date"] = pd.to_datetime(_df_assign["date"], errors="coerce").dt.date
    _mask_student = _df_assign["studentcode"].str.lower().str.strip() == _student_code

    _dates = sorted(_df_assign[_mask_student]["date"].dropna().unique(), reverse=True)
    _streak = 1 if _dates else 0
    for i in range(1, len(_dates)):
        if (_dates[i - 1] - _dates[i]).days == 1:
            _streak += 1
        else:
            break

    _monday = date.today() - timedelta(days=date.today().weekday())
    _weekly_goal = 3
    _submitted_this_week = _df_assign[_mask_student & (_df_assign["date"] >= _monday)].shape[0]
    _goal_left = max(0, _weekly_goal - _submitted_this_week)

    _level = (safe_get(student_row, "Level", "A1") or "A1").upper().strip()
    _vocab_df = load_full_vocab_sheet()
    _vocab_item = get_vocab_of_the_day(_vocab_df, _level)

    _df_assign['level'] = _df_assign['level'].astype(str).str.upper().str.strip()
    _df_assign['score'] = pd.to_numeric(_df_assign['score'], errors='coerce')
    _min_assignments = 3
    _df_level = (
        _df_assign[_df_assign['level'] == _level]
        .groupby(['studentcode', 'name'], as_index=False)
        .agg(total_score=('score', 'sum'), completed=('assignment', 'nunique'))
    )
    _df_level = _df_level[_df_level['completed'] >= _min_assignments]
    _df_level = _df_level.sort_values(['total_score', 'completed'], ascending=[False, False]).reset_index(drop=True)
    _df_level['Rank'] = _df_level.index + 1
    _your_row = _df_level[_df_level['studentcode'].str.lower() == _student_code.lower()]
    _total_students = len(_df_level)

    _streak_line = (
        f"<span class='pill pill-green'>{_streak} day{'s' if _streak != 1 else ''} streak</span>"
        if _streak > 0 else
        "<span class='pill pill-amber'>Start your streak today</span>"
    )
    _goal_line = (
        f"Submitted {_submitted_this_week}/{_weekly_goal} this week"
        + (f" — {_goal_left} to go" if _goal_left else " — goal met 🎉")
    )

    if _vocab_item:
        _vocab_chip = f"<span class='pill pill-purple'>{_vocab_item.get('german','')}</span>"
        _vocab_sub = f"{_vocab_item.get('english','')} · Level {_level}"
    else:
        _vocab_chip = "<span class='pill pill-amber'>No vocab available</span>"
        _vocab_sub = f"Level {_level}"

    if not _your_row.empty:
        _rank = int(_your_row.iloc[0]["Rank"])
        _total_score = int(_your_row.iloc[0]["total_score"])
        _rank_text = f"Rank #{_rank} of {_total_students} — {_total_score} pts"
        _lead_chip = "<span class='pill pill-purple'>On the board</span>"
    else:
        _rank_text = "Complete 3+ assignments to be ranked"
        _lead_chip = "<span class='pill pill-amber'>Not ranked yet</span>"

    _summary = get_assignment_summary(_student_code, _level)
    _missed_list = _summary.get("missed", [])
    _next_lesson = _summary.get("next")

    if _missed_list:
        _missed_chip = f"<span class='pill pill-amber'>{len(_missed_list)} missed</span>"
        _missed_preview = ", ".join(_missed_list[:2]) + ("…" if len(_missed_list) > 2 else "")
    else:
        _missed_chip = "<span class='pill pill-green'>None</span>"
        _missed_preview = "You're on track"

    if _next_lesson:
        _next_title = (
            f"Day {_next_lesson.get('day','?')}: {_next_lesson.get('chapter','?')} – {_next_lesson.get('topic','')}"
        )
        _next_chip = f"<span class='pill pill-purple'>{_next_title}</span>"
        _next_sub = _next_lesson.get("goal", "")
    else:
        _next_chip = "<span class='pill pill-green'>All caught up</span>"
        _next_sub = ""


    st.markdown(
        f"""
        <div class="minirow">
          <div class="minicard">
            <h4>🏅 Assignment Streak</h4>
            <div>{_streak_line}</div>
            <div class="sub">{_goal_line}</div>
          </div>
          <div class="minicard">
            <h4>🗣️ Vocab of the Day</h4>
            <div>{_vocab_chip}</div>
            <div class="sub">{_vocab_sub}</div>
          </div>
          <div class="minicard">
            <h4>🏆 Leaderboard</h4>
            <div>{_lead_chip}</div>
            <div class="sub">{_rank_text}</div>
          </div>
          <div class="minicard">
            <h4>📚 Missed Assignments</h4>
            <div>{_missed_chip}</div>
            <div class="sub">{_missed_preview}</div>
          </div>
          <div class="minicard">
            <h4>⏭️ Next Assignment</h4>
            <div>{_next_chip}</div>
            <div class="sub">{_next_sub}</div>
          </div>
        </div>
        """,
        unsafe_allow_html=True
    )
    st.divider()

    # ---------- Student header (compact) + details (expander) ----------
    name = safe_get(student_row, "Name")
    level = safe_get(student_row, "Level", "")
    code  = safe_get(student_row, "StudentCode", "")
    try:
        bal_val = float(str(safe_get(student_row, "Balance", 0)).replace(",", "").strip() or 0)
    except Exception:
        bal_val = 0.0

    st.markdown(
        f"<div style='display:flex;flex-wrap:wrap;gap:10px;align-items:center;"
        f"padding:8px 10px;border:1px solid rgba(148,163,184,.35);border-radius:10px;"
        f"background:#ffffff;'>"
        f"<b>👤 {name}</b>"
        f"<span style='background:#eef4ff;color:#2541b2;padding:2px 8px;border-radius:999px;'>Level: {level}</span>"
        f"<span style='background:#f1f5f9;color:#334155;padding:2px 8px;border-radius:999px;'>Code: <code>{code}</code></span>"
        + (
            f"<span style='background:#fff7ed;color:#7c2d12;padding:2px 8px;border-radius:999px;'>Balance: {format_cedis(bal_val)}</span>"
            if bal_val > 0
            else f"<span style='background:#ecfdf5;color:#065f46;padding:2px 8px;border-radius:999px;'>Balance: {format_cedis(0)}</span>"
        )
        + "</div>",
        unsafe_allow_html=True
    )

    with st.expander("👤 Student details", expanded=False):
        info_html = f"""
        <div style='
            background:#f8fbff;
            border:1.6px solid #cfe3ff;
            border-radius:12px;
            padding:12px 14px;
            margin-top:8px;
            box-shadow:0 2px 8px rgba(44,106,221,0.04);
            font-size:1.04em;
            color:#17325e;
            font-family:"Segoe UI","Arial",sans-serif;
            letter-spacing:.01em;'>
            <div style="font-weight:700;font-size:1.12em;margin-bottom:6px;">
                👤 {name}
            </div>
            <div style="font-size:1em; margin-bottom:4px;">
                <b>Level:</b> {safe_get(student_row, 'Level', '')} &nbsp;|&nbsp; 
                <b>Code:</b> <code>{safe_get(student_row, 'StudentCode', '')}</code> &nbsp;|&nbsp;
                <b>Status:</b> {safe_get(student_row, 'Status', '')}
            </div>
            <div style="font-size:1em; margin-bottom:4px;">
                <b>Email:</b> {safe_get(student_row, 'Email', '')} &nbsp;|&nbsp;
                <b>Phone:</b> {safe_get(student_row, 'Phone', '')} &nbsp;|&nbsp;
                <b>Location:</b> {safe_get(student_row, 'Location', '')}
            </div>
            <div style="font-size:1em;">
                <b>Contract:</b> {safe_get(student_row, 'ContractStart', '')} ➔ {safe_get(student_row, 'ContractEnd', '')} &nbsp;|&nbsp;
                <b>Enroll Date:</b> {safe_get(student_row, 'EnrollDate', '')}
            </div>
        </div>
        """
        st.markdown(info_html, unsafe_allow_html=True)

    # ---------- Payments & Renewal (policy-aligned, all inside one expander) ----------
    from datetime import datetime as _dt
    import calendar as _cal

    _read_money = globals().get("_read_money")
    if _read_money is None:
        def _read_money(x):
            try:
                s = str(x).replace(",", "").strip()
                return float(s) if s not in ("", "nan", "None") else 0.0
            except Exception:
                return 0.0

    def _fallback_parse_date(s):
        for f in ("%Y-%m-%d", "%m/%d/%Y", "%d.%m.%y", "%d/%m/%Y", "%d-%m-%Y"):
            try:
                return _dt.strptime(str(s).strip(), f)
            except Exception:
                pass
        return None

    def _fallback_add_months(dt, n):
        y = dt.year + (dt.month - 1 + n) // 12
        m = (dt.month - 1 + n) % 12 + 1
        d = min(dt.day, _cal.monthrange(y, m)[1])
        return dt.replace(year=y, month=m, day=d)

    _parse_start = (
        globals().get("parse_contract_start_fn")
        or globals().get("parse_contract_start")
        or _fallback_parse_date
    )
    _parse_end = (
        globals().get("parse_contract_end_fn")
        or globals().get("parse_contract_end")
        or _fallback_parse_date
    )
    _add_months = (
        globals().get("add_months_fn")
        or globals().get("add_months")
        or _fallback_add_months
    )

    _today = _dt.today().date()

    _cs = None
    for _k in ["ContractStart", "StartDate", "ContractBegin", "Start", "Begin"]:
        _s = str(safe_get(student_row, _k, "") or "").strip()
        if _s:
            _cs = _parse_start(_s)
            break
    _first_due_dt = _add_months(_cs, 1) if _cs else None
    _first_due = _first_due_dt.date() if _first_due_dt and hasattr(_first_due_dt, "date") else _first_due_dt

    _balance = _read_money(safe_get(student_row, "Balance", 0))

    _exp_title = "💳 Payments (info)"
    _severity = "info"
    if _balance > 0 and _first_due:
        if _today > _first_due:
            _days_over = (_today - _first_due).days
            _exp_title = f"💳 Payments • overdue {_days_over}d"
            _severity = "error"
            _msg = (
                f"💸 **Overdue by {_days_over} day{'s' if _days_over != 1 else ''}.** "
                f"Amount due: **{format_cedis(_balance)}**. First due: {_first_due:%d %b %Y}."
            )
        elif _today == _first_due:
            _exp_title = "💳 Payments • due today"
            _severity = "warning"
            _msg = f"⏳ **Payment due today** ({_first_due:%d %b %Y}). Amount due: **{format_cedis(_balance)}**."
        else:
            _exp_title = "💳 Payments (info)"
            _severity = "info"
            _days_left = (_first_due - _today).days
            _msg = (
                f"No payment expected yet. Your first payment date is **{_first_due:%d %b %Y}** "
                f"(in {_days_left} day{'s' if _days_left != 1 else ''}). Current balance: **{format_cedis(_balance)}**."
            )
    elif _balance > 0 and not _first_due:
        _exp_title = "💳 Payments • schedule unknown"
        _severity = "info"
        _msg = (
            "ℹ️ You have a positive balance, but I couldn’t read your contract start date "
            "to compute the first payment date. Please contact the office."
        )
    else:
        _exp_title = "💳 Payments (info)"
        _severity = "info"
        if _first_due:
            _msg = (
                "No outstanding balance. You’re not expected to pay anything now. "
                f"Your first payment date (if applicable) is **{_first_due:%d %b %Y}**."
            )
        else:
            _msg = (
                "No outstanding balance. You’re not expected to pay anything now. "
                "We’ll compute your first payment date after your contract start is on file."
            )

    with st.expander(_exp_title, expanded=False):
        if _severity == "error":
            st.error(_msg)
        elif _severity == "warning":
            st.warning(_msg)
        else:
            st.info(_msg)

        _cs_str = _cs.strftime("%d %b %Y") if _cs else "—"
        _fd_str = _first_due.strftime("%d %b %Y") if _first_due else "—"
        st.markdown(
            f"""
            **Details**
            - Contract start: **{_cs_str}**
            - First payment due (start + 1 month): **{_fd_str}**
            - Current balance: **{format_cedis(_balance)}**
            """
        )

        EXT_FEE = 1000
        _ce = _parse_end(safe_get(student_row, "ContractEnd", ""))
        _ce_date = _ce.date() if hasattr(_ce, "date") else _ce
        if _ce_date:
            _days_left = (_ce_date - _today).days
            if _days_left < 0:
                st.error(
                    f"⚠️ Your contract ended on **{_ce_date:%d %b %Y}**. "
                    f"If you need more time, extension costs **{format_cedis(EXT_FEE)}/month**."
                )
            elif _days_left <= 14:
                st.warning(
                    f"⏰ Your contract ends in **{_days_left} day{'s' if _days_left != 1 else ''}** "
                    f"(**{_ce_date:%d %b %Y}**). Extension costs **{format_cedis(EXT_FEE)}/month**."
                )

    # ---------- Always-visible Contract Alert ----------
    from datetime import datetime as _dt

    def _fallback_parse_date(_s):
        for _f in ("%Y-%m-%d", "%m/%d/%Y", "%d.%m.%y", "%d/%m/%Y", "%d-%m-%Y"):
            try:
                return _dt.strptime(str(_s).strip(), _f)
            except Exception:
                pass
        return None

    _parse_end = (
        globals().get("parse_contract_end_fn")
        or globals().get("parse_contract_end")
        or _fallback_parse_date
    )

    _today = _dt.today().date()
    _ce_raw = _parse_end(safe_get(student_row, "ContractEnd", ""))
    _ce_date = _ce_raw.date() if hasattr(_ce_raw, "date") else _ce_raw

    st.markdown("""
    <style>
      .contract-alert { border-radius:12px; padding:12px 14px; margin:8px 0 10px 0; font-weight:600; }
      .ca-warn { background:#fff7ed; color:#7c2d12; border:1px solid #fed7aa; }
      .ca-err  { background:#fef2f2; color:#991b1b; border:1px solid #fecaca; }
      .ca-text { font-size:1rem; line-height:1.55; }
      .ca-cta  { margin-top:6px; font-size:.95rem; }
      @media (max-width:640px){
        .contract-alert{ padding:10px 12px; }
        .ca-text{ font-size:1.02rem; }
      }
    </style>
    """, unsafe_allow_html=True)

    if _ce_date:
        _days_left = (_ce_date - _today).days
        _student_code = str(safe_get(student_row, "StudentCode", "") or "").strip().lower()
        _alert_key = f"hide_contract_alert:{_student_code}:{_ce_date.isoformat()}:{_today.isoformat()}"
        _ext_fee = 1000

        if not st.session_state.get(_alert_key, False):
            if _days_left < 0:
                _msg = (
                    f"⚠️ <b>Your contract ended on {_ce_date:%d %b %Y}.</b> "
                    f"To continue, extension costs <b>{format_cedis(_ext_fee)}/month</b>."
                )
                _cls = "ca-err"
            elif _days_left <= 14:
                _msg = (
                    f"⏰ <b>Your contract ends in {_days_left} day{'s' if _days_left != 1 else ''} "
                    f"({_ce_date:%d %b %Y}).</b> Extension costs <b>{format_cedis(_ext_fee)}/month</b>."
                )
                _cls = "ca-warn"
            else:
                _msg = ""
                _cls = ""

            if _msg:
                st.markdown(
                    f"<div class='contract-alert {_cls}'><div class='ca-text'>{_msg}</div></div>",
                    unsafe_allow_html=True
                )
                if st.button("Got it — hide this notice for today", key=f"btn_contract_alert_{_student_code}"):
                    st.session_state[_alert_key] = True
                    st.session_state["__refresh"] = st.session_state.get("__refresh", 0) + 1

    # ---------- Class schedules ----------
    with st.expander("🗓️ Class Schedule & Upcoming Sessions", expanded=False):
        if not st.session_state.get("student_level"):
            ensure_student_level()
        GROUP_SCHEDULES = load_group_schedules()

        from datetime import datetime as _dt_local, timedelta as _td_local
        class_name = str(safe_get(student_row, "ClassName", "")).strip()
        class_schedule = GROUP_SCHEDULES.get(class_name)
        week_days = [
            "Monday",
            "Tuesday",
            "Wednesday",
            "Thursday",
            "Friday",
            "Saturday",
            "Sunday",
        ]

        if not class_name or not class_schedule:
            st.info("🚩 Your class is not set yet. Please contact your teacher or the office.")
        else:
            days = class_schedule.get("days", [])
            time_str = class_schedule.get("time", "")
            start_dt = class_schedule.get("start_date", "")
            end_dt = class_schedule.get("end_date", "")
            doc_url = class_schedule.get("doc_url", "")

            today = _dt_local.today().date()
            start_date_obj = None
            end_date_obj = None
            try:
                if start_dt:
                    start_date_obj = _dt_local.strptime(start_dt, "%Y-%m-%d").date()
            except Exception:
                start_date_obj = None
            try:
                if end_dt:
                    end_date_obj = _dt_local.strptime(end_dt, "%Y-%m-%d").date()
            except Exception:
                end_date_obj = None

            before_start = bool(start_date_obj and today < start_date_obj)
            after_end = bool(end_date_obj and today > end_date_obj)
            day_indices = [week_days.index(d) for d in days if d in week_days] if isinstance(days, list) else []

            def get_next_sessions(from_date, weekday_indices, limit=3, end_date=None):
                results = []
                if not weekday_indices:
                    return results
                check_date = from_date
                while len(results) < limit:
                    if end_date and check_date > end_date:
                        break
                    if check_date.weekday() in weekday_indices:
                        results.append(check_date)
                    check_date += _td_local(days=1)
                return results

            if before_start and start_date_obj:
                upcoming_sessions = get_next_sessions(start_date_obj, day_indices, limit=3, end_date=end_date_obj)
            elif after_end:
                upcoming_sessions = []
            else:
                upcoming_sessions = get_next_sessions(today, day_indices, limit=3, end_date=end_date_obj)

            if after_end:
                end_str = end_date_obj.strftime('%d %b %Y') if end_date_obj else end_dt
                st.error(f"❌ Your class ({class_name}) ended on {end_str}. Please contact the office for next steps.")
            else:
                if upcoming_sessions:
                    items = []
                    for session_date in upcoming_sessions:
                        weekday_name = week_days[session_date.weekday()]
                        display_date = session_date.strftime("%d %b")
                        items.append(
                            f"<li style='margin-bottom:6px;'><b>{weekday_name}</b> "
                            f"<span style='color:#1976d2;'>{display_date}</span> "
                            f"<span style='color:#333;'>{time_str}</span></li>"
                        )
                    session_items_html = "<ul style='padding-left:16px; margin:9px 0 0 0;'>" + "".join(items) + "</ul>"
                else:
                    session_items_html = "<span style='color:#c62828;'>No upcoming sessions in the visible window.</span>"

                if before_start and start_date_obj:
                    days_until = (start_date_obj - today).days
                    label = f"Starts in {days_until} day{'s' if days_until != 1 else ''} (on {start_date_obj.strftime('%d %b %Y')})"
                    bar_html = f"""
        <div style="margin-top:8px; font-size:0.85em;">
          <div style="margin-bottom:4px;">{label}</div>
          <div style="background:#ddd; border-radius:6px; overflow:hidden; height:12px; width:100%;">
            <div style="width:3%; background:#1976d2; height:100%;"></div>
          </div>
        </div>"""
                elif start_date_obj and end_date_obj:
                    total_days = (end_date_obj - start_date_obj).days + 1
                    elapsed = max(0, (today - start_date_obj).days + 1) if today >= start_date_obj else 0
                    remaining = max(0, (end_date_obj - today).days)
                    percent = int((elapsed / total_days) * 100) if total_days > 0 else 100
                    percent = min(100, max(0, percent))
                    label = f"{remaining} day{'s' if remaining != 1 else ''} remaining in course"
                    bar_html = f"""
        <div style="margin-top:8px; font-size:0.85em;">
          <div style="margin-bottom:4px;">{label}</div>
          <div style="background:#ddd; border-radius:6px; overflow:hidden; height:12px; width:100%;">
            <div style="width:{percent}%; background: linear-gradient(90deg,#1976d2,#4da6ff); height:100%;"></div>
          </div>
          <div style="margin-top:2px; font-size:0.75em;">
            Progress: {percent}% (started {elapsed} of {total_days} days)
          </div>
        </div>"""
                else:
                    bar_html = f"""
        <div style="margin-top:8px; font-size:0.85em;">
          <b>Course period:</b> {start_dt or '[not set]'} to {end_dt or '[not set]'}
        </div>"""

                period_str = f"{start_dt or '[not set]'} to {end_dt or '[not set]'}"
                st.markdown(
                    f"""
        <div style='border:2px solid #17617a; border-radius:14px;
                    padding:13px 11px; margin-bottom:13px;
                    background:#eaf6fb; font-size:1.15em;
                    line-height:1.65; color:#232323;'>
          <b style="font-size:1.09em;">🗓️ Your Next Classes ({class_name}):</b><br>
          {session_items_html}
          {bar_html}
          <div style="font-size:0.98em; margin-top:6px;">
            <b>Course period:</b> {period_str}
          </div>
          {f'<a href="{doc_url}" target="_blank" '
            f'style="font-size:1em;color:#17617a;text-decoration:underline;margin-top:6px;display:inline-block;">📄 View/download full class schedule</a>'
            if doc_url else ''}
        </div>""",
                    unsafe_allow_html=True,
                )

    # ---------- Goethe exam & video ----------
    with st.expander("⏳ Goethe Exam Countdown & Video of the Day", expanded=False):
        from datetime import date
        GOETHE_EXAM_DATES = {
            "A1": (date(2025, 10, 13), 2850, None),
            "A2": (date(2025, 10, 14), 2400, None),
            "B1": (date(2025, 10, 15), 2750, 880),
            "B2": (date(2025, 10, 16), 2500, 840),
            "C1": (date(2025, 10, 17), 2450, 700),
        }
        level = (safe_get(student_row, "Level", "") or "").upper().replace(" ", "")
        exam_info = GOETHE_EXAM_DATES.get(level)

        if exam_info:
            exam_date, fee, module_fee = exam_info
            days_to_exam = (exam_date - date.today()).days
            fee_text = f"**Fee:** {format_cedis(fee)}"
            if module_fee:
                fee_text += f" &nbsp; | &nbsp; **Per Module:** {format_cedis(module_fee)}"
            if days_to_exam > 0:
                st.info(
                    f"Your {level} exam is in {days_to_exam} days ({exam_date:%d %b %Y}).  \n"
                    f"{fee_text}  \n"
                    "[Register online here](https://www.goethe.de/ins/gh/en/spr/prf.html)"
                )
            elif days_to_exam == 0:
                st.success("🚀 Exam is today! Good luck!")
            else:
                st.error(
                    f"❌ Your {level} exam was on {exam_date:%d %b %Y}, {abs(days_to_exam)} days ago.  \n"
                    f"{fee_text}"
                )

            playlist_ids = get_playlist_ids_for_level(level)
            fetch_videos = fetch_youtube_playlist_videos
            playlist_id = random.choice(playlist_ids) if playlist_ids else None
            if playlist_id:
                if st.button("🔄 Refresh videos", key=f"refresh_vod_{level}"):
                    st.cache_data.clear()
                    st.rerun()
                st.caption(
                    "Click 'Refresh videos' to clear cached playlist data and reload"
                    " from YouTube if results look out of date."
                )
                try:
                    video_list = fetch_videos(playlist_id)
                except Exception:
                    video_list = []
                if video_list:
                    pick = date.today().toordinal() % len(video_list)
                    video = video_list[pick]
                    st.markdown(
                        f"**🎬 Video of the Day for {level}: {video.get('title','')}**"
                    )
                    st.video(video.get('url',''))
                else:
                    st.info("No videos found for your level’s playlist. Check back soon!")
            else:
                st.info("No playlist available for your level yet. Stay tuned!")
        else:
            st.warning("No exam date configured for your level.")

    st.divider()

    # ---------- Footer ----------
    render_app_footer(FOOTER_LINKS)


# -------------------------
# UI helpers
# -------------------------

def _draft_state_keys(draft_key: str) -> "Tuple[str, str, str, str]":
    """Return the session-state keys used to track last save info for a draft."""
    return (
        f"{draft_key}__last_val",
        f"{draft_key}__last_ts",
        f"{draft_key}_saved",
        f"{draft_key}_saved_at"
    )

def save_now(draft_key: str, code: str) -> None:
    """
    Immediate save invoked by the text area's on_change hook.
    Guarantees a Firestore write on blur or explicit change.
    """
    text = st.session_state.get(draft_key, "") or ""
    if st.session_state.get("falowen_chat_draft_key") == draft_key:
        conv = st.session_state.get("falowen_conv_key", "")
        save_chat_draft_to_db(code, conv, text)
    else:
        save_draft_to_db(code, draft_key, text)

    # Update local 'last saved' markers so the UI shows the correct time.
    last_val_key, last_ts_key, saved_flag_key, saved_at_key = _draft_state_keys(draft_key)
    st.session_state[last_val_key]   = text
    st.session_state[last_ts_key]    = time.time()
    st.session_state[saved_flag_key] = True
    st.session_state[saved_at_key]   = datetime.now(_timezone.utc)

def autosave_maybe(
    code: str,
    lesson_field_key: str,
    text: str,
    *,
    min_secs: float = 5.0,
    min_delta: int = 30,
    locked: bool = False
) -> None:
    """
    Debounced background autosave.
    Saves only if content changed AND (enough time passed OR change is large).
    Also updates local 'last saved' markers to avoid redundant writes.

    Args:
        code: Student code (document id).
        lesson_field_key: Field name / draft key (e.g., 'draft_A1_day3_chX').
        text: Current textarea content.
        min_secs: Minimum seconds between saves for small changes.
        min_delta: Minimum character count difference to treat as 'big change'.
        locked: If True, do nothing (submitted/locked state).
    """
    if locked:
        return

    last_val_key, last_ts_key, saved_flag_key, saved_at_key = _draft_state_keys(lesson_field_key)
    last_val = st.session_state.get(last_val_key, "")
    last_ts  = float(st.session_state.get(last_ts_key, 0.0))
    now = time.time()

    changed    = (text != last_val)
    big_change = abs(len(text) - len(last_val)) >= min_delta
    time_ok    = (now - last_ts) >= min_secs

    if changed and (time_ok or big_change):
        if st.session_state.get("falowen_chat_draft_key") == lesson_field_key:
            conv = st.session_state.get("falowen_conv_key", "")
            save_chat_draft_to_db(code, conv, text)
        else:
            save_draft_to_db(code, lesson_field_key, text)
        st.session_state[last_val_key]   = text
        st.session_state[last_ts_key]    = now
        st.session_state[saved_flag_key] = True
        st.session_state[saved_at_key]   = datetime.now(_timezone.utc)

def render_section(day_info: dict, key: str, title: str, icon: str) -> None:
    """Render a lesson section (supports list or single dict)."""
    content = day_info.get(key)
    if not content:
        return
    items = content if isinstance(content, list) else [content]
    st.markdown(f"#### {icon} {title}")
    for idx, part in enumerate(items):
        if len(items) > 1:
            st.markdown(f"###### {icon} Part {idx+1} of {len(items)}: Chapter {part.get('chapter','')}")
        if part.get('video'):
            st.video(part['video'])
        if part.get('grammarbook_link'):
            render_link("📘 Grammar Book (Notes)", part['grammarbook_link'])
            st.markdown(
                '<em>Further notice:</em> 📘 contains notes; 📒 is your workbook assignment.',
                unsafe_allow_html=True
            )
        if part.get('workbook_link'):
            render_link("📒 Workbook (Assignment)", part['workbook_link'])
            render_assignment_reminder()
        extras = part.get('extra_resources')
        if extras:
            for ex in (extras if isinstance(extras, list) else [extras]):
                render_link("🔗 Extra", ex)

# -------------------------
# Slack helpers (optional)
# -------------------------
SLACK_DEBUG = (os.getenv("SLACK_DEBUG", "0") == "1")

def _slack_url() -> str:
    """Resolve Slack webhook URL (ENV first, then st.secrets)."""
    url = (os.getenv("SLACK_WEBHOOK_URL") or "").strip()
    if not url:
        try:
            url = (st.secrets.get("slack", {}).get("webhook_url", "") if hasattr(st, "secrets") else "").strip()
        except Exception:
            url = ""
    return url

def get_slack_webhook() -> str:
    """Back-compat alias to _slack_url()."""
    return _slack_url()

def notify_slack(text: str) -> Tuple[bool, str]:
    """
    Post a plain text message to the Slack webhook.
    Returns (ok, info). If SLACK_DEBUG=1, more verbose info is printed in logs.
    """
    url = _slack_url()
    if not url:
        return False, "missing_webhook"
    try:
        resp = api_post(url, json={"text": text}, timeout=6)
        ok = 200 <= resp.status_code < 300
        return ok, f"status={resp.status_code}"
    except Exception as e:
        return False, str(e)

def notify_slack_submission(
    webhook_url: str,
    *,
    student_name: str,
    student_code: str,
    level: str,
    day: int,
    chapter: str,
    receipt: str,
    preview: str
) -> None:
    """Send a compact submission notification to Slack (best-effort)."""
    if not webhook_url:
        return
    text = (
        f"*New submission* • {student_name} ({student_code})\n"
        f"*Level:* {level}  •  *Day:* {day}\n"
        f"*Chapter:* {chapter}\n"
        f"*Ref:* `{receipt}`\n"
        f"*Preview:* {preview[:180]}{'…' if len(preview) > 180 else ''}"
    )
    try:
        api_post(webhook_url, json={"text": text}, timeout=6)
    except Exception:
        pass  # never block the student

# -------------------------
# Firestore helpers (uses your existing `db` and `from firebase_admin import firestore`)
# -------------------------
def lesson_key_build(level: str, day: int, chapter: str) -> str:
    """Unique, safe key for this lesson (reusable in docs/fields)."""
    safe_ch = re.sub(r'[^A-Za-z0-9_\-]+', '_', str(chapter))
    return f"{level}_day{day}_ch{safe_ch}"

def lock_id(level: str, code: str, lesson_key: str) -> str:
    """Stable document id for submission lock."""
    safe_code = re.sub(r'[^A-Za-z0-9_\-]+', '_', str(code))
    return f"{level}__{safe_code}__{lesson_key}"

def has_existing_submission(level: str, code: str, lesson_key: str) -> bool:
    """True if a submission exists for this (level, code, lesson_key)."""
    posts_ref = db.collection("submissions").document(level).collection("posts")
    try:
        q = (posts_ref.where(filter=FieldFilter("student_code", "==", code))
                      .where(filter=FieldFilter("lesson_key", "==", lesson_key))
                      .limit(1).stream())
        return any(True for _ in q)
    except Exception:
        try:
            for _ in posts_ref.where(filter=FieldFilter("student_code", "==", code))\
                              .where(filter=FieldFilter("lesson_key", "==", lesson_key)).stream():
                return True
        except Exception:
            pass
        return False

def acquire_lock(level: str, code: str, lesson_key: str) -> bool:
    """
    Create a lock doc; if it already exists, treat as locked.
    Works without importing AlreadyExists explicitly.
    """
    ref = db.collection("submission_locks").document(lock_id(level, code, lesson_key))
    try:
        ref.create({
            "level": level,
            "student_code": code,
            "lesson_key": lesson_key,
            "created_at": firestore.SERVER_TIMESTAMP,
        })
        return True
    except Exception:
        try:
            exists = ref.get().exists
            if exists:
                return False
            ref.set({
                "level": level,
                "student_code": code,
                "lesson_key": lesson_key,
                "created_at": firestore.SERVER_TIMESTAMP,
            }, merge=False)
            return True
        except Exception:
            return False

def is_locked(level: str, code: str, lesson_key: str) -> bool:
    """Treat either an existing submission OR a lock doc as 'locked'."""
    if has_existing_submission(level, code, lesson_key):
        return True
    try:
        ref = db.collection("submission_locks").document(lock_id(level, code, lesson_key))
        return ref.get().exists
    except Exception:
        return False


def resolve_current_content(level: str, code: str, lesson_key: str, draft_key: str) -> dict:
    """
    Decide what the editor should show for this lesson.
    Priority:
      1) Submitted answer (locked, read-only)
      2) Saved draft (from drafts_v2 or legacy)
      3) Empty
    """
    latest = fetch_latest(level, code, lesson_key)
    if latest:
        return {
            "text": latest.get("answer", "") or "",
            "ts": latest.get("updated_at"),
            "status": "submitted",
            "locked": True,
            "source": "submission",
        }

    draft_text, draft_ts = load_draft_meta_from_db(code, draft_key)
    if draft_text:
        return {
            "text": draft_text,
            "ts": draft_ts,
            "status": "draft",
            "locked": False,
            "source": "draft",
        }

    return {
        "text": "",
        "ts": None,
        "status": "empty",
        "locked": False,
        "source": "empty",
    }

def fetch_latest(level: str, code: str, lesson_key: str) -> Optional[Dict[str, Any]]:
    """Fetch the most recent submission for this user/lesson (or None)."""
    posts_ref = db.collection("submissions").document(level).collection("posts")
    try:
        docs = (
            posts_ref.where(filter=FieldFilter("student_code", "==", code))
            .where(filter=FieldFilter("lesson_key", "==", lesson_key))
            .order_by("updated_at", direction=firestore.Query.DESCENDING)
            .limit(1)
            .stream()
        )
        for d in docs:
            return d.to_dict()
    except Exception:
        try:
            docs = posts_ref.where(filter=FieldFilter("student_code", "==", code))\
                            .where(filter=FieldFilter("lesson_key", "==", lesson_key)).stream()
            items = [d.to_dict() for d in docs]
            items.sort(key=lambda x: x.get("updated_at"), reverse=True)
            return items[0] if items else None
        except Exception:
            return None
    return None

# -------------------------
# Misc existing helper preserved
# -------------------------
def post_message(
    level: str,
    code: str,
    name: str,
    content: str,
    reply_to: Optional[str] = None,
) -> None:
    """Post a message to the class board."""
    posts_ref = db.collection("class_board").document(level).collection("posts")
    posts_ref.add(
        {
            "student_code": code,
            "student_name": name,
            "content": content.strip(),
            "created_at": _dt.now(_timezone.utc),
            "reply_to": reply_to,
        }
    )

RESOURCE_LABELS = {
    'video': '🎥 Video',
    'grammarbook_link': '📘 Grammar',
    'workbook_link': '📒 Workbook',
    'extra_resources': '🔗 Extra'
}



# ---- Firestore Helpers ----
def load_notes_from_db(student_code):
    ref = db.collection("learning_notes").document(student_code)
    doc = ref.get()
    return doc.to_dict().get("notes", []) if doc.exists else []

def save_notes_to_db(student_code, notes):
    ref = db.collection("learning_notes").document(student_code)
    ref.set({"notes": notes}, merge=True)

def autosave_learning_note(student_code: str, key_notes: str) -> None:
    """Autosave current note draft to Firestore."""
    notes = st.session_state.get(key_notes, [])
    idx = st.session_state.get("edit_note_idx")
    draft = st.session_state.get("learning_note_draft", "")
    title = st.session_state.get("learning_note_title", "")
    tag = st.session_state.get("learning_note_tag", "")
    ts = datetime.now().strftime("%Y-%m-%d %H:%M")

    note = {
        "title": title.strip().title(),
        "tag": tag.strip().title(),
        "text": draft.strip(),
        "pinned": False,
        "created": ts,
        "updated": ts,
    }

    if idx is not None and idx < len(notes):
        existing = notes[idx]
        note["pinned"] = existing.get("pinned", False)
        note["created"] = existing.get("created", ts)
        notes[idx] = note
    else:
        notes.insert(0, note)
        st.session_state["edit_note_idx"] = 0

    st.session_state[key_notes] = notes
    save_notes_to_db(student_code, notes)
    st.session_state["learning_note_last_saved"] = ts

def on_cb_subtab_change():
    """Save or restore classroom reply drafts when switching subtabs."""
    prev = st.session_state.get("__cb_subtab_prev")
    curr = st.session_state.get("coursebook_subtab")
    code = st.session_state.get("student_code", "")

    if prev == "🧑‍🏫 Classroom" and curr != "🧑‍🏫 Classroom":
        for key in [k for k in st.session_state.keys() if k.startswith("classroom_reply_draft_")]:
            try:
                save_draft_to_db(code, key, st.session_state.get(key, ""))
            except Exception:
                pass
            last_val_key, last_ts_key, saved_flag_key, saved_at_key = _draft_state_keys(key)
            for k in (key, last_val_key, last_ts_key, saved_flag_key, saved_at_key):
                st.session_state.pop(k, None)

    elif curr == "🧑‍🏫 Classroom" and prev != "🧑‍🏫 Classroom":
        try:
            lessons = db.collection("drafts_v2").document(code).collection("lessons")
            for doc in lessons.stream():
                if doc.id.startswith("classroom_reply_draft_"):
                    data = doc.to_dict() or {}
                    text = data.get("text", "")
                    ts = data.get("updated_at")
                    st.session_state[doc.id] = text
                    last_val_key, last_ts_key, saved_flag_key, saved_at_key = _draft_state_keys(doc.id)
                    st.session_state[last_val_key] = text
                    st.session_state[last_ts_key] = time.time()
                    st.session_state[saved_flag_key] = bool(text)
                    st.session_state[saved_at_key] = ts
        except Exception:
            pass

    st.session_state["__cb_subtab_prev"] = curr
    

if tab == "My Course":
    # === HANDLE ALL SWITCHING *BEFORE* ANY WIDGET ===
    # Jump flags set by buttons elsewhere
    if st.session_state.get("__go_classroom"):
        st.session_state["coursebook_subtab"] = "🧑‍🏫 Classroom"
        del st.session_state["__go_classroom"]
        st.session_state["__refresh"] = st.session_state.get("__refresh", 0) + 1

    if st.session_state.get("__go_notes"):
        st.session_state["coursebook_subtab"] = "📒 Learning Notes"
        del st.session_state["__go_notes"]
        st.session_state["__refresh"] = st.session_state.get("__refresh", 0) + 1

    # Backward-compat: older code may still set this
    if st.session_state.get("switch_to_notes"):
        st.session_state["coursebook_subtab"] = "📒 Learning Notes"
        del st.session_state["switch_to_notes"]
        st.session_state["__refresh"] = st.session_state.get("__refresh", 0) + 1

    # First run default
    if "coursebook_subtab" not in st.session_state:
        st.session_state["coursebook_subtab"] = "📘 Course Book"
    if "cb_prev_subtab" not in st.session_state:
        st.session_state["cb_prev_subtab"] = st.session_state["coursebook_subtab"]

    # Header (render once)
    st.markdown(
        '''
        <div style="
            padding: 16px;
            background: #007bff;
            color: #ffffff;
            border-radius: 8px;
            text-align: center;
            margin-bottom: 16px;
            box-shadow: 0 4px 6px rgba(0,0,0,0.1);
        ">
            <span style="font-size:1.8rem; font-weight:600;">📈 My Course</span>
        </div>
        ''',
        unsafe_allow_html=True
    )
    st.divider()

    # Subtabs (1: Classroom, 2: Course Book, 3: Learning Notes)
    def on_cb_subtab_change() -> None:
        prev = st.session_state.get("cb_prev_subtab")
        curr = st.session_state.get("coursebook_subtab")
        if prev == "📒 Learning Notes":
            code = st.session_state.get("student_code", "demo001")
            notes_key = f"notes_{code}"
            notes = st.session_state.get(notes_key)
            if notes is not None:
                save_notes_to_db(code, notes)
        elif prev == "🧑‍🏫 Classroom":
            code = (
                st.session_state.get("student_code")
                or (st.session_state.get("student_row") or {}).get("StudentCode", "")
            )
            if code:
                if str(st.session_state.get("q_text", "")).strip():
                    save_now("q_text", code)
                for k in [key for key in st.session_state.keys() if key.startswith("q_reply_box_")]:
                    if str(st.session_state.get(k, "")).strip():
                        save_now(k, code)
        elif prev == "📘 Course Book":
            draft_key = st.session_state.get("coursebook_draft_key")
            code = (
                st.session_state.get("student_code")
                or (st.session_state.get("student_row") or {}).get("StudentCode", "")
            )
            if draft_key and code:
                last_val_key, *_ = _draft_state_keys(draft_key)
                if st.session_state.get(draft_key, "") != st.session_state.get(last_val_key, ""):
                    save_now(draft_key, code)
        st.session_state["cb_prev_subtab"] = curr


    # Subtabs (1: Classroom, 2: Course Book, 3: Learning Notes)
    cb_subtab = st.radio(
        "Select section:",
        ["🧑‍🏫 Classroom", "📘 Course Book", "📒 Learning Notes"],
        horizontal=True,
        key="coursebook_subtab",
        on_change=on_cb_subtab_change,
    )


       # === COURSE BOOK SUBTAB (mini-tabs inside) ===
    if cb_subtab == "📘 Course Book":
        from datetime import date, timedelta  # needed inside this branch

        st.markdown(
            '''
            <div style="
                padding: 16px;
                background: #007bff;
                color: #ffffff;
                border-radius: 8px;
                text-align: center;
                margin-bottom: 16px;
                box-shadow: 0 4px 6px rgba(0,0,0,0.1);
            ">
                <span style="font-size:1.8rem; font-weight:600;">📘 Course Book</span>
            </div>
            ''',
            unsafe_allow_html=True
        )
        st.divider()

        # ---- Load schedule (normalized) ----
        if not st.session_state.get("student_level"):
            ensure_student_level()  
        student_level = st.session_state.get("student_level", "A1")
        level_key = (student_level or "A1").strip().upper()
        schedules = load_level_schedules()
        schedule = schedules.get(level_key, schedules.get("A1", []))
        if not schedule:
            st.warning(f"No lessons found for level **{level_key}**.")
            st.stop()

        # ---- Search ----
        query = st.text_input("🔍 Search for topic, chapter, grammar, day, or anything…")
        search_terms = [q for q in query.strip().lower().split() if q] if query else []

        if search_terms:
            matches = [(i, d) for i, d in enumerate(schedule) if filter_matches(d, search_terms)]
            if not matches:
                st.warning("No matching lessons. Try simpler terms or check spelling.")
                st.stop()

            labels = []
            for _, d in matches:
                title = highlight_terms(f"Day {d['day']}: {d['topic']}", search_terms)
                grammar = highlight_terms(d.get("grammar_topic", ""), search_terms)
                labels.append(f"{title}  {'<span style=\"color:#007bff\">['+grammar+']</span>' if grammar else ''}")

            st.markdown("<span style='font-weight:700; font-size:1rem;'>Lessons:</span>", unsafe_allow_html=True)
            sel = st.selectbox(
                "Lesson",
                list(range(len(matches))),
                format_func=lambda i: labels[i],
                key="course_search_sel",
                label_visibility="collapsed",
            )
            idx = matches[sel][0]
        else:
            st.markdown("<span style='font-weight:700; font-size:1rem;'>Choose your lesson/day:</span>", unsafe_allow_html=True)
            idx = st.selectbox(
                "Lesson selection",
                list(range(len(schedule))),
                format_func=lambda i: f"Day {schedule[i]['day']} - {schedule[i]['topic']}",
                label_visibility="collapsed",
            )

        st.divider()

        # ---- Progress ----
        total = len(schedule)
        done = idx + 1
        pct = int(done / total * 100) if total else 0
        st.progress(pct)
        st.markdown(f"**You’ve loaded {done} / {total} lessons ({pct}%)**")
        st.divider()

        # ---- Lesson info ----
        info = schedule[idx]
        title_txt = f"Day {info['day']}: {info['topic']}"
        st.markdown(f"### {highlight_terms(title_txt, search_terms)} (Chapter {info['chapter']})", unsafe_allow_html=True)
        if info.get("grammar_topic"):
            st.markdown(f"**🔤 Grammar Focus:** {highlight_terms(info['grammar_topic'], search_terms)}", unsafe_allow_html=True)
        if info.get("goal"):
            st.markdown(f"**🎯 Goal:**  {info['goal']}")
        if info.get("instruction"):
            st.markdown(f"**📝 Instruction:**  {info['instruction']}")

        st.divider()

        # ---------- mini-tabs inside Course Book ----------
        if "coursebook_page" not in st.session_state:
            st.session_state["coursebook_page"] = "Overview"
        if "coursebook_prev_page" not in st.session_state:
            st.session_state["coursebook_prev_page"] = st.session_state["coursebook_page"]
        def on_coursebook_page_change() -> None:
            prev = st.session_state.get("coursebook_prev_page")
            curr = st.session_state.get("coursebook_page")
            if prev in {"Assignment", "Submit"}:
                draft_key = st.session_state.get("coursebook_draft_key")
                code = (
                    st.session_state.get("student_code")
                    or (st.session_state.get("student_row") or {}).get("StudentCode", "")
                )
                if draft_key and code:
                    last_val_key, *_ = _draft_state_keys(draft_key)
                    if st.session_state.get(draft_key, "") != st.session_state.get(last_val_key, ""):
                        save_now(draft_key, code)
            st.session_state["coursebook_prev_page"] = curr

        student_row = st.session_state.get("student_row", {})
        
        coursebook_section = st.radio(
            "Section",
            ["Overview", "Assignment", "Submit"],
            key="coursebook_page",
            on_change=on_coursebook_page_change,
        )

        # OVERVIEW
        if coursebook_section == "Overview":
        
            with st.expander("📚 Course Book & Study Recommendations", expanded=True):
                LEVEL_TIME = {"A1": 15, "A2": 25, "B1": 30, "B2": 40, "C1": 45}
                rec_time = LEVEL_TIME.get(level_key, 20)
                st.info(f"⏱️ **Recommended:** Invest about {rec_time} minutes to complete this lesson fully.")

                student_row = st.session_state.get("student_row", {})
                start_str   = student_row.get("ContractStart", "")
                parse_start = (
                    globals().get("parse_contract_start_fn")
                    or globals().get("parse_contract_start")
                 )
                start_date = None
                if start_str and parse_start:
                    _parsed = parse_start(start_str)
                    if _parsed:
                        start_date = _parsed.date() if hasattr(_parsed, "date") else _parsed

                if start_date and total:
                    weeks_three = (total + 2) // 3
                    weeks_two   = (total + 1) // 2
                    weeks_one   = total
                    end_three = start_date + timedelta(weeks=weeks_three)
                    end_two   = start_date + timedelta(weeks=weeks_two)
                    end_one   = start_date + timedelta(weeks=weeks_one)
                    _, content = st.columns([3, 7])
                    with content:
                        st.success(f"If you complete **three sessions per week**, you will finish by **{end_three.strftime('%A, %d %B %Y')}**.")
                        st.info(f"If you complete **two sessions per week**, you will finish by **{end_two.strftime('%A, %d %B %Y')}**.")
                        st.warning(f"If you complete **one session per week**, you will finish by **{end_one.strftime('%A, %d %B %Y')}**.")
                else:
                    _, content = st.columns([3, 7])
                    with content:
                        st.warning("❓ Start date missing or invalid. Please update your contract start date.")

        # ASSIGNMENT (activities + resources; tolerant across A1–C1)
        elif coursebook_section == "Assignment":


            # ---------- helpers ----------
            def _as_list(x):
                if not x: return []
                return x if isinstance(x, list) else [x]

            def _is_url(u: str) -> bool:
                try:
                    p = urlparse(str(u))
                    return p.scheme in ("http", "https") and bool(p.netloc)
                except Exception:
                    return False

            def _dedup(seq):
                out, seen = [], set()
                for s in seq:
                    if s and s not in seen:
                        seen.add(s); out.append(s)
                return out

            def _canon_video(u: str) -> str:
                """Stable id for a video url (YouTube => yt:ID, else normalized url)."""
                if not u:
                    return ""
                try:
                    p = urlsplit(u)
                    host = (p.netloc or "").lower().replace("www.", "")
                    if "youtube.com" in host:
                        q = parse_qs(p.query or "")
                        vid = (q.get("v", [""])[0] or "").strip()
                        return f"yt:{vid}" if vid else u.strip().lower()
                    if "youtu.be" in host:
                        vid = (p.path or "/").strip("/").split("/")[0]
                        return f"yt:{vid}" if vid else u.strip().lower()
                    return u.strip().lower()
                except Exception:
                    return str(u).strip().lower()

            def pick_sections(day_info: dict):
                """Find any section keys present for this lesson across levels."""
                candidates = [
                    ("lesen_hören",        "Lesen & Hören",        "📚"),
                    ("lesen_hoeren",       "Lesen & Hören",        "📚"),
                    ("lesenhoeren",        "Lesen & Hören",        "📚"),
                    ("lesen",              "Lesen",                "📖"),
                    ("hören",              "Hören",                "🎧"),
                    ("hoeren",             "Hören",                "🎧"),
                    ("schreiben_sprechen", "Schreiben & Sprechen", "📝"),
                    ("sprechen_schreiben", "Schreiben & Sprechen", "📝"),
                    ("sprechen",           "Sprechen",             "🗣️"),
                    ("schreiben",          "Schreiben",            "✍️"),
                ]
                found = []
                for key, title, icon in candidates:
                    if day_info.get(key):
                        found.append((key, title, icon))
                return found

            def render_section_any(day_info, key, title, icon, seen_videos: set):
                content = day_info.get(key)
                if not content:
                    return
                items = content if isinstance(content, list) else [content]
                st.markdown(f"#### {icon} {title}")
                for idx_part, part in enumerate(items):
                    if len(items) > 1:
                        st.markdown(f"###### {icon} Part {idx_part+1} of {len(items)}: Chapter {part.get('chapter','')}")
                    # videos (embed once)
                    for maybe_vid in [part.get("video"), part.get("youtube_link")]:
                        if _is_url(maybe_vid):
                            cid = _canon_video(maybe_vid)
                            if cid not in seen_videos:
                                st.markdown(f"[▶️ Watch on YouTube]({maybe_vid})")
                                seen_videos.add(cid)
                    # links/resources inline
                    if part.get('grammarbook_link'):
                        st.markdown(f"- [📘 Grammar Book (Notes)]({part['grammarbook_link']})")
                        st.markdown('<em>Further notice:</em> 📘 contains notes; 📒 is your workbook assignment.', unsafe_allow_html=True)
                    if part.get('workbook_link'):
                        st.markdown(f"- [📒 Workbook (Assignment)]({part['workbook_link']})")
                        render_vocab_lookup(f"{key}-{idx_part}")
                        render_assignment_reminder()
                    extras = part.get('extra_resources')
                    if extras:
                        for ex in _as_list(extras):
                            st.markdown(f"- [🔗 Extra]({ex})")

            # ---------- YOUR WORK (tolerant across levels; embeds each video at most once) ----------
            st.markdown("### 🧪 Your Work")
            seen_videos = set()
            sections = pick_sections(info)

            if sections:
                for key, title, icon in sections:
                    render_section_any(info, key, title, icon, seen_videos)
            else:
                # Fallback: show top-level resources even if there are no section keys
                showed = False
                if info.get("video"):
                    cid = _canon_video(info["video"])
                    if cid not in seen_videos:
                        st.markdown(f"[▶️ Watch on YouTube]({info['video']})")
                        seen_videos.add(cid)
                    showed = True
                if info.get("grammarbook_link"):
                    st.markdown(f"- [📘 Grammar Book (Notes)]({info['grammarbook_link']})")
                    showed = True
                if info.get("workbook_link"):
                    st.markdown(f"- [📒 Workbook (Assignment)]({info['workbook_link']})")              
                    render_vocab_lookup(f"fallback-{info.get('day', '')}")
                    render_assignment_reminder()
                    showed = True
                for ex in _as_list(info.get("extra_resources")):
                    st.markdown(f"- [🔗 Extra]({ex})")
                    showed = True

                if not showed:
                    st.info(
                        "No activity sections or links found for this lesson. Check the lesson data for A2/B1 key names."
                    )

            # --- quick access to translators ---
            st.markdown(
                "[🌐 DeepL Translator](https://www.deepl.com/translator) &nbsp; | &nbsp; "
                "[🌐 Google Translate](https://translate.google.com)",
                unsafe_allow_html=True,
            )

            # ---------- Build a clean downloadable bundle of links (no on-page repetition) ----------
            st.divider()
            st.markdown("### 📎 Lesson Links — Download")

            # Collect links (top-level + nested)
            resources = {"Grammar Notes": [], "Workbook": [], "Videos": [], "Extras": []}

            def _add(kind, val):
                for v in _as_list(val):
                    if _is_url(v):
                        resources[kind].append(v)

            # top-level
            _add("Videos", info.get("video"))
            _add("Grammar Notes", info.get("grammarbook_link"))
            _add("Workbook", info.get("workbook_link"))
            _add("Extras", info.get("extra_resources"))

            # nested: include whatever sections exist for this lesson
            for section_key, _, _ in sections or []:
                for part in _as_list(info.get(section_key)):
                    if not isinstance(part, dict):
                        continue
                    _add("Videos", [part.get("video"), part.get("youtube_link")])
                    _add("Grammar Notes", part.get("grammarbook_link"))
                    _add("Workbook", part.get("workbook_link"))
                    _add("Extras", part.get("extra_resources"))

            # dedupe + remove videos already embedded above
            for k in list(resources.keys()):
                resources[k] = _dedup(resources[k])

            # If nothing remains after filtering, don't show anything
            if not any(resources.values()):
                st.caption("All lesson links are already shown above. No extra links to download.")
            else:
                # Prepare TXT bundle
                lesson_header = f"Level: {level_key} | Day: {info.get('day','?')} | Chapter: {info.get('chapter','?')} | Topic: {info.get('topic','')}"
                parts_txt = [lesson_header, "-" * len(lesson_header)]
                for title, key_name in [("📘 Grammar Notes", "Grammar Notes"),
                                        ("📒 Workbook", "Workbook"),
                                        ("🎥 Videos", "Videos"),
                                        ("🔗 Extras", "Extras")]:
                    if resources[key_name]:
                        parts_txt.append(title)
                        parts_txt.extend([f"- {u}" for u in resources[key_name]])
                        parts_txt.append("")
                bundle_txt = "\n".join(parts_txt).strip() + "\n"

                temp_path = st.session_state.get("links_temp_path")
                if not temp_path or not os.path.exists(temp_path):
                    with tempfile.NamedTemporaryFile(delete=False, suffix=".txt") as tmp:
                        tmp.write(bundle_txt.encode("utf-8"))
                        temp_path = tmp.name
                    st.session_state["links_temp_path"] = temp_path

                cdl1, cdl2 = st.columns([1, 1])
                with cdl1:
                    file_obj = open(temp_path, "rb")
                    clicked = st.download_button(
                        "⬇️ Download lesson links (TXT)",
                        data=file_obj,
                        file_name=f"lesson_links_{level_key}_day{info.get('day','')}.txt",
                        mime="text/plain",
                        key="dl_links_txt",
                    )
                    file_obj.close()
                    if clicked:
                        try:
                            os.remove(temp_path)
                        finally:
                            st.session_state.pop("links_temp_path", None)

                

            with st.expander("📚 Study Resources"):
                if _is_url(info.get("video")):
                    st.video(info["video"])
                elif info.get("video"):
                    st.markdown(f"[▶️ Watch on YouTube]({info['video']})")
                    
                if _is_url(info.get("grammarbook_link")):
                    render_link("📘 Grammar Book (Notes)", info["grammarbook_link"])

                render_link("📗 Dictionary", "https://dict.leo.org/german-english")


            st.markdown("#### 🎬 Video of the Day for Your Level")
            playlist_ids = get_playlist_ids_for_level(level_key)
            fetch_videos = fetch_youtube_playlist_videos
            playlist_id = random.choice(playlist_ids) if playlist_ids else None

            if playlist_id:
                if st.button("🔄 Refresh videos", key=f"refresh_vod_{level_key}"):
                    st.cache_data.clear()
                    st.rerun()
                st.caption(
                    "Click 'Refresh videos' to clear cached playlist data and reload"
                    " from YouTube if results look out of date."
                )
                try:
                    video_list = fetch_videos(playlist_id)
                except Exception:
                    video_list = []
                if video_list:
                    today_idx = date.today().toordinal() % len(video_list)
                    video = video_list[today_idx]
                    st.markdown(f"**{video['title']}**")
                    st.video(video['url'])
                else:
                    st.info("No videos found for your level’s playlist. Check back soon!")
            else:
                st.info("No playlist found for your level yet. Stay tuned!")
            st.markdown("**The End**")


        # SUBMIT
        elif coursebook_section == "Submit":
            st.markdown("### ✅ Submit Your Assignment")
            st.markdown(
                f"""
                <div style="box-sizing:border-box;padding:14px 16px;border-radius:10px;
                            background:#f0f9ff;border:1px solid #bae6fd;margin:6px 0 12px 0;">
                  <div style="font-size:1.05rem;">
                    📌 <b>You're on:</b> Level <b>{student_level}</b> • Day <b>{info['day']}</b> • Chapter <b>{info['chapter']}</b>
                  </div>
                  <div style="color:#0369a1;margin-top:4px;">
                    Make sure this matches the assignment your tutor set. If not, change the lesson from the dropdown above.
                  </div>
                </div>
                """,
                unsafe_allow_html=True
            )

            code = student_row.get('StudentCode', 'demo001')
            lesson_key = lesson_key_build(student_level, info['day'], info['chapter'])
            chapter_name = f"{info['chapter']} – {info.get('topic', '')}"
            name = st.text_input("Name", value=student_row.get('Name', ''))

            draft_key = f"draft_{lesson_key}"
            st.session_state["coursebook_draft_key"] = draft_key
            db_locked = is_locked(student_level, code, lesson_key)
            locked_key = f"{lesson_key}_locked"
            if db_locked:
                st.session_state[locked_key] = True
            locked = db_locked or st.session_state.get(locked_key, False)
            submit_in_progress_key = f"{lesson_key}_submit_in_progress"

            # ---------- save previous lesson on switch + force hydrate for this one ----------
            prev_active_key = st.session_state.get("__active_draft_key")
            if prev_active_key and prev_active_key != draft_key:
                try:
                    prev_text = st.session_state.get(prev_active_key, "")
                    save_draft_to_db(code, prev_active_key, prev_text)
                except Exception:
                    pass  # never block UI
                # ensure the newly selected lesson re-hydrates from cloud
                st.session_state.pop(f"{draft_key}__hydrated_v2", None)
            st.session_state["__active_draft_key"] = draft_key

            # ---------- Decide what to show (guarded hydration) ----------
            pending_key      = f"{draft_key}__pending_reload"
            pending_text_key = f"{draft_key}__reload_text"
            pending_ts_key   = f"{draft_key}__reload_ts"
            hydrated_key     = f"{draft_key}__hydrated_v2"  # only hydrate once per lesson

            last_val_key, last_ts_key, saved_flag_key, saved_at_key = _draft_state_keys(draft_key)

            # 1) If a forced reload was requested, apply it BEFORE widget creation
            if st.session_state.get(pending_key):
                cloud_text = st.session_state.pop(pending_text_key, "")
                cloud_ts   = st.session_state.pop(pending_ts_key, None)
                st.session_state[pending_key] = False

                st.session_state[draft_key]      = cloud_text or ""
                st.session_state[last_val_key]   = st.session_state[draft_key]
                st.session_state[last_ts_key]    = time.time()
                st.session_state[saved_flag_key] = True
                st.session_state[saved_at_key]   = (cloud_ts or datetime.now(_timezone.utc))
                st.session_state[hydrated_key]   = True

                try:
                    when = (cloud_ts.strftime('%Y-%m-%d %H:%M') + " UTC") if cloud_ts else "now"
                except Exception:
                    when = "now"
                st.info(f"Reloaded cloud draft (saved {when}).")

            else:
                # 2) If a SUBMISSION exists, always enforce it (locked) on every run
                latest = fetch_latest(student_level, code, lesson_key)
                if latest and (latest.get("answer", "") is not None):
                    sub_txt = latest.get("answer", "") or ""
                    sub_ts  = latest.get("updated_at")

                    st.session_state[draft_key]      = sub_txt
                    st.session_state[last_val_key]   = sub_txt
                    st.session_state[last_ts_key]    = time.time()
                    st.session_state[saved_flag_key] = True
                    st.session_state[saved_at_key]   = (sub_ts or datetime.now(_timezone.utc))
                    st.session_state[locked_key]     = True
                    st.session_state[hydrated_key]   = True
                    locked = True  # enforce read-only

                    when = f"{sub_ts.strftime('%Y-%m-%d %H:%M')} UTC" if sub_ts else ""
                    st.success(f"Showing your submitted answer. {('Updated ' + when) if when else ''}")

                else:
                    # 3) No submission → hydrate ONCE from cloud; after that, never clobber local typing
                    if not st.session_state.get(hydrated_key, False):
                        cloud_text, cloud_ts = load_draft_meta_from_db(code, draft_key)
                        if cloud_text is not None:
                            st.session_state[draft_key]      = cloud_text or ""
                            st.session_state[last_val_key]   = st.session_state[draft_key]
                            st.session_state[last_ts_key]    = time.time()
                            st.session_state[saved_flag_key] = True
                            st.session_state[saved_at_key]   = (cloud_ts or datetime.now(_timezone.utc))
                        else:
                            st.session_state.setdefault(draft_key, "")
                            st.session_state.setdefault(last_val_key, "")
                            st.session_state.setdefault(last_ts_key, time.time())
                            st.session_state.setdefault(saved_flag_key, False)
                            st.session_state.setdefault(saved_at_key, None)

                        st.session_state[hydrated_key] = True

                        if cloud_text:
                            when = f"{cloud_ts.strftime('%Y-%m-%d %H:%M')} UTC" if cloud_ts else ""
                            st.info(f"💾 Restored your saved draft. {('Last saved ' + when) if when else ''}")
                        else:
                            st.caption("Start typing your answer.")
                    else:
                        # If 'hydrated' but local is empty, pull cloud once
                        if not st.session_state.get(draft_key, "") and not locked:
                            ctext, cts = load_draft_meta_from_db(code, draft_key)
                            if ctext:
                                st.session_state[draft_key]      = ctext
                                st.session_state[last_val_key]   = ctext
                                st.session_state[last_ts_key]    = time.time()
                                st.session_state[saved_flag_key] = True
                                st.session_state[saved_at_key]   = (cts or datetime.now(_timezone.utc))

            st.subheader("✍️ Your Answer")

            if locked:
                st.warning("This box is locked because you have already submitted your work.")
                needs_resubmit = st.session_state.get(f"{lesson_key}__needs_resubmit")
                if needs_resubmit is None:
                    answer_text = st.session_state.get(draft_key, "").strip()
                    MIN_WORDS = 20
                    needs_resubmit = len(answer_text.split()) < MIN_WORDS
                if needs_resubmit:

                    resubmit_body = (
                        "Paste your revised work here.\n\n"
                        f"Name: {name or ''}\n"
                        f"Student Code: {code or ''}\n"
                        f"Assignment number: {info['day']}"
                    )
                    resubmit_link = (
                        "mailto:learngermanghana@gmail.com"
                        "?subject=Assignment%20Resubmission"
                        f"&body={_urllib.quote(resubmit_body)}"
                    )
                    st.markdown(
                        f"""
                        <div class="resubmit-box">
                          <p>Need to resubmit?</p>
                          <a href="{resubmit_link}">

                            Resubmit via email
                          </a>
                        </div>
                        """,
                        unsafe_allow_html=True,
                    )
                    st.markdown(
                        """
                        <style>
                          .resubmit-box {
                            margin-top: 1rem;
                            padding: 1rem;
                            background: #fff3cd;
                            border-left: 4px solid #ffa726;
                            border-radius: 8px;
                          }
                          .resubmit-box a { color: #d97706; font-weight: 600; }
                        </style>
                        """,
                        unsafe_allow_html=True,
                    )
                
            # ---------- Editor (save on blur + debounce) ----------
            st.text_area(
                "Type all your answers here",
                height=500,
                key=draft_key,              # value already hydrated in st.session_state[draft_key]
                on_change=save_now,         # guaranteed save on blur/change
                args=(draft_key, code),
                disabled=locked,
                help="Autosaves on blur and in the background while you type."
            )

            # Debounced autosave (safe so empty first-render won't wipe a non-empty cloud draft)
            current_text = st.session_state.get(draft_key, "")
            last_val = st.session_state.get(last_val_key, "")
            if not locked and (current_text.strip() or not last_val.strip()):
                autosave_maybe(code, draft_key, current_text, min_secs=2.0, min_delta=12, locked=locked)

            # ---------- Manual save + last saved time + safe reload ----------
            csave1, csave2, csave3 = st.columns([1, 1, 1])

            with csave1:
                if st.button("💾 Save Draft now", disabled=locked):
                    save_draft_to_db(code, draft_key, current_text)
                    st.session_state[last_val_key]   = current_text
                    st.session_state[last_ts_key]    = time.time()
                    st.session_state[saved_flag_key] = True
                    st.session_state[saved_at_key]   = datetime.now(_timezone.utc)
                    st.success("Draft saved.")

            with csave2:
                ts = st.session_state.get(saved_at_key)
                if ts:
                    st.caption("Last saved: " + ts.strftime("%Y-%m-%d %H:%M") + " UTC")
                else:
                    st.caption("No local save yet")

            with csave3:
                # Current draft text
                draft_txt = st.session_state.get(draft_key, "") or ""

                # Last-saved timestamp (for header)
                _, _, _, saved_at_key = _draft_state_keys(draft_key)
                ts = st.session_state.get(saved_at_key)
                when = (
                    ts.astimezone(_timezone.utc).strftime("%Y-%m-%d %H:%M UTC")
                    if ts else datetime.now(_timezone.utc).strftime("%Y-%m-%d %H:%M UTC")
                )

                # Strip any previous backup header the student may have pasted back
                def _strip_old_header(txt: str) -> str:
                    if not txt:
                        return ""
                    # Remove ONE leading “Falowen — Draft Backup … ======” block if present
                    pattern = r"(?s)\AFalowen\s+—\s+Draft\s+Backup.*?\n[-=]{8,}\n\n"
                    return re.sub(pattern, "", txt, count=1)

                clean_body = (_strip_old_header(draft_txt).rstrip() + "\n")

                # Build a simple, single header
                header_lines = [
                    "Falowen — Draft Backup",
                    f"Level: {student_level}  •  Day: {info['day']}  •  Chapter: {info.get('chapter','')}",
                    f"Student: {name}  •  Code: {code}",
                    f"Saved (UTC): {when}",
                    "=" * 56,
                    ""  # blank line before body
                ]
                header = "\n".join(header_lines)

                # Safe filename
                safe_chapter = re.sub(r"[^A-Za-z0-9_.-]+", "_", str(info.get("chapter", "")))
                fname = f"falowen_draft_{student_level}_day{info['day']}_{safe_chapter}.txt"

                st.download_button(
                    "⬇️ Download draft (TXT)",
                    data=(header + clean_body).encode("utf-8"),
                    file_name=fname,
                    mime="text/plain",
                    help="Save a clean backup of your current draft"
                )

            with st.expander("📌 How to Submit", expanded=False):
                st.markdown(f"""
                    1) Check you’re on the correct page: **Level {student_level} • Day {info['day']} • Chapter {info['chapter']}**.  
                    2) Tick the two confirmations below.  
                    3) Click **Confirm & Submit**.  
                    4) Your box will lock (read-only).  
                    _You’ll get an **email** when it’s marked. See **Results & Resources** for scores & feedback._
                """)

            col1, col2, col3 = st.columns(3)
            with col1:
                st.markdown("#### 🧾 Finalize")
                confirm_final = st.checkbox(
                    f"I confirm this is my complete work for Level {student_level} • Day {info['day']} • Chapter {info['chapter']}.",
                    key=f"confirm_final_{lesson_key}",
                    disabled=locked
                )
                confirm_lock = st.checkbox(
                    "I understand it will be locked after I submit.",
                    key=f"confirm_lock_{lesson_key}",
                    disabled=locked
                )
                can_submit = (confirm_final and confirm_lock and (not locked))

                submit_in_progress = st.session_state.get(submit_in_progress_key, False)

                if st.button(
                    "✅ Confirm & Submit",
                    type="primary",
                    disabled=(not can_submit) or submit_in_progress,
                ):
                    st.session_state[submit_in_progress_key] = True
                    
                    try:

                        # 1) Try to acquire the lock first
                        got_lock = acquire_lock(student_level, code, lesson_key)

                        # If lock exists already, check whether a submission exists; if yes, reflect lock and rerun.
                        if not got_lock:
                            if has_existing_submission(student_level, code, lesson_key):
                                st.session_state[locked_key] = True
                                st.warning("You have already submitted this assignment. It is locked.")
                                st.session_state["__refresh"] = st.session_state.get("__refresh", 0) + 1
                            else:
                                st.info("Found an old lock without a submission — recovering and submitting now…")

                        posts_ref = db.collection("submissions").document(student_level).collection("posts")

                        # 2) Pre-create doc (avoids add() tuple-order mismatch)
                        doc_ref = posts_ref.document()  # auto-ID now available
                        short_ref = f"{doc_ref.id[:8].upper()}-{info['day']}"

                        payload = {
                            "student_code": code,
                            "student_name": name or "Student",
                            "level": student_level,
                            "day": info["day"],
                            "chapter": chapter_name,
                            "lesson_key": lesson_key,
                            "answer": (st.session_state.get(draft_key, "") or "").strip(),
                            "status": "submitted",
                            "receipt": short_ref,  # persist receipt immediately
                            "created_at": firestore.SERVER_TIMESTAMP,
                            "updated_at": firestore.SERVER_TIMESTAMP,
                            "version": 1,
                        }

                        saved_ok = False

                        # Archive the draft so it won't rehydrate again (drafts_v2)
                        try:

                            doc_ref.set(payload)  # write the submission
                            saved_ok = True
                            st.caption(f"Saved to: `{doc_ref.path}`")  # optional debug
                        except Exception as e:
                            st.error(f"Could not save submission: {e}")

                        if saved_ok:
                            # 3) Success: lock UI, remember receipt, archive draft, notify, rerun
                            st.session_state[locked_key] = True
                            st.session_state[f"{lesson_key}__receipt"] = short_ref

                            st.success("Submitted! Your work has been sent to your tutor.")
                            st.caption(
                                f"Receipt: `{short_ref}` • You’ll be emailed when it’s marked. "
                                "See **Results & Resources** for scores & feedback."
                            )
                            answer_text = st.session_state.get(draft_key, "").strip()
                            MIN_WORDS = 20

                            st.session_state[f"{lesson_key}__needs_resubmit"] = (
                                len(answer_text.split()) < MIN_WORDS
                            )


                            # Archive the draft so it won't rehydrate again (drafts_v2)
                            try:
                                _draft_doc_ref(student_level, lesson_key, code).set(
                                    {"status": "submitted", "archived_at": firestore.SERVER_TIMESTAMP}, merge=True
                                )
                            except Exception:
                                pass

                            # Notify Slack (best-effort)
                            webhook = get_slack_webhook()
                            if webhook:
                                notify_slack_submission(
                                    webhook_url=webhook,
                                    student_name=name or "Student",
                                    student_code=code,
                                    level=student_level,
                                    day=info["day"],
                                    chapter=chapter_name,
                                    receipt=short_ref,
                                    preview=st.session_state.get(draft_key, "")
                                )

                            # Rerun so hydration path immediately shows locked view
                            st.session_state["__refresh"] = st.session_state.get("__refresh", 0) + 1
                        else:
                            # 4) Failure: remove the lock doc so student can retry cleanly
                            try:
                                db.collection("submission_locks").document(lock_id(student_level, code, lesson_key)).delete()
                            except Exception:
                                pass
                            st.warning("Submission not saved. Please fix the issue and try again.")
                    finally:
                        st.session_state[submit_in_progress_key] = False
                        st.markdown("**The End**")




    if cb_subtab == "🧑‍🏫 Classroom":
        # --- Classroom banner (top of subtab) ---
        st.markdown(
            '''
            <div style="
                padding: 16px;
                background: #0ea5e9;
                color: #ffffff;
                border-radius: 8px;
                text-align: center;
                margin-bottom: 16px;
                box-shadow: 0 4px 6px rgba(0,0,0,0.1);
            ">
                <span style="font-size:1.8rem; font-weight:600;">🧑‍🏫 Classroom</span>
            </div>
            ''',
            unsafe_allow_html=True
        )
        st.divider()

        # ---------- DB (Firestore) bootstrap ----------
        def _get_db():
            # Use existing global if present
            _existing = globals().get("db")
            if _existing is not None:
                return _existing
            # Try Firebase Admin SDK first (firestore.client())
            try:
                import firebase_admin
                from firebase_admin import firestore as fbfs
                if not firebase_admin._apps:
                    firebase_admin.initialize_app()
                return fbfs.client()
            except Exception:
                pass
            # Fallback to Google Cloud Firestore (firestore.Client())
            try:
                from google.cloud import firestore as gcf
                return gcf.Client()
            except Exception:
                st.error(
                    "Firestore client isn't configured. Provide Firebase Admin creds or set GOOGLE_APPLICATION_CREDENTIALS.",
                    icon="🛑",
                )
                raise

        db = _get_db()

        # ---------- Shared helpers & imports used across tabs ----------
        import math, os, io, re, json, hashlib, pandas as pd, requests
        from uuid import uuid4
        from datetime import datetime as _dt, timedelta as _td
        import urllib.parse as _urllib
        from urllib.parse import urlparse as _urlparse
        try:
            import streamlit.components.v1 as components
        except Exception:
            components = None

        def _safe_str(v, default: str = "") -> str:
            if v is None:
                return default
            if isinstance(v, float):
                try:
                    if math.isnan(v):
                        return default
                except Exception:
                    pass
            s = str(v).strip()
            return "" if s.lower() in ("nan", "none") else s

        def _safe_upper(v, default: str = "") -> str:
            s = _safe_str(v, default)
            return s.upper() if s else default

        student_row   = st.session_state.get("student_row") or {}
        student_code  = _safe_str(student_row.get("StudentCode"), "demo001")
        student_name  = _safe_str(student_row.get("Name"), "Student")
        student_level = _safe_upper(student_row.get("Level"), "A1")
        class_name    = _safe_str(student_row.get("ClassName")) or f"{student_level} General"

        ADMINS = set()
        try:
            ADMINS = set(st.secrets["roles"]["admins"])
        except Exception:
            pass
        IS_ADMIN = (student_code in ADMINS)

        # ---------- slack helper (use global notify_slack if present; else env/secrets) ----------
        def _notify_slack(*parts: str):
            text = "".join(parts)
            try:
                fn = globals().get("notify_slack")
                if callable(fn):
                    try:
                        fn(text)
                        return
                    except Exception:
                        pass
                url = (os.getenv("SLACK_WEBHOOK_URL") or
                       (st.secrets.get("slack", {}).get("webhook_url", "") if hasattr(st, "secrets") else "")).strip()
                if url:
                    try:
                        requests.post(url, json={"text": text}, timeout=6)
                    except Exception:
                        pass
            except Exception:
                pass

        def _ukey(base: str) -> str:
            # unique widget key per class (prevents duplicate-key crashes)
            seed = f"{base}|{class_name}"
            return f"{base}_{hashlib.md5(seed.encode()).hexdigest()[:8]}"


        # ---------- MINI-TABS INSIDE 'CLASSROOM' (radio style) ----------
        if "classroom_page" not in st.session_state:
            st.session_state["classroom_page"] = "Calendar"
        if "classroom_prev_page" not in st.session_state:
            st.session_state["classroom_prev_page"] = st.session_state["classroom_page"]

        def on_classroom_page_change() -> None:
            prev = st.session_state.get("classroom_prev_page")
            curr = st.session_state.get("classroom_page")
            st.session_state["classroom_prev_page"] = curr

        classroom_section = st.radio(
            "Classroom section",
            ["Calendar", "Join on Zoom", "Members", "Announcements", "Class Notes & Q&A"],
            horizontal=True,
            key="classroom_page",
            on_change=on_classroom_page_change,
        )

                # ===================== CALENDAR =====================
        if classroom_section == "Calendar":
            # Banner
            st.markdown(
                '''
                <div style="
                    padding: 12px;
                    background: #0ea5e9;
                    color: #ffffff;
                    border-radius: 8px;
                    text-align: center;
                    margin-bottom: 12px;
                    box-shadow: 0 2px 6px rgba(0,0,0,0.08);
                    font-weight: 600;
                ">
                    <span style="font-size:1.2rem;">📅 Calendar</span>
                    <div style="font-weight:500; font-size:0.98rem; margin-top:2px;">
                        Download the full course schedule or add reminders to your phone.
                    </div>
                </div>
                ''',
                unsafe_allow_html=True
            )
            st.divider()

            # Try dateutil if available; fall back gracefully.
            try:
                from dateutil import parser as _dateparse
            except Exception:
                _dateparse = None

            # -------- group schedule config (global/secrets/firestore/fallback) --------
            def _load_group_schedules():
                if not st.session_state.get("student_level"):
                    ensure_student_level()
                # 1) global
                cfg = globals().get("GROUP_SCHEDULES")
                if isinstance(cfg, dict) and cfg:
                    return cfg
                # 2) session_state
                cfg = st.session_state.get("GROUP_SCHEDULES")
                if isinstance(cfg, dict) and cfg:
                    globals()["GROUP_SCHEDULES"] = cfg
                    return cfg
                # 3) secrets
                try:
                    raw = st.secrets.get("group_schedules", None)
                    if raw:
                        cfg = json.loads(raw) if isinstance(raw, str) else raw
                        if isinstance(cfg, dict) and cfg:
                            st.session_state["GROUP_SCHEDULES"] = cfg
                            globals()["GROUP_SCHEDULES"] = cfg
                            return cfg
                except Exception:
                    pass
                # 4) Firestore (optional)
                try:
                    doc = db.collection("config").document("group_schedules").get()
                    if doc and getattr(doc, "exists", False):
                        data = doc.to_dict() or {}
                        cfg = data.get("data", data)
                        if isinstance(cfg, dict) and cfg:
                            st.session_state["GROUP_SCHEDULES"] = cfg
                            globals()["GROUP_SCHEDULES"] = cfg
                            return cfg
                except Exception:
                    pass
                    
                # 5) Shared fallback from module
                cfg = load_group_schedules()
                st.session_state["GROUP_SCHEDULES"] = cfg
                globals()["GROUP_SCHEDULES"] = cfg
                return cfg

            def _gdrive_direct_download(url: str) -> Optional[bytes]:
                if not url:
                    return None
                m = re.search(r"/file/d/([A-Za-z0-9_-]{20,})/", url) or re.search(r"[?&]id=([A-Za-z0-9_-]{20,})", url)
                file_id = m.group(1) if m else None
                if not file_id:
                    return None
                dl = f"https://drive.google.com/uc?export=download&id={file_id}"
                try:
                    r = requests.get(dl, timeout=15)
                    if r.status_code == 200 and r.content:
                        if b"uc-download-link" in r.content[:4000] and b"confirm" in r.content[:4000]:
                            return None
                        return r.content
                except Exception:
                    pass
                return None

            def _extract_text_from_pdf(pdf_bytes: bytes) -> str:
                try:
                    from pypdf import PdfReader
                    t = []
                    reader = PdfReader(io.BytesIO(pdf_bytes))
                    for p in reader.pages:
                        try:
                            t.append(p.extract_text() or "")
                        except Exception:
                            t.append("")
                    return "\n".join(t)
                except Exception:
                    pass
                try:
                    from pdfminer.high_level import extract_text
                    return extract_text(io.BytesIO(pdf_bytes)) or ""
                except Exception:
                    return ""

            _DATE_PATTERNS = [
                r"\b(20\d{2}-\d{2}-\d{2})\b",
                r"\b(\d{1,2}/\d{1,2}/20\d{2})\b",
                r"\b(\d{1,2}\s+(Jan|Feb|Mar|Apr|May|Jun|Jul|Aug|Sep|Sept|Oct|Nov|Dec)[a-z]*\s+20\d{2})\b",
                r"\b((Jan|Feb|Mar|Apr|May|Jun|Jul|Aug|Sep|Sept|Oct|Nov|Dec)[a-z]*\s+\d{1,2},\s*20\d{2})\b",
            ]

            def _parse_any_date(raw: str):
                if _dateparse:
                    for dayfirst in (False, True):
                        try:
                            return _dateparse.parse(raw, dayfirst=dayfirst, fuzzy=True).date()
                        except Exception:
                            pass
                for fmt in ("%Y-%m-%d", "%d %b %Y", "%b %d, %Y", "%m/%d/%Y", "%d/%m/%Y"):
                    try:
                        return _dt.strptime(raw, fmt).date()
                    except Exception:
                        pass
                return None

            def _find_dates_in_text(txt: str):
                found = []
                if not txt:
                    return found
                for pat in _DATE_PATTERNS:
                    for m in re.finditer(pat, txt, flags=re.IGNORECASE):
                        d = _parse_any_date(m.group(1))
                        if d:
                            found.append(d)
                uniq = []
                seen = set()
                for d in sorted(found):
                    if d not in seen:
                        seen.add(d)
                        uniq.append(d)
                return uniq

            def infer_start_end_from_doc(doc_url: str):
                pdf_bytes = _gdrive_direct_download(doc_url)
                if not pdf_bytes:
                    return None, None
                text = _extract_text_from_pdf(pdf_bytes)
                dates = _find_dates_in_text(text)
                if len(dates) >= 2:
                    return dates[0], dates[-1]
                if len(dates) == 1:
                    return dates[0], None
                return None, None

            GROUP_SCHEDULES = _load_group_schedules()

            class_cfg   = GROUP_SCHEDULES.get(class_name, {})
            days        = class_cfg.get("days", [])
            time_str    = class_cfg.get("time", "")
            start_str   = class_cfg.get("start_date", "")
            end_str     = class_cfg.get("end_date", "")
            doc_url     = class_cfg.get("doc_url", "")

            start_date_obj = None
            end_date_obj   = None
            try:
                if start_str:
                    start_date_obj = _dt.strptime(start_str, "%Y-%m-%d").date()
            except Exception:
                pass
            try:
                if end_str:
                    end_date_obj = _dt.strptime(end_str, "%Y-%m-%d").date()
            except Exception:
                pass

            _inferred_start = _inferred_end = False
            if (not start_date_obj or not end_date_obj) and doc_url:
                s, e = infer_start_end_from_doc(doc_url)
                if s and not start_date_obj:
                    start_date_obj = s; _inferred_start = True
                if e and not end_date_obj:
                    end_date_obj = e; _inferred_end = True

            if not (start_date_obj and end_date_obj and isinstance(time_str, str) and time_str.strip() and days):
                st.warning("This class doesn’t have a full calendar setup yet. Please contact the office.", icon="⚠️")
            else:
                _note_bits = []
                if _inferred_start or _inferred_end:
                    _note_bits.append("dates inferred from the schedule document")
                _note = f" ({', '.join(_note_bits)})" if _note_bits else ""
                st.info(
                    f"**Course period:** {start_date_obj.strftime('%d %b %Y')} → {end_date_obj.strftime('%d %b %Y')}{_note}",
                    icon="📅",
                )

                _WKD_ORDER = ["MO","TU","WE","TH","FR","SA","SU"]
                _FULL_TO_CODE = {
                    "monday":"MO","tuesday":"TU","wednesday":"WE","thursday":"TH","friday":"FR","saturday":"SA","sunday":"SU",
                    "mon":"MO","tue":"TU","tues":"TU","wed":"WE","thu":"TH","thur":"TH","thurs":"TH","fri":"FR","sat":"SA","sun":"SU"
                }
                DEFAULT_AMPM = "pm"

                def _normalize_time_groups(s: str) -> str:
                    s = (s or "").strip()
                    s = s.replace("–", "-").replace("—", "-")
                    s = re.sub(
                        r"(?i)\b(mon|tue|tues|wed|thu|thur|thurs|fri|sat|sun|monday|tuesday|wednesday|thursday|friday|saturday|sunday)\s*(\d)",
                        r"\1: \2",
                        s,
                    )
                    return s

                def _to_24h(h, m, ampm):
                    h = int(h); m = int(m); ap = (ampm or "").lower()
                    if ap == "pm" and h != 12: h += 12
                    if ap == "am" and h == 12: h = 0
                    return h, m

                def _parse_time_component_relaxed(s, default_ampm=DEFAULT_AMPM):
                    s = (s or "").strip().lower()
                    m = re.match(r"^(\d{1,2})(?::(\d{2}))?\s*(am|pm)?$", s)
                    if not m: return None
                    hh = int(m.group(1)); mm = int(m.group(2) or 0); ap = m.group(3)
                    if ap:
                        return _to_24h(hh, mm, ap)
                    if 0 <= hh <= 23:
                        if hh <= 12 and default_ampm in ("am","pm"):
                            return _to_24h(hh, mm, default_ampm)
                        return (hh, mm)
                    return None

                def _parse_time_range_relaxed(rng, default_ampm=DEFAULT_AMPM):
                    rng = (rng or "").strip().lower().replace("–","-").replace("—","-")
                    parts = [p.strip() for p in rng.split("-", 1)]
                    if len(parts) != 2: return None
                    a = _parse_time_component_relaxed(parts[0], default_ampm=default_ampm)
                    if not a: return None
                    ap_hint = re.search(r"(am|pm)\s*$", parts[0])
                    second_default = ap_hint.group(1) if ap_hint else default_ampm
                    b = _parse_time_component_relaxed(parts[1], default_ampm=second_default)
                    return (a, b) if b else None

                def _expand_day_token(tok):
                    tok = (tok or "").strip().lower().replace("–","-").replace("—","-")
                    if "-" in tok:
                        a, b = [t.strip() for t in tok.split("-", 1)]
                        a_code = _FULL_TO_CODE.get(a, ""); b_code = _FULL_TO_CODE.get(b, "")
                        if a_code and b_code:
                            ai = _WKD_ORDER.index(a_code); bi = _WKD_ORDER.index(b_code)
                            return _WKD_ORDER[ai:bi+1] if ai <= bi else _WKD_ORDER[ai:] + _WKD_ORDER[:bi+1]
                        return []
                    c = _FULL_TO_CODE.get(tok, "")
                    return [c] if c else []

                def _parse_time_blocks(time_str, days_list):
                    s = _normalize_time_groups(time_str)
                    blocks = []
                    if ":" in s:
                        groups = [g.strip() for g in s.split(",") if g.strip()]
                        for g in groups:
                            if ":" not in g:
                                continue
                            left, right = [x.strip() for x in g.split(":", 1)]
                            day_tokens = re.split(r"/", left)
                            codes = []
                            for tok in day_tokens:
                                codes.extend(_expand_day_token(tok))
                            tr = _parse_time_range_relaxed(right)
                            if codes and tr:
                                (sh, sm), (eh, em) = tr
                                blocks.append({
                                    "byday": sorted(set(codes), key=_WKD_ORDER.index),
                                    "start": (sh, sm), "end": (eh, em)
                                })
                        return blocks
                    tr = _parse_time_range_relaxed(s)
                    if not tr:
                        return []
                    (sh, sm), (eh, em) = tr
                    codes = []
                    for d in (days_list or []):
                        c = _FULL_TO_CODE.get(str(d).lower().strip(), "")
                        if c: codes.append(c)
                    codes = sorted(set(codes), key=_WKD_ORDER.index) or _WKD_ORDER[:]
                    return [{"byday": codes, "start": (sh, sm), "end": (eh, em)}]

                def _next_on_or_after(d, weekday_index):
                    delta = (weekday_index - d.weekday()) % 7
                    return d + _td(days=delta)

                _blocks = _parse_time_blocks(time_str, days)
                if not _blocks and (days and str(time_str or "").strip()):
                    tr_fallback = _parse_time_range_relaxed(str(time_str))
                    if tr_fallback:
                        (sh, sm), (eh, em) = tr_fallback
                        codes = []
                        for d in (days or []):
                            c = _FULL_TO_CODE.get(str(d).lower().strip(), "")
                            if c: codes.append(c)
                        if codes:
                            codes = sorted(set(codes), key=_WKD_ORDER.index)
                            _blocks = [{"byday": codes, "start": (sh, sm), "end": (eh, em)}]

                # === Next class countdown ======================
                def _compute_next_class_instance(now_utc: _dt):
                    if not _blocks:
                        return None, None, ""
                    _wmap = {"MO":0,"TU":1,"WE":2,"TH":3,"FR":4,"SA":5,"SU":6}
                    best = None
                    cur = max(start_date_obj, now_utc.date())
                    while cur <= end_date_obj:
                        widx = cur.weekday()
                        for blk in _blocks:
                            if any(_wmap[c] == widx for c in blk["byday"]):
                                sh, sm = blk["start"]; eh, em = blk["end"]
                                sdt = _dt(cur.year, cur.month, cur.day, sh, sm, tzinfo=_timezone.utc)   # Ghana == UTC
                                edt = _dt(cur.year, cur.month, cur.day, eh, em, tzinfo=_timezone.utc)
                                if edt <= now_utc:
                                    continue
                                def _fmt_ampm(h, m):
                                    ap = "AM" if h < 12 else "PM"
                                    hh = h if 1 <= h <= 12 else (12 if h % 12 == 0 else h % 12)
                                    return f"{hh}:{m:02d}{ap}"
                                label = f"{cur.strftime('%a %d %b')} • {_fmt_ampm(sh, sm)}–{_fmt_ampm(eh, em)}"
                                cand = (sdt, edt, label)
                                if (best is None) or (sdt < best[0]):
                                    best = cand
                        cur += _td(days=1)
                    return best if best else (None, None, "")

                def _human_delta_ms(ms: int) -> str:
                    s = max(0, ms // 1000)
                    d, r = divmod(s, 86400)
                    h, r = divmod(r, 3600)
                    m, _ = divmod(r, 60)
                    parts = []
                    if d: parts.append(f"{d}d")
                    if h: parts.append(f"{h}h")
                    if (d == 0) and (m or not parts):
                        parts.append(f"{m}m")
                    return " ".join(parts) if parts else "0m"

                _now = _dt.now(_timezone.utc)
                nxt_start, nxt_end, nxt_label = _compute_next_class_instance(_now)
                if nxt_start and nxt_end:
                    start_ms = int(nxt_start.timestamp() * 1000)
                    now_ms   = int(_now.timestamp() * 1000)
                    time_left_label = _human_delta_ms(start_ms - now_ms) if now_ms < start_ms else "now"
                    st.info(f"**Next class:** {nxt_label}  •  **Starts in:** {time_left_label}", icon="⏰")
                    if components:
                        components.html(
                            f"""
                            <div id="nextCount" style="margin:6px 0 2px;color:#0f172a;font-weight:600;"></div>
                            <script>
                              (function(){{
                                const startMs = {start_ms};
                                const el = document.getElementById('nextCount');
                                function tick(){{
                                  const now = Date.now();
                                  if (now >= startMs) {{
                                    el.textContent = "Class is LIVE or started.";
                                  }} else {{
                                    const diff = startMs - now;
                                    const s = Math.floor(diff/1000);
                                    const d = Math.floor(s/86400);
                                    const h = Math.floor((s%86400)/3600);
                                    const m = Math.floor((s%3600)/60);
                                    const sec = s % 60;
                                    let txt = "Starts in: ";
                                    if (d) txt += d + "d ";
                                    if (h) txt += h + "h ";
                                    if (d || h) {{
                                      txt += m + "m";
                                    }} else {{
                                      txt += m + "m " + sec + "s";
                                    }}
                                    el.textContent = txt;
                                  }}
                                  setTimeout(tick, 1000);
                                }}
                                tick();
                              }})();
                            </script>
                            """,
                            height=28,
                        )

                # ================= ICS BUILD (full course) =================
                ZOOM = {
                    "link": (st.secrets.get("zoom", {}).get("link", "") if hasattr(st, "secrets") else "") or "https://zoom.us",
                    "meeting_id": (st.secrets.get("zoom", {}).get("meeting_id", "") if hasattr(st, "secrets") else "") or "",
                    "passcode": (st.secrets.get("zoom", {}).get("passcode", "") if hasattr(st, "secrets") else "") or "",
                }
                _zl = (ZOOM or {}).get("link", "")
                _zid = (ZOOM or {}).get("meeting_id", "")
                _zpw = (ZOOM or {}).get("passcode", "")
                _details = f"Zoom link: {_zl}\\nMeeting ID: {_zid}\\nPasscode: {_zpw}"
                _dtstamp = _dt.now(_timezone.utc).strftime("%Y%m%dT%H%M%SZ")
                _until = _dt(end_date_obj.year, end_date_obj.month, end_date_obj.day, 23, 59, 59, tzinfo=_timezone.utc).strftime("%Y%m%dT%H%M%SZ")
                _summary = f"{class_name} — Live German Class"

                USE_TZID = False
                TZID = "Africa/Accra"

                _ics_lines = [
                    "BEGIN:VCALENDAR","VERSION:2.0","PRODID:-//Falowen//Course Scheduler//EN",
                    "CALSCALE:GREGORIAN","METHOD:PUBLISH",
                ]

                if not _blocks:
                    _start_dt = _dt(start_date_obj.year, start_date_obj.month, start_date_obj.day, 18, 0)
                    _end_dt   = _dt(start_date_obj.year, start_date_obj.month, start_date_obj.day, 19, 0)
                    if USE_TZID:
                        dtfmt = "%Y%m%dT%H%M%S"
                        dtstart_line = f"DTSTART;TZID={TZID}:{_start_dt.strftime(dtfmt)}"
                        dtend_line   = f"DTEND;TZID={TZID}:{_end_dt.strftime(dtfmt)}"
                    else:
                        dtstart_line = f"DTSTART:{_start_dt.strftime('%Y%m%dT%H%M%SZ')}"
                        dtend_line   = f"DTEND:{_end_dt.strftime('%Y%m%dT%H%M%SZ')}"
                    _ics_lines += [
                        "BEGIN:VEVENT",
                        f"UID:{uuid4()}@falowen",
                        f"DTSTAMP:{_dtstamp}",
                        dtstart_line,
                        dtend_line,
                        f"SUMMARY:{_summary}",
                        f"DESCRIPTION:{_details}",
                        f"URL:{_zl}",
                        "LOCATION:Zoom",
                        "BEGIN:VALARM","ACTION:DISPLAY","DESCRIPTION:Class starts soon","TRIGGER:-PT15M","END:VALARM",
                        "END:VEVENT",
                    ]
                else:
                    for blk in _blocks:
                        byday_codes = blk["byday"]
                        sh, sm = blk["start"]; eh, em = blk["end"]
                        _wmap = {"MO":0,"TU":1,"WE":2,"TH":3,"FR":4,"SA":5,"SU":6}
                        first_dates = []
                        for code in byday_codes:
                            widx = _wmap[code]
                            first_dates.append(_next_on_or_after(start_date_obj, widx))
                        first_date = min(first_dates)
                        dt_start = _dt(first_date.year, first_date.month, first_date.day, sh, sm)
                        dt_end   = _dt(first_date.year, first_date.month, first_date.day, eh, em)

                        if USE_TZID:
                            dtfmt = "%Y%m%dT%H%M%S"
                            dtstart_line = f"DTSTART;TZID={TZID}:{dt_start.strftime(dtfmt)}"
                            dtend_line   = f"DTEND;TZID={TZID}:{dt_end.strftime(dtfmt)}"
                        else:
                            dtstart_line = f"DTSTART:{dt_start.strftime('%Y%m%dT%H%M%SZ')}"
                            dtend_line   = f"DTEND:{dt_end.strftime('%Y%m%dT%H%M%SZ')}"

                        _ics_lines += [
                            "BEGIN:VEVENT",
                            f"UID:{uuid4()}@falowen",
                            f"DTSTAMP:{_dtstamp}",
                            dtstart_line,
                            dtend_line,
                            f"RRULE:FREQ=WEEKLY;BYDAY={','.join(byday_codes)};UNTIL={_until}",
                            f"SUMMARY:{_summary}",
                            f"DESCRIPTION:{_details}",
                            f"URL:{_zl}",
                            "LOCATION:Zoom",
                            "BEGIN:VALARM","ACTION:DISPLAY","DESCRIPTION:Class starts soon","TRIGGER:-PT15M","END:VALARM",
                            "END:VEVENT",
                        ]

                _ics_lines.append("END:VCALENDAR")
                _course_ics = "\n".join(_ics_lines)

                c1, c2 = st.columns([1, 1])
                with c1:
                    st.download_button(
                        "⬇️ Download full course (.ics)",
                        data=_course_ics,
                        file_name=f"{class_name.replace(' ', '_')}_course.ics",
                        mime="text/calendar",
                        key=_ukey("dl_course_ics"),
                    )
                with c2:
                    st.caption("Calendar created. Use the download button to import the full course.")

                # --- Quick Android repeat links ---
                _gcal_repeat_links = []
                try:
                    if _blocks:
                        _wmap = {"MO":0,"TU":1,"WE":2,"TH":3,"FR":4,"SA":5,"SU":6}
                        _code_to_pretty = {"MO":"Mon","TU":"Tue","WE":"Wed","TH":"Thu","FR":"Fri","SA":"Sat","SU":"Sun"}

                        def _fmt_time(h, m):
                            ap = "AM" if h < 12 else "PM"
                            hh = h if 1 <= h <= 12 else (12 if h % 12 == 0 else h % 12)
                            return f"{hh}:{m:02d}{ap}"

                        for blk in _blocks:
                            byday_codes = blk["byday"]
                            sh, sm = blk["start"]; eh, em = blk["end"]

                            first_dates = []
                            for code in byday_codes:
                                widx = _wmap[code]
                                first_dates.append(_next_on_or_after(start_date_obj, widx))
                            first_date = min(first_dates)

                            _start_dt = _dt(first_date.year, first_date.month, first_date.day, sh, sm)
                            _end_dt   = _dt(first_date.year, first_date.month, first_date.day, eh, em)
                            _start_str = _start_dt.strftime("%Y%m%dT%H%M%SZ")
                            _end_str   = _end_dt.strftime("%Y%m%dT%H%M%SZ")

                            _until = _dt(end_date_obj.year, end_date_obj.month, end_date_obj.day, 23, 59, 59).strftime("%Y%m%dT%H%M%SZ")
                            _rrule = f"RRULE:FREQ=WEEKLY;BYDAY={','.join(byday_codes)};UNTIL={_until}"

                            _days_pretty = "/".join(_code_to_pretty[c] for c in byday_codes)
                            _label = f"{_days_pretty} {_fmt_time(sh, sm)}–{_fmt_time(eh, em)}"

                            _recur_url = (
                                "https://calendar.google.com/calendar/render"
                                f"?action=TEMPLATE"
                                f"&text={_urllib.quote(_summary)}"
                                f"&dates={_start_str}/{_end_str}"
                                f"&details={_urllib.quote(_details)}"
                                f"&location={_urllib.quote('Zoom')}"
                                f"&ctz={_urllib.quote('Africa/Accra')}"
                                f"&recur={_urllib.quote(_rrule)}"
                                f"&sf=true"
                            )
                            _gcal_repeat_links.append((_label, _recur_url))
                except Exception:
                    _gcal_repeat_links = []

                if _gcal_repeat_links:
                    _items = "".join(
                        f"<li style='margin:4px 0;'><a href='{url.replace('&','&amp;')}' target='_blank'>Tap here: {lbl}</a></li>"
                        for (lbl, url) in _gcal_repeat_links
                    )
                    _phone_links_ul = f"<ul style='margin:6px 0 0 18px;padding:0;'>{_items}</ul>"
                else:
                    _phone_links_ul = (
                        "<div style='margin:6px 0 0 2px;color:#444;'>"
                        "No repeating blocks are set yet. Ask the office to add your class times."
                        "</div>"
                    )

                st.markdown(
                    f"""
                    **Computer or iPhone:** Download the **.ics** above and install.  
                    - **Computer (Google Calendar web):** calendar.google.com → **Settings** → **Import & export** → **Import**.
                    - **iPhone (Apple Calendar):** Download the `.ics`, open it, choose notifications, then **Done**.

                    **Android (Google Calendar app):** The app **can’t import `.ics`**. Use these links (**with repeat**):
                    {_phone_links_ul}
                    <div style="margin:8px 0 0 2px;"></div>
                    """,
                    unsafe_allow_html=True,
                )

        # ===================== MEMBERS =====================
        elif classroom_section == "Members":
            # Subtle hint banner
            st.markdown(
                """
                <div style="
                    padding:10px 12px;
                    background:#f0f9ff;
                    border:1px solid #bae6fd;
                    border-radius:12px;
                    margin: 6px 0 8px 0;
                    display:flex;align-items:center;gap:8px;">
                  <span style="font-size:1.05rem;">👥 <b>Class Members</b></span>
                </div>
                """,
                unsafe_allow_html=True,
            )
            with st.container():
                try:
                    df_students = load_student_data()
                except Exception:
                    df_students = pd.DataFrame()
                if df_students is None:
                    df_students = pd.DataFrame()

                for col in ("ClassName", "Name", "Email", "Location"):
                    if col not in df_students.columns:
                        df_students[col] = ""
                    df_students[col] = df_students[col].fillna("").astype(str).str.strip()

                same_class = df_students[df_students["ClassName"] == class_name].copy()
                _n = len(same_class)
                st.markdown(
                    f"""
                    <div style="display:flex;justify-content:space-between;align-items:center;margin:4px 0 6px 0;">
                      <div style="font-weight:600;color:#0f172a;">{class_name}</div>
                      <span style="background:#0ea5e922;border:1px solid #0ea5e9;color:#0369a1;
                                   padding:3px 8px;border-radius:999px;font-size:.9rem;">
                        {_n} member{'' if _n==1 else 's'}
                      </span>
                    </div>
                    """,
                    unsafe_allow_html=True,
                )

                cols_show = [c for c in ["Name", "Email", "Location"] if c in same_class.columns]
                if not same_class.empty and cols_show:
                    st.dataframe(
                        same_class[cols_show].reset_index(drop=True),
                        use_container_width=True,
                        hide_index=True,
                    )
                else:
                    st.info("No members found for this class yet.")
#

        # ===================== JOIN =====================
        elif classroom_section == "Join on Zoom":
            with st.container():
                st.markdown(
                    """
                    <div style="padding: 12px; background: #facc15; color: #000; border-radius: 8px;
                         font-size: 1rem; margin-bottom: 16px; text-align: left; font-weight: 600;">
                      📣 <b>Zoom Classroom (Official)</b><br>
                      This is the <u>official Zoom link</u> for your class. <span style="font-weight:500;">Add the calendar below to get notifications before each class.</span>
                    </div>
                    """,
                    unsafe_allow_html=True,
                )

                ZOOM = {
                    "link": "https://us06web.zoom.us/j/6886900916?pwd=bEdtR3RLQ2dGTytvYzNrMUV3eFJwUT09",
                    "meeting_id": "688 690 0916",
                    "passcode": "german",
                }
                # Allow secrets override
                try:
                    zs = st.secrets.get("zoom", {})
                    if zs.get("link"):       ZOOM["link"]       = zs["link"]
                    if zs.get("meeting_id"): ZOOM["meeting_id"] = zs["meeting_id"]
                    if zs.get("passcode"):   ZOOM["passcode"]   = zs["passcode"]
                except Exception:
                    pass

                # Build iOS/Android deep-link (opens Zoom app directly)
                _mid_digits = ZOOM["meeting_id"].replace(" ", "")
                _pwd_enc = _urllib.quote(ZOOM["passcode"] or "")
                zoom_deeplink = f"zoommtg://zoom.us/join?action=join&confno={_mid_digits}&pwd={_pwd_enc}"

                z1, z2 = st.columns([3, 2])
                with z1:
                    # Primary join button (browser)
                    try:
                        st.link_button("➡️ Join Zoom Meeting (Browser)", ZOOM["link"], key=_ukey("zoom_join_btn"))
                    except Exception:
                        st.markdown(f"[➡️ Join Zoom Meeting (Browser)]({ZOOM['link']})")

                    # Secondary: open in Zoom app (mobile deep link)
                    try:
                        st.link_button("📱 Open in Zoom App", zoom_deeplink, key=_ukey("zoom_app_btn"))
                    except Exception:
                        st.markdown(f"[📱 Open in Zoom App]({zoom_deeplink})")

                    st.write(f"**Meeting ID:** `{ZOOM['meeting_id']}`")
                    st.write(f"**Passcode:** `{ZOOM['passcode']}`")

                    # Copy helpers (mobile-friendly, safe escaping)
                    _link_safe = ZOOM["link"].replace("'", "\\'")
                    _id_safe   = ZOOM["meeting_id"].replace("'", "\\'")
                    _pwd_safe  = ZOOM["passcode"].replace("'", "\\'")
                    if components:
                        components.html(
                            f"""
                            <div style="display:flex;gap:8px;margin-top:8px;">
                              <button id="zCopyLink"
                                      style="padding:6px 10px;border-radius:8px;border:1px solid #cbd5e1;background:#f1f5f9;cursor:pointer;">
                                Copy Link
                              </button>
                              <button id="zCopyId"
                                      style="padding:6px 10px;border-radius:8px;border:1px solid #cbd5e1;background:#f1f5f9;cursor:pointer;">
                                Copy ID
                              </button>
                              <button id="zCopyPwd"
                                      style="padding:6px 10px;border-radius:8px;border:1px solid #cbd5e1;background:#f1f5f9;cursor:pointer;">
                                Copy Passcode
                              </button>
                            </div>
                            <script>
                              (function(){{
                                try {{
                                  var link = '{_link_safe}', mid = '{_id_safe}', pwd = '{_pwd_safe}';
                                  function wire(btnId, txt, label) {{
                                    var b = document.getElementById(btnId);
                                    if (!b) return;
                                    b.addEventListener('click', function(){{
                                      navigator.clipboard.writeText(txt).then(function(){{
                                        b.innerText = '✓ Copied ' + label;
                                        setTimeout(function(){{ b.innerText = 'Copy ' + label; }}, 1500);
                                      }}).catch(function(){{}});
                                    }});
                                  }}
                                  wire('zCopyLink', link, 'Link');
                                  wire('zCopyId',   mid,  'ID');
                                  wire('zCopyPwd',  pwd,  'Passcode');
                                }} catch(e) {{}}
                              }})();
                            </script>
                            """,
                            height=72,
                        )

                with z2:
                    st.info(
                        f"You’re viewing: **{class_name}**  \n\n"
                        "✅ Use the **calendar** tab to receive automatic class reminders.",
                        icon="📅",
                    )


        # ===================== ANNOUNCEMENTS =====================
        elif classroom_section == "Announcements":
            # Fetch CSV (prefer cached helper)
            try:
                df = fetch_announcements_csv()
            except Exception:
                df = pd.DataFrame()
            if df.empty:
                CSV_URL = "https://docs.google.com/spreadsheets/d/16gjj0krncWsDwMfMbhlxODPSJsI50fuHAzkF7Prrs1k/export?format=csv&gid=0"
                try:
                    df = pd.read_csv(CSV_URL)
                except Exception:
                    df = pd.DataFrame()

            URL_RE = re.compile(r"(https?://[^\s]+)")

            # Banner with NEW badge
            _new_badge_html = ""
            try:
                _today = _dt.today().date()
                _recent = 0
                if not df.empty and "Date" in df.columns:
                    def _parse_date_any(s: str):
                        s = str(s).strip()
                        if not s:
                            return None
                        if _dateparse:
                            try:
                                return _dateparse.parse(s).date()
                            except Exception:
                                pass
                        for fmt in ("%Y-%m-%d", "%d/%m/%Y", "%m/%d/%Y", "%d-%m-%Y"):
                            try:
                                return _dt.strptime(s, fmt).date()
                            except Exception:
                                continue
                        return None
                    for v in df["Date"].astype(str).tolist():
                        d = _parse_date_any(v)
                        if d and (_today - d).days <= 7:
                            _recent += 1
                if _recent > 0:
                    _new_badge_html = f"<span style='margin-left:8px;background:#16a34a;color:#fff;padding:2px 8px;border-radius:999px;font-size:0.8rem;'>NEW · {_recent}</span>"
            except Exception:
                pass

            st.markdown(
                f'''
                <div style="
                    padding:12px;
                    background: linear-gradient(90deg,#0ea5e9,#22c55e);
                    color:#ffffff;
                    border-radius:8px;
                    margin-bottom:12px;
                    box-shadow:0 2px 6px rgba(0,0,0,0.08);
                    display:flex;align-items:center;justify-content:space-between;">
                    <div style="font-weight:700;font-size:1.15rem;">📢 Announcements {_new_badge_html}</div>
                    <div style="font-size:0.92rem;opacity:.9;">Latest class updates, deadlines & links</div>
                </div>
                ''',
                unsafe_allow_html=True
            )

            def _short_label_from_url(u: str) -> str:
                try:
                    p = _urlparse(u)
                    host = (p.netloc or "").replace("www.", "")
                    path = (p.path or "").strip("/")
                    label = host if not path else f"{host}/{path}"
                    return label[:60] + ("…" if len(label) > 60 else "")
                except Exception:
                    return u[:60] + ("…" if len(u) > 60 else "")

            def _guess_link_emoji_and_label(u: str):
                lu = u.lower()
                if "zoom.us" in lu: return "🎦", None
                if "youtu" in lu:   return "▶️", None
                if lu.endswith(".pdf"): return "📄", None
                if "drive.google" in lu: return "🟢", None
                if "deepl.com" in lu: return "🌐", None
                if "google.com" in lu: return "🔗", None
                return "🔗", None

            if not df.empty:
                df.columns = [str(c).strip() for c in df.columns]
                lower_map = {c.lower(): c for c in df.columns}

                def _col(name: str):
                    return lower_map.get(name.lower())

                for logical in ("announcement", "class", "date", "pinned"):
                    if _col(logical) is None:
                        df[logical] = ""

                rename_map = {}
                if _col("announcement"): rename_map[_col("announcement")] = "Announcement"
                if _col("class"):        rename_map[_col("class")]        = "Class"
                if _col("date"):         rename_map[_col("date")]         = "Date"
                if _col("pinned"):       rename_map[_col("pinned")]       = "Pinned"
                df = df.rename(columns=rename_map)

                for c in ("Announcement", "Class", "Date", "Pinned"):
                    if c not in df.columns:
                        df[c] = ""

                link_key = lower_map.get("link") or lower_map.get("links")
                df["Links"] = [[] for _ in range(len(df))]
                if link_key:
                    def _split_links(val):
                        s = str(val or "").strip()
                        if not s:
                            return []
                        parts = [p for chunk in s.split(",") for p in chunk.split()]
                        return [p.strip() for p in parts if p.strip().lower().startswith(("http://", "https://"))]
                    df["Links"] = df[link_key].apply(_split_links)

                def _norm_pinned(v) -> bool:
                    s = str(v).strip().lower()
                    return s in {"true", "yes", "1"}
                df["Pinned"] = df["Pinned"].apply(_norm_pinned)

                def _parse_dt(x):
                    for fmt in ("%Y-%m-%d %H:%M", "%Y/%m/%d %H:%M", "%d/%m/%Y %H:%M", "%Y-%m-%d", "%d/%m/%Y"):
                        try:
                            return _dt.strptime(str(x), fmt)
                        except Exception:
                            continue
                    try:
                        return pd.to_datetime(x, errors="coerce")
                    except Exception:
                        return pd.NaT
                df["__dt"] = df["Date"].apply(_parse_dt)

                def _append_detected_links(row):
                    txt = str(row.get("Announcement", "") or "")
                    found = URL_RE.findall(txt)
                    existing = list(row.get("Links", []) or [])
                    merged, seen = [], set()
                    for url in existing + found:
                        if url not in seen:
                            merged.append(url); seen.add(url)
                    return merged
                df["Links"] = df.apply(_append_detected_links, axis=1)

                def _ann_id(row):
                    try:
                        raw = f"{row.get('Class','')}|{row.get('Date','')}|{row.get('Announcement','')}".encode("utf-8")
                        return hashlib.sha1(raw).hexdigest()[:16]
                    except Exception:
                        return str(uuid4()).replace("-", "")[:16]
                df["__id"] = df.apply(_ann_id, axis=1)

            def _ann_reply_coll(ann_id: str):
                return (db.collection("class_announcements")
                         .document(class_name)
                         .collection("replies")
                         .document(ann_id)
                         .collection("posts"))

            def _load_replies_with_ids(ann_id: str):
                try:
                    docs = list(_ann_reply_coll(ann_id).order_by("timestamp").stream())
                except Exception:
                    docs = list(_ann_reply_coll(ann_id).stream())
                    docs.sort(key=lambda d: (d.to_dict() or {}).get("timestamp"))
                out = []
                for d in docs:
                    x = d.to_dict() or {}
                    x["__id"] = d.id
                    out.append(x)
                return out

            def _update_reply_text(ann_id: str, reply_id: str, new_text: str):
                _ann_reply_coll(ann_id).document(reply_id).update({
                    "text": new_text.strip(),
                    "edited_at": _dt.now(_timezone.utc),
                    "edited_by": student_name,
                    "edited_by_code": student_code,
                })

            def _delete_reply(ann_id: str, reply_id: str):
                _ann_reply_coll(ann_id).document(reply_id).delete()

            if df.empty:
                st.info("No announcements yet.")
            else:
                c1, c2, c3 = st.columns([1, 2, 1])
                with c1:
                    show_only_pinned = st.checkbox("Show only pinned", value=False, key="ann_only_pinned")
                with c2:
                    search_term = st.text_input("Search announcements…", "", key="ann_search")
                with c3:
                    if st.button("↻ Refresh", key="ann_refresh"):
                        try:
                            st.cache_data.clear()
                        except Exception:
                            pass
                        st.rerun()

                df["__class_norm"] = (
                    df["Class"].astype(str)
                    .str.replace(r"\s+", " ", regex=True)
                    .str.strip()
                    .str.lower()
                )
                class_norm = re.sub(r"\s+", " ", class_name.strip().lower())
                view = df[df["__class_norm"] == class_norm].copy()

                if show_only_pinned:
                    view = view[view["Pinned"] == True]
                if search_term.strip():
                    q = search_term.lower()
                    view = view[view["Announcement"].astype(str).str.lower().str.contains(q)]

                view.sort_values("__dt", ascending=False, inplace=True, na_position="last")
                pinned_df = view[view["Pinned"] == True]
                latest_df = view[view["Pinned"] == False]

                def render_announcement(row, is_pinned=False):
                    try:
                        ts_label = row.get("__dt").strftime("%d %b %H:%M")
                    except Exception:
                        ts_label = ""
                    st.markdown(
                        f"<div style='padding:10px 12px; background:{'#fff7ed' if is_pinned else '#f8fafc'}; "
                        f"border:1px solid #e5e7eb; border-radius:8px; margin:4px 0;'>"
                        f"{'📌 <b>Pinned</b> • ' if is_pinned else ''}"
                        f"<b>Teacher</b> <span style='color:#888;'>{ts_label} GMT</span><br>"
                        f"{row.get('Announcement','')}"
                        f"</div>",
                        unsafe_allow_html=True,
                    )

                    links = row.get("Links") or []
                    if isinstance(links, str):
                        links = [links] if links.strip() else []
                    if links:
                        st.markdown("**🔗 Links:**")
                        for u in links:
                            emoji, label = _guess_link_emoji_and_label(u)
                            label = label or _short_label_from_url(u)
                            st.markdown(f"- {emoji} [{label}]({u})")

                    ann_id = row.get("__id")
                    replies = _load_replies_with_ids(ann_id)
                    if replies:
                        for r in replies:
                            ts = r.get("timestamp")
                            when = ""
                            try:
                                when = ts.strftime("%d %b %H:%M") + " UTC"
                            except Exception:
                                pass
                            edited_badge = ""
                            if r.get("edited_at"):
                                try:
                                    edited_badge = f" <span style='color:#aaa;'>(edited {r['edited_at'].strftime('%d %b %H:%M')} UTC)</span>"
                                except Exception:
                                    edited_badge = " <span style='color:#aaa;'>(edited)</span>"

                            st.markdown(
                                f"<div style='margin-left:20px; color:#444;'>↳ <b>{r.get('student_name','')}</b> "
                                f"<span style='color:#bbb;'>{when}</span>{edited_badge}<br>"
                                f"{r.get('text','')}</div>",
                                unsafe_allow_html=True,
                            )

                            can_edit = IS_ADMIN or (r.get("student_code") == student_code)
                            if can_edit:
                                c_ed, c_del = st.columns([1, 1])
                                with c_ed:
                                    if st.button("✏️ Edit", key=f"ann_edit_reply_{ann_id}_{r['__id']}"):
                                        st.session_state[f"edit_mode_{ann_id}_{r['__id']}"] = True
                                        st.session_state[f"edit_text_{ann_id}_{r['__id']}"] = r.get("text", "")
                                        st.session_state["__refresh"] = st.session_state.get("__refresh", 0) + 1
                                with c_del:
                                    if st.button("🗑️ Delete", key=f"ann_del_reply_{ann_id}_{r['__id']}"):
                                        _delete_reply(ann_id, r["__id"])
                                        _notify_slack(
                                            f"🗑️ *Announcement reply deleted* — {class_name}\n"
                                            f"*By:* {student_name} ({student_code})\n"
                                            f"*When:* {_dt.now(_timezone.utc).strftime('%Y-%m-%d %H:%M')} UTC"
                                        )
                                        st.success("Reply deleted.")
                                        st.session_state["__refresh"] = st.session_state.get("__refresh", 0) + 1

                                if st.session_state.get(f"edit_mode_{ann_id}_{r['__id']}", False):
                                    new_txt = st.text_area(
                                        "Edit reply",
                                        key=f"ann_editbox_{ann_id}_{r['__id']}",
                                        value=st.session_state.get(f"edit_text_{ann_id}_{r['__id']}", r.get("text", "")),
                                        height=100,
                                    )
                                    ec1, ec2 = st.columns([1, 1])
                                    with ec1:
                                        if st.button("💾 Save", key=f"ann_save_reply_{ann_id}_{r['__id']}"):
                                            if new_txt.strip():
                                                _update_reply_text(ann_id, r["__id"], new_txt)
                                                _notify_slack(
                                                    f"✏️ *Announcement reply edited* — {class_name}\n"
                                                    f"*By:* {student_name} ({student_code})\n"
                                                    f"*When:* {_dt.utcnow().strftime('%Y-%m-%d %H:%M')} UTC\n"
                                                    f"*Preview:* {new_txt[:180]}{'…' if len(new_txt)>180 else ''}"
                                                )
                                                st.success("Reply updated.")
                                            st.session_state.pop(f"edit_mode_{ann_id}_{r['__id']}", None)
                                            st.session_state.pop(f"edit_text_{ann_id}_{r['__id']}", None)
                                            st.session_state["__refresh"] = st.session_state.get("__refresh", 0) + 1
                                    with ec2:
                                        if st.button("❌ Cancel", key=f"ann_cancel_reply_{ann_id}_{r['__id']}"):
                                            st.session_state.pop(f"edit_mode_{ann_id}_{r['__id']}", None)
                                            st.session_state.pop(f"edit_text_{ann_id}_{r['__id']}", None)
                                            st.session_state["__refresh"] = st.session_state.get("__refresh", 0) + 1

                for _, row in pinned_df.iterrows():
                    render_announcement(row, is_pinned=True)
                for _, row in latest_df.iterrows():
                    render_announcement(row, is_pinned=False)


        # ===================== Class Notes & Q&A =====================
        elif classroom_section == "Class Notes & Q&A":
            board_base = db.collection("class_board").document(class_name).collection("posts")


            _new7, _unans, _total = 0, 0, 0
            try:
                _now = _dt.now(_timezone.utc)
                try:
                    from firebase_admin import firestore as fbfs
                    direction_desc = getattr(fbfs.Query, "DESCENDING", "DESCENDING")
                    _qdocs = list(board_base.order_by("created_at", direction=direction_desc).limit(250).stream())
                except Exception:
                    _qdocs = list(board_base.order_by("created_at", direction="DESCENDING").limit(250).stream())

                def _to_datetime_any(v):
                    if v is None:
                        return None
                    try:
                        if hasattr(v, "to_datetime"):
                            return v.to_datetime()
                    except Exception:
                        dt_val = None
                    if dt_val is None:
                        try:
                            if hasattr(v, "seconds"):
                                dt_val = _dt.fromtimestamp(int(v.seconds), _timezone.utc)
                        except Exception:
                            dt_val = None
                    if dt_val is None:
                        try:
                            if _dateparse:
                                dt_val = _dateparse.parse(str(v))
                        except Exception:
                            dt_val = None
                    if dt_val is None:
                        for fmt in ("%Y-%m-%d", "%Y-%m-%d %H:%M:%S", "%d/%m/%Y", "%m/%d/%Y", "%d-%m-%Y"):
                            try:
                                dt_val = _dt.strptime(str(v), fmt)
                                break
                            except Exception:
                                continue
                    if dt_val and dt_val.tzinfo is None:
                        dt_val = dt_val.replace(tzinfo=_timezone.utc)
                    return dt_val
                   

                for _doc in _qdocs:
                    _d = (_doc.to_dict() or {})
                    _total += 1
                    _rc = 0
                    if isinstance(_d.get("answers"), list):
                        _rc = len(_d["answers"])
                    elif isinstance(_d.get("replies"), list):
                        _rc = len(_d["replies"])
                    elif isinstance(_d.get("reply_count"), int):
                        _rc = int(_d["reply_count"])
                    if _rc == 0:
                        _unans += 1
                    _created = _to_datetime_any(_d.get("created_at") or _d.get("ts") or _d.get("timestamp"))
                    if _created and (_now - _created).days <= 7:
                        _new7 += 1
            except Exception:
                pass

            _badges = []
            if _new7 > 0:
                _badges.append(
                    f"<span style='margin-left:8px;background:#16a34a;color:#fff;padding:2px 8px;"
                    f"border-radius:999px;font-size:0.8rem;'>NEW · {_new7}</span>"
                )
            if _unans > 0:
                _badges.append(
                    f"<span style='margin-left:8px;background:#f97316;color:#fff;padding:2px 8px;"
                    f"border-radius:999px;font-size:0.8rem;'>UNANSWERED · {_unans}</span>"
                )
            _badge_html = "".join(_badges)

            st.markdown(
                f'''
                <div style="
                    padding:12px;
                    background: linear-gradient(90deg,#6366f1,#0ea5e9);
                    color:#ffffff;
                    border-radius:8px;
                    margin-bottom:12px;
                    box-shadow:0 2px 6px rgba(0,0,0,0.08);
                    display:flex;align-items:center;justify-content:space-between;">
                    <div style="font-weight:700;font-size:1.15rem;">💬 Class Notes & Q&A {_badge_html}</div>
                    <div style="font-size:0.92rem;opacity:.9;">Share a post • Comment with classmates</div>
                </div>
                ''',
                unsafe_allow_html=True
            )

            def _fmt_ts(ts):
                try:
                    return ts.strftime("%d %b %H:%M")
                except Exception:
                    return ""

            def format_post(text: str) -> str:
                """Normalize post text for consistent rendering."""
                text = (text or "").strip()
                text = re.sub(r"\n\s*\n+", "\n\n", text)
                paragraphs = [textwrap.fill(p, width=80) for p in text.split("\n\n")]
                return "\n\n".join(paragraphs)

            st.subheader("➕ Add a new post")
            if st.session_state.get("__clear_q_form"):
                st.session_state.pop("__clear_q_form", None)
                st.session_state["q_topic"] = ""
                st.session_state["q_text"] = ""
            topic = st.text_input("Topic (optional)", key="q_topic")

            st.markdown(
                """
                <style>
                textarea[aria-label="Your content"] {
                    background-color: #f1f5f9;
                    color: #0f172a;
                    font-family: 'Chalkboard', 'Chalkduster', 'Comic Sans MS', cursive;
                }
                </style>
                """,
                unsafe_allow_html=True,
            )
            new_q = st.text_area("Your content", key="q_text", height=160)
            if st.button("Post", key="qna_post_question"):
                formatted_q = format_post(new_q)
                if formatted_q:
                    q_id = str(uuid4())[:8]
                    payload = {
                        "content": formatted_q,
                        "asked_by_name": student_name,
                        "asked_by_code": student_code,
                        "timestamp": _dt.utcnow(),
                        "topic": (topic or "").strip(),
                    }
                    board_base.document(q_id).set(payload)
                    preview = (formatted_q[:180] + "…") if len(formatted_q) > 180 else formatted_q
                    topic_tag = f" • Topic: {payload['topic']}" if payload["topic"] else ""
                    _notify_slack(
                        f"📝 *New Class Board post* — {class_name}{topic_tag}\n",
                        f"*From:* {student_name} ({student_code})\n",
                        f"*When:* {_dt.utcnow().strftime('%Y-%m-%d %H:%M')} UTC\n",
                        f"*Content:* {preview}"
                    )
                    st.session_state["__clear_q_form"] = True
                    st.success("Post published!")
                    st.session_state["__refresh"] = st.session_state.get("__refresh", 0) + 1


            colsa, colsb, colsc = st.columns([2, 1, 1])
            with colsa:
                q_search = st.text_input("Search posts (text or topic)…", key="q_search")
            with colsb:
                show_latest = st.toggle("Newest first", value=True, key="q_show_latest")
            with colsc:
                if st.button("↻ Refresh", key="qna_refresh"):
                    st.session_state["__refresh"] = st.session_state.get("__refresh", 0) + 1

            try:
                try:
                    from firebase_admin import firestore as fbfs
                    direction_desc = getattr(fbfs.Query, "DESCENDING", "DESCENDING")
                    q_docs = list(board_base.order_by("timestamp", direction=direction_desc).stream())
                except Exception:
                    q_docs = list(board_base.order_by("timestamp", direction="DESCENDING").stream())
                questions = [dict(d.to_dict() or {}, id=d.id) for d in q_docs]
            except Exception:
                q_docs = list(board_base.stream())
                questions = [dict(d.to_dict() or {}, id=d.id) for d in q_docs]
                questions.sort(key=lambda x: x.get("timestamp"), reverse=True)

            if q_search.strip():
                ql = q_search.lower()
                questions = [
                    q for q in questions
                    if ql in str(q.get("content", "")).lower() or ql in str(q.get("topic", "")).lower()
                ]
            if not show_latest:
                questions = list(reversed(questions))

            def send_comment(
                q_id,
                student_code,
                student_name,
                class_name,
                board_base,
                draft_key,
                last_val_key,
                last_ts_key,
                saved_flag_key,
                saved_at_key,
            ):
                current_text = st.session_state.get(draft_key, "").strip()
                if not current_text:
                    return
                comment_payload = {
                    "content": current_text,
                    "replied_by_name": student_name,
                    "replied_by_code": student_code,
                    "timestamp": _dt.now(_timezone.utc),
                }
                c_ref = board_base.document(q_id).collection("comments")
                c_ref.document(str(uuid4())[:8]).set(comment_payload)
                prev = (
                    comment_payload["content"][:180] + "…"
                ) if len(comment_payload["content"]) > 180 else comment_payload["content"]
                _notify_slack(
                    f"💬 *New Class Board comment* — {class_name}\n",
                    f"*By:* {student_name} ({student_code})  •  *QID:* {q_id}\n",
                    f"*When:* {_dt.now(_timezone.utc).strftime('%Y-%m-%d %H:%M')} UTC\n",
                    f"*Comment:* {prev}",
                )
                save_draft_to_db(student_code, draft_key, "")
                st.session_state[draft_key] = ""
                st.session_state[last_val_key] = ""
                st.session_state[last_ts_key] = time.time()
                st.session_state[saved_flag_key] = False
                st.session_state[saved_at_key] = None
                st.success("Comment sent!")
                st.session_state["__refresh"] = st.session_state.get("__refresh", 0) + 1

            if not questions:
                st.info("No posts yet.")
            else:
                for q in questions:
                    q_id = q.get("id", "")
                    ts = q.get("timestamp")
                    ts_label = _fmt_ts(ts)
                    topic_html = (f"<div style='font-size:0.9em;color:#666;'>{q.get('topic','')}</div>" if q.get("topic") else "")
                    content_html = format_post(q.get("content", "")).replace("\n", "<br>")
                    st.markdown(
                        f"<div style='padding:10px;background:#f8fafc;border:1px solid #ddd;border-radius:6px;margin:6px 0;'>"
                        f"<b>{q.get('asked_by_name','')}</b>"
                        f"<span style='color:#aaa;'> • {ts_label}</span>"
                        f"{topic_html}"
                        f"{content_html}"
                        f"</div>",
                        unsafe_allow_html=True
                    )

                    can_modify_q = (q.get("asked_by_code") == student_code) or IS_ADMIN
                    if can_modify_q:
                        qc1, qc2, _ = st.columns([1, 1, 6])
                        with qc1:
                            if st.button("✏️ Edit", key=f"q_edit_btn_{q_id}"):
                                st.session_state[f"q_editing_{q_id}"] = True
                                st.session_state[f"q_edit_text_{q_id}"] = q.get("content", "")
                                st.session_state[f"q_edit_topic_{q_id}"] = q.get("topic", "")
                        with qc2:
                            if st.button("🗑️ Delete", key=f"q_del_btn_{q_id}"):
                                try:
                                    c_ref = board_base.document(q_id).collection("comments")
                                    for rdoc in c_ref.stream():
                                        rdoc.reference.delete()
                                except Exception:
                                    pass
                                board_base.document(q_id).delete()
                                _notify_slack(
                                    f"🗑️ *Class Board post deleted* — {class_name}\n"
                                    f"*By:* {student_name} ({student_code}) • QID: {q_id}\n"
                                    f"*When:* {_dt.utcnow().strftime('%Y-%m-%d %H:%M')} UTC"
                                )
                                st.success("Post deleted.")
                                st.session_state["__refresh"] = st.session_state.get("__refresh", 0) + 1

                        if st.session_state.get(f"q_editing_{q_id}", False):
                            with st.form(f"q_edit_form_{q_id}"):
                                new_topic = st.text_input(
                                    "Edit topic (optional)",
                                    value=st.session_state.get(f"q_edit_topic_{q_id}", ""),
                                    key=f"q_edit_topic_input_{q_id}"
                                )
                                new_text = st.text_area(
                                    "Edit post",
                                    value=st.session_state.get(f"q_edit_text_{q_id}", ""),
                                    key=f"q_edit_text_input_{q_id}",
                                    height=150
                                )
                                save_edit = st.form_submit_button("💾 Save")
                                cancel_edit = st.form_submit_button("❌ Cancel")
                            if save_edit:
                                formatted_edit = format_post(new_text)
                                if formatted_edit:
                                    board_base.document(q_id).update({
                                        "content": formatted_edit,
                                        "topic": (new_topic or "").strip(),
                                    })
                                    _notify_slack(
                                        f"✏️ *Class Board post edited* — {class_name}\n",
                                        f"*By:* {student_name} ({student_code}) • QID: {q_id}\n",
                                        f"*When:* {_dt.utcnow().strftime('%Y-%m-%d %H:%M')} UTC\n",
                                        f"*New:* {(formatted_edit[:180] + '…') if len(formatted_edit) > 180 else formatted_edit}",
                                    )
                                    st.session_state[f"q_editing_{q_id}"] = False
                                    st.success("Post updated.")
                                    st.session_state["__refresh"] = st.session_state.get("__refresh", 0) + 1
                            if cancel_edit:
                                st.session_state[f"q_editing_{q_id}"] = False
                                st.session_state["__refresh"] = st.session_state.get("__refresh", 0) + 1

                    c_ref = board_base.document(q_id).collection("comments")
                    try:
                        comments_docs = list(c_ref.order_by("timestamp").stream())
                    except Exception:
                        comments_docs = list(c_ref.stream())
                        comments_docs.sort(key=lambda c: (c.to_dict() or {}).get("timestamp"))

                    if comments_docs:
                        for c in comments_docs:
                            cid = c.id
                            c_data = c.to_dict() or {}
                            c_label = _fmt_ts(c_data.get("timestamp"))
                            st.markdown(
                                f"<div style='margin-left:20px;color:#444;'>↳ <b>{c_data.get('replied_by_name','')}</b> "
                                f"<span style='color:#bbb;'>{c_label}</span><br>"
                                f"{c_data.get('content','')}</div>",
                                unsafe_allow_html=True
                            )

                            can_modify_c = (c_data.get("replied_by_code") == student_code) or IS_ADMIN
                            if can_modify_c:
                                rc1, rc2, _ = st.columns([1, 1, 6])
                                with rc1:
                                    if st.button("✏️ Edit", key=f"c_edit_btn_{q_id}_{cid}"):
                                        st.session_state[f"c_editing_{q_id}_{cid}"] = True
                                        st.session_state[f"c_edit_text_{q_id}_{cid}"] = c_data.get("content", "")
                                with rc2:
                                    if st.button("🗑️ Delete", key=f"c_del_btn_{q_id}_{cid}"):
                                        c.reference.delete()
                                        _notify_slack(
                                            f"🗑️ *Class Board comment deleted* — {class_name}\n"
                                            f"*By:* {student_name} ({student_code}) • QID: {q_id}\n"
                                            f"*When:* {_dt.now(_timezone.utc).strftime('%Y-%m-%d %H:%M')} UTC"
                                        )
                                        st.success("Comment deleted.")
                                        st.session_state["__refresh"] = st.session_state.get("__refresh", 0) + 1

                                if st.session_state.get(f"c_editing_{q_id}_{cid}", False):
                                    with st.form(f"c_edit_form_{q_id}_{cid}"):
                                        new_rtext = st.text_area(
                                            "Edit comment",
                                            value=st.session_state.get(f"c_edit_text_{q_id}_{cid}", ""),
                                            key=f"c_edit_text_input_{q_id}_{cid}",
                                            height=80
                                        )
                                        csave = st.form_submit_button("💾 Save")
                                        ccancel = st.form_submit_button("❌ Cancel")
                                    if csave and new_rtext.strip():
                                        c.reference.update({
                                            "content": new_rtext.strip(),
                                             "edited_at": _dt.now(_timezone.utc),
                                        })
                                        _notify_slack(
                                            f"✏️ *Class Board comment edited* — {class_name}\n"
                                            f"*By:* {student_name} ({student_code}) • QID: {q_id}\n"
                                            f"*When:* {_dt.now(_timezone.utc).strftime('%Y-%m-%d %H:%M')} UTC\n"
                                            f"*New:* {(new_rtext[:180] + '…') if len(new_rtext) > 180 else new_rtext}"
                                        )
                                        st.session_state[f"c_editing_{q_id}_{cid}"] = False
                                        st.success("Comment updated.")
                                        st.session_state["__refresh"] = st.session_state.get("__refresh", 0) + 1
                                    if ccancel:
                                        st.session_state[f"c_editing_{q_id}_{cid}"] = False
                                        st.session_state["__refresh"] = st.session_state.get("__refresh", 0) + 1

                    draft_key = f"classroom_comment_draft_{q_id}"
                    last_val_key, last_ts_key, saved_flag_key, saved_at_key = _draft_state_keys(draft_key)
                    if draft_key not in st.session_state:
                        txt, ts = load_draft_meta_from_db(student_code, draft_key)
                        st.session_state[draft_key] = txt or ""
                        st.session_state[last_val_key] = st.session_state[draft_key]
                        st.session_state[last_ts_key] = time.time()
                        st.session_state[saved_flag_key] = bool(txt)
                        st.session_state[saved_at_key] = ts
                    comment_text = st.text_input(
                        f"Comment on Q{q_id}",
                        key=draft_key,
                        placeholder="Write your comment…",
                        on_change=save_now,
                        args=(draft_key, student_code),
                    )
                    current_text = st.session_state.get(draft_key, "")
                    autosave_maybe(student_code, draft_key, current_text, min_secs=2.0, min_delta=12)
                    st.button(
                        f"Send Comment {q_id}",
                        key=f"q_comment_btn_{q_id}",
                        on_click=send_comment,
                        args=(
                            q_id,
                            student_code,
                            student_name,
                            class_name,
                            board_base,
                            draft_key,
                            last_val_key,
                            last_ts_key,
                            saved_flag_key,
                            saved_at_key,
                        ),
                    )


    # === LEARNING NOTES SUBTAB ===
    elif cb_subtab == "📒 Learning Notes":
        st.markdown("""
            <div style="padding: 14px; background: #8d4de8; color: #fff; border-radius: 8px; 
            text-align:center; font-size:1.5rem; font-weight:700; margin-bottom:16px; letter-spacing:.5px;">
            📒 My Learning Notes
            </div>
        """, unsafe_allow_html=True)

        student_code = st.session_state.get("student_code", "demo001")
        key_notes = f"notes_{student_code}"

        if key_notes not in st.session_state:
            st.session_state[key_notes] = load_notes_from_db(student_code)
        notes = st.session_state[key_notes]

        if st.session_state.get("switch_to_edit_note"):
            st.session_state["course_notes_radio"] = "➕ Add/Edit Note"
            del st.session_state["switch_to_edit_note"]
        elif st.session_state.get("switch_to_library"):
            st.session_state["course_notes_radio"] = "📚 My Notes Library"
            del st.session_state["switch_to_library"]

        notes_subtab = st.radio(
            "Notebook",
            ["➕ Add/Edit Note", "📚 My Notes Library"],
            horizontal=True,
            key="course_notes_radio"
        )

        if notes_subtab == "➕ Add/Edit Note":
            # >>>> New helper message for pre-filled note context <<<<
            editing = st.session_state.get("edit_note_idx", None) is not None
            if editing:
                idx = st.session_state["edit_note_idx"]
                title = st.session_state.get("edit_note_title", "")
                tag = st.session_state.get("edit_note_tag", "")
                text = st.session_state.get("edit_note_text", "")
            else:
                title, tag, text = "", "", ""

            if title and tag:
                st.info(f"You're adding a note for **{title}** ({tag}).")

            st.markdown("#### ✍️ Create a new note or update an old one")

            with st.form("note_form", clear_on_submit=not editing):
                st.session_state.setdefault("learning_note_title", title)
                st.session_state.setdefault("learning_note_tag", tag)
                st.session_state.setdefault("learning_note_draft", text)
                st.session_state.setdefault("learning_note_last_saved", None)

                st.text_input(
                    "Note Title",
                    max_chars=50,
                    key="learning_note_title",
                )
                st.text_input(
                    "Category/Tag (optional)",
                    max_chars=20,
                    key="learning_note_tag",
                )
                st.text_area(
                    "Your Note",
                    height=200,
                    max_chars=3000,
                    key="learning_note_draft",
                )
                
                col1, col2 = st.columns(2)
                save_btn = col1.form_submit_button("Save")
                cancel_btn = editing and col2.form_submit_button("❌ Cancel Edit")
                if save_btn:
                    autosave_learning_note(student_code, key_notes)
                if st.session_state.get("learning_note_last_saved"):
                    st.caption(
                        f"Last saved {st.session_state['learning_note_last_saved']} UTC"
                    )            

            if cancel_btn:

                for k in [
                    "edit_note_idx",
                    "edit_note_title",
                    "edit_note_text",
                    "edit_note_tag",
                    "learning_note_title",
                    "learning_note_tag",
                    "learning_note_draft",
                    "learning_note_last_saved",
                ]:
                    if k in st.session_state:
                        del st.session_state[k]

                st.session_state["switch_to_library"] = True
                st.session_state["__refresh"] = st.session_state.get("__refresh", 0) + 1

        elif notes_subtab == "📚 My Notes Library":
            st.markdown("#### 📚 All My Notes")

            if not notes:
                st.info("No notes yet. Add your first note in the ➕ tab!")
            else:
                search_term = st.text_input("🔎 Search your notes…", "")
                if search_term.strip():
                    filtered = []
                    st.markdown('<div style="height:10px"></div>', unsafe_allow_html=True)
                    for n in notes:
                        if (search_term.lower() in n.get("title","").lower() or 
                            search_term.lower() in n.get("tag","").lower() or 
                            search_term.lower() in n.get("text","").lower()):
                            filtered.append(n)
                    notes_to_show = filtered
                    if not filtered:
                        st.warning("No matching notes found!")
                else:
                    notes_to_show = notes

                # --- Download Buttons (TXT, PDF, DOCX) FOR ALL NOTES ---
                all_notes = []
                for n in notes_to_show:
                    note_text = f"Title: {n.get('title','')}\n"
                    if n.get('tag'):
                        note_text += f"Tag: {n['tag']}\n"
                    note_text += n.get('text','') + "\n"
                    note_text += f"Date: {n.get('updated', n.get('created',''))}\n"
                    note_text += "-"*32 + "\n"
                    all_notes.append(note_text)
                txt_data = "\n".join(all_notes)

                st.download_button(
                    label="⬇️ Download All Notes (TXT)",
                    data=txt_data.encode("utf-8"),
                    file_name=f"{student_code}_notes.txt",
                    mime="text/plain"
                )

                # --- PDF Download (all notes, Unicode/emoji ready!) ---
                from fpdf import FPDF

                class PDF(FPDF):
                    def header(self):
                        self.set_font('DejaVu', '', 16)
                        self.cell(0, 12, "My Learning Notes", align="C", ln=1)
                        self.ln(5)
                pdf = PDF()
                pdf.add_font('DejaVu', '', './font/DejaVuSans.ttf', uni=True)
                pdf.add_page()
                pdf.set_auto_page_break(auto=True, margin=15)
                pdf.set_font("DejaVu", '', 13)
                pdf.cell(0, 10, "Table of Contents", ln=1)
                pdf.set_font("DejaVu", '', 11)
                for idx, note in enumerate(notes_to_show):
                    pdf.cell(0, 8, f"{idx+1}. {note.get('title','')} - {note.get('created', note.get('updated',''))}", ln=1)
                pdf.ln(5)
                for n in notes_to_show:
                    pdf.set_font("DejaVu", '', 13)
                    pdf.cell(0, 10, f"Title: {n.get('title','')}", ln=1)
                    pdf.set_font("DejaVu", '', 11)
                    if n.get("tag"):
                        pdf.cell(0, 8, f"Tag: {n['tag']}", ln=1)
                    pdf.set_font("DejaVu", '', 12)
                    for line in n.get('text','').split("\n"):
                        pdf.multi_cell(0, 7, line)
                    pdf.ln(1)
                    pdf.set_font("DejaVu", '', 11)
                    pdf.cell(0, 8, f"Date: {n.get('updated', n.get('created',''))}", ln=1)
                    pdf.ln(5)
                    pdf.set_font("DejaVu", '', 10)
                    pdf.cell(0, 4, '-' * 55, ln=1)
                    pdf.ln(8)
                with tempfile.NamedTemporaryFile(delete=False, suffix=".pdf") as tmp_pdf:
                    pdf.output(tmp_pdf.name)
                    tmp_pdf.seek(0)
                    pdf_bytes = tmp_pdf.read()
                os.remove(tmp_pdf.name)
                st.download_button(
                    label="⬇️ Download All Notes (PDF)",
                    data=pdf_bytes,
                    file_name=f"{student_code}_notes.pdf",
                    mime="application/pdf"
                )

                # --- DOCX Download (all notes) ---
                def export_notes_to_docx(notes, student_code="student"):
                    doc = Document()
                    doc.add_heading("My Learning Notes", 0)
                    doc.add_heading("Table of Contents", level=1)
                    for idx, note in enumerate(notes):
                        doc.add_paragraph(f"{idx+1}. {note.get('title', '(No Title)')} - {note.get('created', note.get('updated',''))}")
                    doc.add_page_break()
                    for note in notes:
                        doc.add_heading(note.get('title','(No Title)'), level=1)
                        if note.get("tag"):
                            doc.add_paragraph(f"Tag: {note.get('tag','')}")
                        doc.add_paragraph(note.get('text', ''))
                        doc.add_paragraph(f"Date: {note.get('created', note.get('updated',''))}")
                        doc.add_paragraph('-' * 40)
                        doc.add_paragraph("")
                    with tempfile.NamedTemporaryFile(delete=False, suffix=".docx") as f:
                        doc.save(f.name)
                        return f.name
                docx_path = export_notes_to_docx(notes_to_show, student_code)
                with open(docx_path, "rb") as f:
                    st.download_button(
                        label="⬇️ Download All Notes (DOCX)",
                        data=f.read(),
                        file_name=f"{student_code}_notes.docx",
                        mime="application/vnd.openxmlformats-officedocument.wordprocessingml.document"
                    )
                os.remove(docx_path)

                st.markdown("---")
                pinned_notes = [n for n in notes_to_show if n.get("pinned")]
                other_notes = [n for n in notes_to_show if not n.get("pinned")]
                show_list = pinned_notes + other_notes
                for i, note in enumerate(show_list):
                    st.markdown(
                        f"<div style='padding:12px 0 6px 0; font-weight:600; color:#7c3aed; font-size:1.18rem;'>"
                        f"{'📌 ' if note.get('pinned') else ''}{note.get('title','(No Title)')}"
                        f"</div>", unsafe_allow_html=True)
                    if note.get("tag"):
                        st.caption(f"🏷️ Tag: {note['tag']}")
                    st.markdown(
                        f"<div style='margin-top:-5px; margin-bottom:6px; font-size:1.08rem; line-height:1.7;'>{note['text']}</div>",
                        unsafe_allow_html=True)
                    st.caption(f"🕒 {note.get('updated',note.get('created',''))}")

                    # --- Per-Note Download Buttons (TXT, PDF, DOCX) ---
                    download_cols = st.columns([1,1,1])
                    with download_cols[0]:
                        # TXT per note
                        txt_note = f"Title: {note.get('title','')}\n"
                        if note.get('tag'):
                            txt_note += f"Tag: {note['tag']}\n"
                        txt_note += note.get('text', '') + "\n"
                        txt_note += f"Date: {note.get('updated', note.get('created',''))}\n"
                        st.download_button(
                            label="⬇️ TXT",
                            data=txt_note.encode("utf-8"),
                            file_name=f"{student_code}_{note.get('title','note').replace(' ','_')}.txt",
                            mime="text/plain",
                            key=f"download_txt_{i}"
                        )
                    with download_cols[1]:
                        # PDF per note (Unicode/emoji ready!)
                        class SingleNotePDF(FPDF):
                            def header(self):
                                self.set_font('DejaVu', '', 13)
                                self.cell(0, 10, note.get('title','Note'), ln=True, align='C')
                                self.ln(2)
                        pdf_note = SingleNotePDF()
                        pdf_note.add_font('DejaVu', '', './font/DejaVuSans.ttf', uni=True)
                        pdf_note.add_page()
                        pdf_note.set_font("DejaVu", '', 12)
                        if note.get("tag"):
                            pdf_note.cell(0, 8, f"Tag: {note.get('tag','')}", ln=1)
                        for line in note.get('text','').split("\n"):
                            pdf_note.multi_cell(0, 7, line)
                        pdf_note.ln(1)
                        pdf_note.set_font("DejaVu", '', 11)
                        pdf_note.cell(0, 8, f"Date: {note.get('updated', note.get('created',''))}", ln=1)
                        pdf_bytes_single = pdf_note.output(dest="S").encode("latin1", "replace")
                        st.download_button(
                            label="⬇️ PDF",
                            data=pdf_bytes_single,
                            file_name=f"{student_code}_{note.get('title','note').replace(' ','_')}.pdf",
                            mime="application/pdf",
                            key=f"download_pdf_{i}"
                        )
                    with download_cols[2]:
                        # DOCX per note
                        doc_single = Document()
                        doc_single.add_heading(note.get('title','(No Title)'), level=1)
                        if note.get("tag"):
                            doc_single.add_paragraph(f"Tag: {note.get('tag','')}")
                        doc_single.add_paragraph(note.get('text', ''))
                        doc_single.add_paragraph(f"Date: {note.get('updated', note.get('created',''))}")
                        single_docx_io = io.BytesIO()
                        doc_single.save(single_docx_io)
                        st.download_button(
                            label="⬇️ DOCX",
                            data=single_docx_io.getvalue(),
                            file_name=f"{student_code}_{note.get('title','note').replace(' ','_')}.docx",
                            mime="application/vnd.openxmlformats-officedocument.wordprocessingml.document",
                            key=f"download_docx_{i}"
                        )

                    cols = st.columns([1,1,1,1])
                    with cols[0]:
                        if st.button("✏️ Edit", key=f"edit_{i}"):
                            st.session_state["edit_note_idx"] = i
                            st.session_state["edit_note_title"] = note["title"]
                            st.session_state["edit_note_text"] = note["text"]
                            st.session_state["edit_note_tag"] = note.get("tag", "")
                            st.session_state["switch_to_edit_note"] = True
                            st.session_state["__refresh"] = st.session_state.get("__refresh", 0) + 1
                    with cols[1]:
                        if st.button("🗑️ Delete", key=f"del_{i}"):
                            notes.remove(note)
                            st.session_state[key_notes] = notes
                            save_notes_to_db(student_code, notes)
                            st.success("Note deleted.")
                            st.session_state["__refresh"] = st.session_state.get("__refresh", 0) + 1
                    with cols[2]:
                        if note.get("pinned"):
                            if st.button("📌 Unpin", key=f"unpin_{i}"):
                                note["pinned"] = False
                                st.session_state[key_notes] = notes
                                save_notes_to_db(student_code, notes)
                                st.session_state["__refresh"] = st.session_state.get("__refresh", 0) + 1
                        else:
                            if st.button("📍 Pin", key=f"pin_{i}"):
                                note["pinned"] = True
                                st.session_state[key_notes] = notes
                                save_notes_to_db(student_code, notes)
                                st.session_state["__refresh"] = st.session_state.get("__refresh", 0) + 1
                    with cols[3]:
                        st.caption("")



# =========================== MY RESULTS & RESOURCES ===========================
if tab == "My Results and Resources":
    render_results_and_resources_tab()

# ================================
# 5. EXAMS MODE & CUSTOM CHAT — uses your prompts + bubble UI + highlighting
# ================================

# —— keep Firestore `db` and OpenAI `client` from above (not redefined here) ——

# Ensure these are available in this tab
import re, random
import urllib.parse as _urllib

# Optional: progress saver (kept from your code; safe if unused)
def save_exam_progress(student_code, progress_items):
    doc_ref = db.collection("exam_progress").document(student_code)
    doc = doc_ref.get()
    data = doc.to_dict() if doc.exists else {}
    all_progress = data.get("completed", [])
    now = datetime.now().strftime("%Y-%m-%d %H:%M")
    for item in progress_items:
        already = any(
            p["level"] == item["level"] and
            p["teil"] == item["teil"] and
            p["topic"] == item["topic"]
            for p in all_progress
        )
        if not already:
            all_progress.append({
                "level": item["level"],
                "teil": item["teil"],
                "topic": item["topic"],
                "date": now
            })
    doc_ref.set({"completed": all_progress}, merge=True)

# Simple back-step that returns to Stage 1 (used in buttons)
def back_step():
    draft_key = st.session_state.get("falowen_chat_draft_key")
    for key in [
        "falowen_mode", "falowen_level", "falowen_teil",
        "falowen_exam_topic", "falowen_exam_keyword",
        "falowen_messages",
        "falowen_loaded_key", "falowen_conv_key",
        "falowen_chat_draft_key", "custom_topic_intro_done",
        "falowen_turn_count",
    ]:
        st.session_state.pop(key, None)
    if draft_key:
        st.session_state.pop(draft_key, None)
        for extra in _draft_state_keys(draft_key):
            st.session_state.pop(extra, None)
    st.session_state["_falowen_loaded"] = False
    st.session_state["falowen_stage"] = 1
    st.session_state["__refresh"] = st.session_state.get("__refresh", 0) + 1

# --- CONFIG (same doc, no duplicate db init) ---
exam_sheet_id = "1zaAT5NjRGKiITV7EpuSHvYMBHHENMs9Piw3pNcyQtho"
exam_sheet_name = "exam_topics"
exam_csv_url = f"https://docs.google.com/spreadsheets/d/{exam_sheet_id}/gviz/tq?tqx=out:csv&sheet={exam_sheet_name}"

@st.cache_data(ttl=3600)
def _load_exam_topics_cached():
    expected_cols = ['Level', 'Teil', 'Topic/Prompt', 'Keyword/Subtopic']
    try:
        df = pd.read_csv(exam_csv_url)
    except Exception as e:
        logging.exception("Failed to load exam topics")
        st.error("Unable to load exam topics. Please try again later.")
        return pd.DataFrame(columns=expected_cols)

    for col in expected_cols:
        if col not in df.columns:
            df[col] = ""
    # strip
    for c in df.columns:
        if df[c].dtype == "O":
            df[c] = df[c].astype(str).str.strip()
    return df

def load_exam_topics():
    if "exam_topics_df" not in st.session_state:
        st.session_state["exam_topics_df"] = _load_exam_topics_cached()
    return st.session_state["exam_topics_df"]

# ================= UI styles: bubbles + highlights (yours, restored) =================
bubble_user = (
    "background:#1976d2; color:#fff; border-radius:18px 18px 2px 18px;"
    "padding:10px 16px; margin:5px 0 5px auto; max-width:90vw; display:inline-block; font-size:1.12em;"
    "box-shadow:0 2px 8px rgba(0,0,0,0.09); word-break:break-word;"
)
bubble_assistant = (
    "background:#faf9e4; color:#2d2d2d; border-radius:18px 18px 18px 2px;"
    "padding:10px 16px; margin:5px auto 5px 0; max-width:90vw; display:inline-block; font-size:1.12em;"
    "box-shadow:0 2px 8px rgba(0,0,0,0.09); word-break:break-word;"
)
highlight_words = [
    "Fehler", "Tipp", "Achtung", "gut", "korrekt", "super", "nochmals",
    "Bitte", "Vergessen Sie nicht"
]

def highlight_keywords(text, words, ignore_case=True):
    flags = re.IGNORECASE if ignore_case else 0
    for w in words:
        pattern = r'\b' + re.escape(w) + r'\b'
        text = re.sub(
            pattern,
            lambda m: f"<span style='background:#ffe082; color:#d84315; font-weight:bold;'>{m.group(0)}</span>",
            text,
            flags=flags,
        )
    return text

def clear_falowen_chat(student_code, mode, level, teil):
    """Deletes the saved chat for a particular student/mode/level/teil from Firestore."""
    chat_key = f"{mode}_{level}_{teil or 'custom'}"
    doc_ref = db.collection("falowen_chats").document(student_code)
    doc = doc_ref.get()
    if doc.exists:
        data = doc.to_dict()
        chats = data.get("chats", {})
        drafts = data.get("drafts", {})
        changed = False
        if chat_key in chats:
            del chats[chat_key]
            changed = True
        if chat_key in drafts:
            del drafts[chat_key]
            changed = True
        if changed:
            doc_ref.set({"chats": chats, "drafts": drafts}, merge=True)

# ====== Quick links (kept) ======
lesen_links = {
    "A1": [("Goethe A1 Lesen (Lesen & Hören page)", "https://www.goethe.de/ins/mm/en/spr/prf/gzsd1/ueb.html")],
    "A2": [("Goethe A2 Lesen (Lesen & Hören page)", "https://www.goethe.de/ins/mm/en/spr/prf/gzsd2/ueb.html")],
    "B1": [("Goethe B1 Lesen (Lesen & Hören page)", "https://www.goethe.de/ins/mm/en/spr/prf/gzb1/ueb.html")],
    "B2": [("Goethe B2 Lesen (Lesen & Hören page)", "https://www.goethe.de/ins/mm/en/spr/prf/gzb2/ue9.html")],
    "C1": [("Goethe C1 Lesen (Lesen & Hören page)", "https://www.goethe.de/ins/be/en/spr/prf/gzc1/u24.html")],
}
hoeren_links = {
    "A1": [("Goethe A1 Hören (Lesen & Hören page)", "https://www.goethe.de/ins/mm/en/spr/prf/gzsd1/ueb.html")],
    "A2": [("Goethe A2 Hören (Lesen & Hören page)", "https://www.goethe.de/ins/mm/en/spr/prf/gzsd2/ueb.html")],
    "B1": [("Goethe B1 Hören (Lesen & Hören page)", "https://www.goethe.de/ins/mm/en/spr/prf/gzb1/ueb.html")],
    "B2": [("Goethe B2 Hören (Lesen & Hören page)", "https://www.goethe.de/ins/mm/en/spr/prf/gzb2/ue9.html")],
    "C1": [("Goethe C1 Hören (Lesen & Hören page)", "https://www.goethe.de/ins/be/en/spr/prf/gzc1/u24.html")],
}

# ================= PROMPT BUILDERS (yours, unchanged) =================
def build_a1_exam_intro():
    return (
        "**A1 – Teil 1: Basic Introduction**\n\n"
        "In the A1 exam's first part, you will be asked to introduce yourself. "
        "Typical information includes: your **Name, Land, Wohnort, Sprachen, Beruf, Hobby**.\n\n"
        "After your introduction, you will be asked 3 basic questions such as:\n"
        "- Haben Sie Geschwister?\n"
        "- Wie alt ist deine Mutter?\n"
        "- Bist du verheiratet?\n\n"
        "You might also be asked to spell your name (**Buchstabieren**). "
        "Please introduce yourself now using all the keywords above."
    )

def build_exam_instruction(level, teil):
    # (your original long strings kept)
    if level == "A1":
        if "Teil 1" in teil:
            return build_a1_exam_intro()
        elif "Teil 2" in teil:
            return (
                "**A1 – Teil 2: Question and Answer**\n\n"
                "You will get a topic and a keyword. Your job: ask a question using the keyword, "
                "then answer it yourself. Example: Thema: Geschäft – Keyword: schließen → "
                "Wann schließt das Geschäft?\nLet's try one. Type 'Yes' in the chatbox so we start?"
            )
        elif "Teil 3" in teil:
            return (
                "**A1 – Teil 3: Making a Request**\n\n"
                "You'll receive a prompt (e.g. 'Radio anmachen'). Write a polite request or imperative. "
                "Example: Können Sie bitte das Radio anmachen?\nReady?"
                "Type Yes in the chatbox so we start?"
            )
    if level == "A2":
        if "Teil 1" in teil:
            return (
                "**A2 – Teil 1: Fragen zu Schlüsselwörtern**\n\n"
                "You'll get a topic (e.g. 'Wohnort'). Ask a question, then answer it yourself. "
                "When you're ready, type 'Begin'."
            )
        elif "Teil 2" in teil:
            return (
                "**A2 – Teil 2: Über das Thema sprechen**\n\n"
                "Talk about the topic in 3–4 sentences. I'll correct and give tips. Start when ready."
            )
        elif "Teil 3" in teil:
            return (
                "**A2 – Teil 3: Gemeinsam planen**\n\n"
                "Let's plan something together. Respond and make suggestions. Start when ready."
            )
    if level == "B1":
        if "Teil 1" in teil:
            return (
                "**B1 – Teil 1: Gemeinsam planen**\n\n"
                "We'll plan an activity together (e.g., a trip or party). Give your ideas and answer questions."
            )
        elif "Teil 2" in teil:
            return (
                "**B1 – Teil 2: Präsentation**\n\n"
                "Give a short presentation on the topic (about 2 minutes). I'll ask follow-up questions."
            )
        elif "Teil 3" in teil:
            return (
                "**B1 – Teil 3: Feedback & Fragen stellen**\n\n"
                "Answer questions about your presentation. I'll give you feedback on your language and structure."
            )
    if level == "B2":
        if "Teil 1" in teil:
            return (
                "**B2 – Teil 1: Diskussion**\n\n"
                "We'll discuss a topic. Express your opinion and justify it."
            )
        elif "Teil 2" in teil:
            return (
                "**B2 – Teil 2: Präsentation**\n\n"
                "Present a topic in detail. I'll challenge your points and help you improve."
            )
        elif "Teil 3" in teil:
            return (
                "**B2 – Teil 3: Argumentation**\n\n"
                "Argue your perspective. I'll give feedback and counterpoints."
            )
    if level == "C1":
        if "Teil 1" in teil:
            return (
                "**C1 – Teil 1: Vortrag**\n\n"
                "Bitte halte einen kurzen Vortrag zum Thema. Ich werde anschließend Fragen stellen und deine Sprache bewerten."
            )
        elif "Teil 2" in teil:
            return (
                "**C1 – Teil 2: Diskussion**\n\n"
                "Diskutiere mit mir über das gewählte Thema. Ich werde kritische Nachfragen stellen."
            )
        elif "Teil 3" in teil:
            return (
                "**C1 – Teil 3: Bewertung**\n\n"
                "Bewerte deine eigene Präsentation. Was würdest du beim nächsten Mal besser machen?"
            )
    return ""

def build_exam_system_prompt(level: str, teil: str, student_code: str = "felixa1") -> str:
    """
    Builds the system prompt for the examiner persona.
    (Your original logic retained.)
    """
    rec_url = (
        f"https://script.google.com/macros/s/"
        f"AKfycbzMIhHuWKqM2ODaOCgtS7uZCikiZJRBhpqv2p6OyBmK1yAVba8HlmVC1zgTcGWSTfrsHA"
        f"/exec?code={student_code}"
    )
    record_line = (
        "IMPORTANT: After EVERY question, prompt, correction, or feedback, append this line on its own:\n"
        f"• 🎙️ **You can chat here for more ideas or Record your answer now**: [Open Sprechen Recorder]({rec_url})\n"
        f"If Markdown is not supported, show the raw URL: {rec_url}\n"
    )
    if level == "A1":
        if "Teil 1" in teil:
            return (
                "You are Herr Felix, a supportive A1 German examiner. "
                "Ask the student to introduce themselves using the keywords (Name, Land, Wohnort, Sprachen, Beruf, Hobby). "
                "Check if all info is given, correct any errors (explain in English), and give the right way to say things in German. "
                "1) Always explain errors and suggestions in English only. Only the next question should be in German; they are A1. "
                "After their intro, ask these three questions one by one: "
                "'Haben Sie Geschwister?', 'Wie alt ist deine Mutter?', 'Bist du verheiratet?'. "
                "Correct their answers (explain in English). At the end, mention they may be asked to spell their name ('Buchstabieren') and wish them luck. "
                "Give them a score out of 25 and let them know if they passed or not.\n"
                + record_line
            )
        elif "Teil 2" in teil:
            return (
                "You are Herr Felix, an A1 examiner. Randomly give the student a Thema and Keyword from the official list. "
                "Let them know you have 52 cards available and you are here to help them prepare for the exams. "
                "Tell them they can relax and continue another time when tired. Explain in English. "
                "Tell them to ask a question with the keyword and answer it themselves, then correct their German (explain errors in English, show the correct version), and move to the next topic. "
                "1) After every input, let them know if they passed or not and explain why.\n"
                + record_line
            )
        elif "Teil 3" in teil:
            return (
                "You are Herr Felix, an A1 examiner. Give the student a prompt (e.g., 'Radio anmachen'). "
                "Let them know you have 20 cards available and you are here to help them prepare. Explain in English. "
                "Ask them to write a polite request or imperative and answer themselves like their partners will do. "
                "Check if it's correct and polite, explain errors in English, and provide the right German version. Then give the next prompt. "
                "They can respond using 'Ja, gerne', 'In Ordnung', or 'Ich kann …' with the verb at the end (e.g., 'Ich kann das Radio anmachen').\n"
                + record_line
            )

    if level == "A2":
        if "Teil 1" in teil:
            return (
                "You are Herr Felix, a Goethe A2 examiner. Give a topic from the A2 list. "
                "Always let the student know that you are here to help them pass, so they should sit for a few minutes and be consistent. Teach them how to pass. "
                "1) After student input, tell them you will ask just 3 questions and then give a score out of 25. "
                "2) Use phrases like 'Your next recommended question…' to smoothly move forward. "
                "Ask the student to ask and answer a question on the topic. Always correct their German (explain errors in English), show the correct version, and encourage them. "
                "Ask one question at a time. Pick 3 random keywords from the topic and ask exactly 1 question per keyword. "
                "When explaining mistakes, use English and simple German. After the third question, grade out of 25 and say if they passed, with an English explanation.\n"
                + record_line
            )
        elif "Teil 2" in teil:
            return (
                "You are Herr Felix, an A2 examiner. Give a topic. The student gives a short monologue. "
                "Correct errors (in English), give suggestions, and follow up with one question. "
                "Remind them you will ask 3 questions total, then give a score out of 25. "
                "Use 'your next recommended question…' to guide them. "
                "Pick 3 random keywords and ask 1 question per keyword (total 3). "
                "Explain mistakes using English and simple German. After the third question, mark out of 25 and say if they passed, explaining in English.\n"
                + record_line
            )
        elif "Teil 3" in teil:
            return (
                "You are Herr Felix, an A2 examiner. Plan something together (e.g., going to the cinema). "
                "Check the student's suggestions, correct errors, and keep the conversation going. "
                "Tell them you are helping them pass the exam and to be consistent. "
                "Guide the plan with exactly 5 short prompts. After the last prompt, mark out of 25 and say if they passed, explaining in English.\n"
                + record_line
            )

    if level == "B1":
        if "Teil 1" in teil:
            return (
                "You are Herr Felix, a Goethe B1 supportive examiner. You and the student plan an activity together. "
                "Give feedback in both German and English, correct mistakes, suggest improvements, and keep it realistic. "
                "1) Keep answers short and encouraging to invite replies. "
                "2) Tell them you will ask 5 questions total and then give a score out of 25, with an English explanation. "
                "3) Ask only 5 questions and try to close the conversation. "
                "4) Give a mini-score after each presentation moment, noting pass/not yet. "
                "5) Use 'your next recommended question…' to move forward.\n"
                + record_line
            )
        elif "Teil 2" in teil:
            return (
                "You are Herr Felix, a Goethe B1 examiner. The student gives a presentation. "
                "Give constructive feedback in German and English, ask for more details, and highlight strengths and weaknesses. "
                "1) After student input, say you will ask 3 questions total and then give a score out of 25 with an English explanation. "
                "2) Ask only 3 questions, one at a time. "
                "3) Keep replies friendly and not overly long. "
                "4) After your third question, mark and give the student their score. "
                "5) Use 'your next recommended question…' to advance.\n"
                + record_line
            )
        elif "Teil 3" in teil:
            return (
                "You are Herr Felix, a Goethe B1 examiner. The student answers questions about their presentation. "
                "Encourage them; you are here to help them pass. Invite questions if they don’t understand and they can ask for translations of words. "
                "Give exam-style feedback (in German and English), correct language, and motivate. "
                "1) Ask only 3 questions, one at a time. "
                "2) Keep replies friendly and not overly long. "
                "3) After your third question, give their score out of 25 with an English explanation. "
                "4) Use 'your next recommended question…' to guide them.\n"
                + record_line
            )

    return ""
    # (Your B2/C1 fallbacks left as in your working version)

def build_custom_chat_prompt(level, student_code=None):
    # (kept exactly as your working version—no recorder line added here to respect your request)
    if student_code is None:
        student_code = st.session_state.get("student_code", "")
    if level == "C1":
        return (
            "You are supportive German C1 Teacher. Speak both english and German "
            "Ask student one question at a time"
            "Suggest useful phrases student can use to begin their phrases"
            "Check if student is writing on C1 Level"
            "After correction, proceed to the next question using the phrase your next recommended question"
            "When there is error, correct for the student and teach them how to say it correctly"
            "Stay on one topic and always ask next question. After 5 intelligent questions only on a topic, give the student their performance and scores and suggestions to improve"
            "Help student progress from B2 to C1 with your support and guidance"
        )
    if level in ["A1", "A2", "B1", "B2"]:
        correction_lang = "in English" if level in ["A1", "A2"] else "half in English and half in German"
        rec_url = (
            "https://script.google.com/macros/s/AKfycbzMIhHuWKqM2ODaOCgtS7uZCikiZJRBhpqv2p6OyBmK1yAVba8HlmVC1zgTcGWSTfrsHA/exec"
            f"?code={urllib.parse.quote(student_code)}"
            )
        return (
            f"You are Herr Felix, a supportive and innovative German teacher. "
            f"1. Congratulate the student in English for the topic and give interesting tips on the topic. Always let the student know how the session is going to go in English. It shouldnt just be questions but teach them also. The total number of questios,what they should expect,what they would achieve at the end of the session. Let them know they can ask questions or ask for translation if they dont understand anything. You are ready to always help "
            f"2. If student input looks like a letter question instead of a topic for discussion, then prompt them that you are trained to only help them with their speaking so they should rather paste their letter question in the ideas generator in the schreiben tab. "
            f"Promise them that if they answer all 6 questions, you use their own words to build a presentation of 60 words for them. After completion you will give them a link to record their audio to see if they can apply what they practiced. They only have to be consistent "
            f"Pick 3 useful keywords related to the student's topic and use them as the focus for conversation. Give students ideas and how to build their points for the conversation in English. "
            f"For each keyword, ask the student up to 2 creative, diverse and interesting questions in German only based on student language level, one at a time, not all at once. Just askd the question and don't let student know this is the keyword you are using. "
            f"After each student answer, give feedback and a suggestion to extend their answer if it's too short. Feedback in English and suggestion in German. "
            f" Explain difficult words when level is A1,A2,B1,B2. "
            f"IMPORTANT: If a student asks 3 grammar questions in a row without trying to answer your conversation questions, respond warmly but firmly: remind them to check their course book using the search button for grammar explanations. Explain that reading their book will help them become more independent and confident as a learner. Kindly pause grammar explanations until they have checked the book and tried the conversation questions. Stay positive, but firm about using the resources. If they still have a specific question after reading, gladly help. "
            f"After keyword questions, continue with other random follow-up questions that reflect student selected level about the topic in German (until you reach 6 questions in total). "
            f"Never ask more than 2 questions about the same keyword. "
            f"After the student answers 6 questions, give final feedback on their performance: what they did well, mistakes, and what to improve in English and end the chat with motivation and tips. "
            f"Tell them to visit this link to record their audio: [Record your audio here]({rec_url}). "
            f"Also give them 60 words from their own words in a presentation form that they can use in class.  Wish them luck in their next class and tell them to apply everything they have learnt. "
            f"All feedback and corrections should be {correction_lang}. "
            f"Encourage the student and keep the chat motivating. "
        )
    return ""

# ================= SESSION DEFAULTS (reuse your falowen_* keys) =================
FINAL_FEEDBACK_MESSAGE = (
    "Great job! You've completed six questions. Keep practicing and see you next time!"
)


def increment_turn_count_and_maybe_close(is_exam: bool) -> bool:
    """Increment the custom chat turn counter and append final feedback if needed.

    Returns True when the chat has reached the 6-turn limit in custom chat mode
    and a final feedback message was appended. For exam mode the counter is not
    incremented and the function always returns False.
    """

    if is_exam:
        return False

    st.session_state["falowen_turn_count"] = (
        st.session_state.get("falowen_turn_count", 0) + 1
    )

    if st.session_state["falowen_turn_count"] >= 6:
        st.session_state["falowen_messages"].append(
            {"role": "assistant", "content": FINAL_FEEDBACK_MESSAGE}
        )
        return True

    return False


default_state = {
    "falowen_stage": 1,                  # 1: mode, 2: level, 3: part, 4: chat, 99: pron checker
    "falowen_mode": None,                # **RENAMED choices in UI below**
    "falowen_level": None,
    "falowen_teil": None,
    "falowen_messages": [],
    "falowen_turn_count": 0,
    "custom_topic_intro_done": False,
    "custom_chat_level": None,
    "falowen_exam_topic": None,
    "falowen_exam_keyword": None,
}
for key, val in default_state.items():
    if key not in st.session_state:
        st.session_state[key] = val

if tab == "Exams Mode & Custom Chat":
    st.markdown(
        '''
        <div style="padding: 8px 12px; background: #28a745; color: #fff; border-radius: 6px;
                    text-align: center; margin-bottom: 8px; font-size: 1.3rem;">
            🗣️ Exams Mode & Custom Chat
        </div>
        ''',
        unsafe_allow_html=True
    )
    st.divider()

    # ===== Login context (reuse app login; no duplicate UI here) =====
    if "student_code" not in st.session_state or not st.session_state["student_code"]:
        st.warning("Please log in on the main page to continue.")
        st.stop()
    code = st.session_state["student_code"]

    # ——— Step 1: Mode ———
    if st.session_state["falowen_stage"] == 1:
        st.subheader("Step 1: Choose Practice Mode")
        st.info(
            """
            - **Exams Mode**: Chat with an examiner (Sprechen) and quick links to official Lesen/Hören.
            - **Custom Chat**: Free conversation on your topic with feedback.
            - **Pronunciation & Speaking Checker**: Upload a short audio for scoring and tips.
            """,
            icon="ℹ️"
        )
        mode = st.radio(
            "How would you like to practice?",
            ["Exams Mode", "Custom Chat", "Pronunciation & Speaking Checker"],
            key="falowen_mode_center"
        )
        if st.button("Next ➡️", key="falowen_next_mode"):
            st.session_state["falowen_mode"] = mode
            st.session_state["falowen_stage"] = 99 if mode == "Pronunciation & Speaking Checker" else 2
            if mode == "Pronunciation & Speaking Checker":
                st.session_state["falowen_stage"] = 99
                st.session_state["falowen_level"] = None
            else:
                level = get_student_level(
                    st.session_state["student_code"], default=None
                )
                if level is None:
                    st.session_state["falowen_level"] = None
                    st.session_state["falowen_stage"] = 2
                else:
                    st.session_state["falowen_level"] = level
                    st.session_state["falowen_stage"] = 3 if mode == "Exams Mode" else 4
                    st.session_state["falowen_teil"] = None
                    st.session_state["falowen_messages"] = []
                    st.session_state["custom_topic_intro_done"] = False
                    st.session_state["__refresh"] = st.session_state.get("__refresh", 0) + 1



    # ——— Step 2: Level ———
    if st.session_state["falowen_stage"] == 2 and not st.session_state.get("falowen_level"):
        st.subheader("Step 2: Choose Your Level")
        level = st.radio("Select your level:", ["A1","A2","B1","B2","C1"], key="falowen_level_center")
        col1, col2 = st.columns(2)
        with col1:
            if st.button("⬅️ Back", key="falowen_back1"):
                st.session_state["falowen_stage"] = 1
                st.session_state["falowen_messages"] = []
                st.session_state["_falowen_loaded"] = False
                st.session_state["__refresh"] = st.session_state.get("__refresh", 0) + 1
        with col2:
            if st.button("Next ➡️", key="falowen_next_level"):
                if st.session_state.get("falowen_level"):
                    st.session_state["falowen_stage"] = 3 if st.session_state["falowen_mode"] == "Exams Mode" else 4
                    st.session_state["falowen_teil"] = None
                    st.session_state["falowen_messages"] = []
                    st.session_state["custom_topic_intro_done"] = False
                    st.session_state["__refresh"] = st.session_state.get("__refresh", 0) + 1
        st.stop()

    # ——— Step 3: Exam Part or Lesen/Hören links ———
    if st.session_state["falowen_stage"] == 3:
        st.subheader("Step 3: Choose Exam Part")
        teil_options = {
            "A1": ["Teil 1 – Basic Introduction", "Teil 2 – Question and Answer", "Teil 3 – Making A Request",
                   "Lesen – Past Exam Reading", "Hören – Past Exam Listening"],
            "A2": ["Teil 1 – Fragen zu Schlüsselwörtern", "Teil 2 – Über das Thema sprechen", "Teil 3 – Gemeinsam planen",
                   "Lesen – Past Exam Reading", "Hören – Past Exam Listening"],
            "B1": ["Teil 1 – Gemeinsam planen (Dialogue)", "Teil 2 – Präsentation (Monologue)", "Teil 3 – Feedback & Fragen stellen",
                   "Lesen – Past Exam Reading", "Hören – Past Exam Listening"],
            "B2": ["Teil 1 – Diskussion", "Teil 2 – Präsentation", "Teil 3 – Argumentation",
                   "Lesen – Past Exam Reading", "Hören – Past Exam Listening"],
            "C1": ["Teil 1 – Vortrag", "Teil 2 – Diskussion", "Teil 3 – Bewertung",
                   "Lesen – Past Exam Reading", "Hören – Past Exam Listening"],
        }
        level = st.session_state["falowen_level"]
        teil = st.radio("Which exam part?", teil_options[level], key="falowen_teil_center")

        if "Lesen" in teil or "Hören" in teil:
            if "Lesen" in teil:
                st.markdown(
                    """
                    <div style="background:#e1f5fe;border-radius:10px;
                                padding:1.1em 1.4em;margin:1.2em 0;">
                      <span style="font-size:1.18em;color:#0277bd;">
                        <b>📖 Past Exam: Lesen (Reading)</b>
                      </span><br><br>
                    """,
                    unsafe_allow_html=True
                )
                for label, url in lesen_links.get(level, []):
                    st.markdown(
                        f'<a href="{url}" target="_blank" style="font-size:1.10em;color:#1976d2;font-weight:600">'
                        f'👉 {label}</a><br>',
                        unsafe_allow_html=True
                    )
                st.markdown("</div>", unsafe_allow_html=True)

            if "Hören" in teil:
                st.markdown(
                    """
                    <div style="background:#ede7f6;border-radius:10px;
                                padding:1.1em 1.4em;margin:1.2em 0;">
                      <span style="font-size:1.18em;color:#512da8;">
                        <b>🎧 Past Exam: Hören (Listening)</b>
                      </span><br><br>
                    """,
                    unsafe_allow_html=True
                )
                for label, url in hoeren_links.get(level, []):
                    st.markdown(
                        f'<a href="{url}" target="_blank" style="font-size:1.10em;color:#5e35b1;font-weight:600">'
                        f'👉 {label}</a><br>',
                        unsafe_allow_html=True
                    )
                st.markdown("</div>", unsafe_allow_html=True)

            if st.button("⬅️ Back", key="lesen_hoeren_back"):
                st.session_state["falowen_stage"] = 2
                st.session_state["falowen_messages"] = []
                st.session_state["__refresh"] = st.session_state.get("__refresh", 0) + 1

        else:
            # Topic picker (your format: "Topic/Prompt" + "Keyword/Subtopic")
            teil_number = teil.split()[1]  # e.g., "1"
            exam_df = load_exam_topics()
            exam_topics = exam_df[(exam_df["Level"] == level) & (exam_df["Teil"] == f"Teil {teil_number}")].copy()

            topics_list = []
            if not exam_topics.empty:
                topic_vals   = exam_topics["Topic/Prompt"].astype(str).str.strip()
                keyword_vals = exam_topics["Keyword/Subtopic"].astype(str).str.strip()
                topics_list  = [
                    f"{t} – {k}" if k else t
                    for t, k in zip(topic_vals, keyword_vals) if t
                ]

            search = st.text_input("🔍 Search topic or keyword...", "")
            filtered = [t for t in topics_list if search.lower() in t.lower()] if search else topics_list

            if filtered:
                st.markdown("**Preview: Available Topics**")
                for t in filtered[:6]:
                    st.markdown(f"- {t}")
                if len(filtered) > 6:
                    with st.expander(f"See all {len(filtered)} topics"):
                        col1, col2 = st.columns(2)
                        for i, t in enumerate(filtered):
                            with (col1 if i % 2 == 0 else col2):
                                st.markdown(f"- {t}")

                choice = st.selectbox("Pick your topic (or choose random):", ["(random)"] + filtered, key="topic_picker")
                chosen = random.choice(filtered) if choice == "(random)" else choice

                if " – " in chosen:
                    topic, keyword = chosen.split(" – ", 1)
                else:
                    topic, keyword = chosen, None

                st.session_state["falowen_exam_topic"]   = topic
                st.session_state["falowen_exam_keyword"] = keyword
                st.success(f"**Your exam topic is:** {topic}" + (f" – {keyword}" if keyword else ""))

            else:
                st.info("No topics found. Try a different search.")

            col_mode, col_level, col_start = st.columns([1, 1, 2])
            with col_mode:
                if st.button("↩ Back to Mode", key="falowen_back_mode"):
                    back_step()
            with col_level:
                if st.button("⬅️ Back", key="falowen_back_part"):
                    st.session_state["falowen_stage"]    = 2
                    st.session_state["falowen_messages"] = []
                    st.session_state["__refresh"] = st.session_state.get("__refresh", 0) + 1
            with col_start:
                if st.button("Start Practice", key="falowen_start_practice"):
                    st.session_state["falowen_teil"]            = teil
                    st.session_state["falowen_stage"]           = 4
                    st.session_state["falowen_messages"]        = []
                    st.session_state["custom_topic_intro_done"] = False
                    student_code = st.session_state.get("student_code")
                    save_exam_progress(student_code, [{"level": level, "teil": teil, "topic": topic}])
                    st.session_state["__refresh"] = st.session_state.get("__refresh", 0) + 1


    # ——— Step 4: Chat (Exam or Custom) ———
    if st.session_state.get("falowen_stage") == 4:
        # Ensure unique widget keys per student (prevents duplicate-id errors)
        try:
            _ = _wkey  # already defined?
        except NameError:
            import hashlib
            def _wkey(base: str) -> str:
                sc = str(st.session_state.get("student_code", "anon"))
                return f"{base}_{hashlib.md5(f'{base}|{sc}'.encode()).hexdigest()[:8]}"

        # Ensure urllib alias exists
        try:
            _ = _urllib.quote  # noqa
        except Exception:
            import urllib.parse as _urllib

        level = st.session_state.get("falowen_level")
        teil  = st.session_state.get("falowen_teil")
        mode  = st.session_state.get("falowen_mode")
        is_exam = (mode == "Exams Mode")
        student_code = st.session_state.get("student_code", "demo")

        # === Load messages & draft PER (student_code + mode/level/teil) ===
        conv_key = f"{mode}_{level}_{(teil or 'custom')}"
        draft_key = _wkey("chat_draft")
        st.session_state["falowen_chat_draft_key"] = draft_key
        st.session_state["falowen_conv_key"] = conv_key
        try:
            doc = db.collection("falowen_chats").document(student_code).get()
            if doc.exists:
                chats = (doc.to_dict() or {}).get("chats", {})
                st.session_state["falowen_messages"] = chats.get(conv_key, [])
            else:
                st.session_state["falowen_messages"] = []
        except Exception:
            st.session_state["falowen_messages"] = []

        if st.session_state.get("falowen_loaded_key") != conv_key:
            draft_text = load_chat_draft_from_db(student_code, conv_key)
            st.session_state[draft_key] = draft_text
            lv, lt, sf, sa = _draft_state_keys(draft_key)
            st.session_state[lv] = draft_text
            st.session_state[lt] = time.time()
            st.session_state[sf] = True
            st.session_state[sa] = datetime.now(_timezone.utc)
            st.session_state["falowen_loaded_key"] = conv_key

        # Seed the first assistant instruction if chat is empty
        if not st.session_state["falowen_messages"]:
            if is_exam:
                instruction = build_exam_instruction(level, teil)
            else:
                instruction = (
                    "Hallo! 👋 What would you like to talk about? Give me details of what you want so I can understand."
                )
            st.session_state["falowen_messages"].append({"role": "assistant", "content": instruction})
            try:
                doc = db.collection("falowen_chats").document(student_code)
                snap = doc.get()
                chats = snap.to_dict().get("chats", {}) if snap.exists else {}
                chats[conv_key] = st.session_state["falowen_messages"]
                doc.set({"chats": chats}, merge=True)
            except Exception:
                pass

        # Build system prompt (exam persona vs custom chat)
        if is_exam:
            base_prompt = build_exam_system_prompt(level, teil)
            topic = st.session_state.get("falowen_exam_topic")
            if topic:
                system_prompt = f"{base_prompt} Thema: {topic}."
                if st.session_state.get("falowen_exam_keyword"):
                    system_prompt += f" Keyword: {st.session_state['falowen_exam_keyword']}."
            else:
                system_prompt = base_prompt
        else:
            base_prompt = build_custom_chat_prompt(level, student_code)
            system_prompt = base_prompt

        # Always-visible recorder button
        RECORDER_BASE = "https://script.google.com/macros/s/AKfycbzMIhHuWKqM2ODaOCgtS7uZCikiZJRBhpqv2p6OyBmK1yAVba8HlmVC1zgTcGWSTfrsHA/exec"
        rec_url = f"{RECORDER_BASE}?code={_urllib.quote(student_code)}"
        try:
            st.link_button(
                "🎙️ Record your answer now (Sprechen Recorder)",
                rec_url,
                type="primary",
                use_container_width=True,
                key=_wkey("btn_recorder")
            )
        except Exception:
            st.markdown(
                f'<a href="{rec_url}" target="_blank" style="display:block;text-align:center;'
                'padding:12px 16px;border-radius:10px;background:#2563eb;color:#fff;'
                'text-decoration:none;font-weight:700;">🎙️ Record your answer now (Sprechen Recorder)</a>',
                unsafe_allow_html=True,
            )
        chat_display = st.container()
        st.caption("You can keep chatting here or record your answer now.")

        # ========= Handle new input FIRST =========

        chat_locked = (not is_exam) and st.session_state.get("falowen_turn_count", 0) >= 6

        col_in, col_btn = st.columns([8, 1])
        if st.session_state.pop("falowen_clear_draft", False):
            st.session_state[draft_key] = ""
            save_now(draft_key, student_code)
        with col_in:
            st.text_area(
                "Type your answer...",
                key=draft_key,
                on_change=save_now,
                args=(draft_key, student_code),
                disabled=chat_locked,
            )
            if not chat_locked:
                autosave_maybe(
                    student_code,
                    draft_key,
                    st.session_state[draft_key],
                    min_secs=2.0,
                    min_delta=12,
                )
        # Older Streamlit releases lack ``st.autorefresh``. Try to use the
        # ``streamlit-autorefresh`` helper when available so the chat area
        # periodically reruns in those environments.
        try:
            from streamlit_autorefresh import st_autorefresh

            st_autorefresh(interval=2000, key=_wkey("chat_autosave"))
        except ImportError:
            # Fall back to manual refresh or ``st.rerun`` if the helper isn't
            # installed.
            pass
        with col_btn:
            send_clicked = st.button(
                "Send", key=_wkey("chat_send"), type="primary", disabled=chat_locked
            )

        user_input = (
            st.session_state.get(draft_key, "").strip()
            if send_clicked and not chat_locked
            else ""
        )
        if user_input:
            st.session_state["falowen_messages"].append({"role": "user", "content": user_input})
            try:
                if "inc_sprechen_usage" in globals():
                    inc_sprechen_usage(student_code)
            except Exception:
                pass

            with st.spinner("🧑‍🏫 Herr Felix is typing..."):
                messages = [{"role": "system", "content": system_prompt}] + st.session_state["falowen_messages"]
                try:
                    resp = client.chat.completions.create(
                        model="gpt-4o",
                        messages=messages,
                        temperature=0.15,
                        max_tokens=600,
                    )
                    ai_reply = (resp.choices[0].message.content or "").strip()
                except Exception as e:
                    ai_reply = f"Sorry, an error occurred: {e}"

            # 3) append assistant message and update turn count
            st.session_state["falowen_messages"].append({"role": "assistant", "content": ai_reply})
            increment_turn_count_and_maybe_close(is_exam)

            try:
                doc = db.collection("falowen_chats").document(student_code)
                snap = doc.get()
                chats = snap.to_dict().get("chats", {}) if snap.exists else {}
                chats[conv_key] = st.session_state["falowen_messages"]
                doc.set({"chats": chats}, merge=True)
            except Exception:
                pass

            # Guard against empty or missing draft_key before clearing the draft
            if (
                isinstance(draft_key, str)
                and draft_key
                and draft_key in st.session_state
            ):
                try:
                    st.session_state["falowen_clear_draft"] = True
                    st.rerun()
                except StreamlitAPIException as e:
                    st.error(f"Unexpected error clearing draft: {e}")
            else:
                st.warning("Missing draft key; nothing to clear.")
        with chat_display:
            for msg in st.session_state["falowen_messages"]:
                if msg["role"] == "assistant":
                    with st.chat_message("assistant", avatar="🧑‍🏫"):
                        st.markdown(
                            "<span style='color:#cddc39;font-weight:bold'>🧑‍🏫 Herr Felix:</span><br>"
                            f"<div style='{bubble_assistant}'>{highlight_keywords(msg['content'], highlight_words)}</div>",
                            unsafe_allow_html=True
                        )
                else:  # user
                    with st.chat_message("user"):
                        st.markdown(
                            f"<div style='display:flex;justify-content:flex-end;'>"
                            f"<div style='{bubble_user}'>🗣️ {msg['content']}</div></div>",
                            unsafe_allow_html=True
                        )
        # ---- Downloads
        if st.session_state["falowen_messages"]:
            from fpdf import FPDF
            def falowen_download_pdf(messages, filename):
                def safe_latin1(text): return text.encode("latin1","replace").decode("latin1")
                pdf = FPDF(); pdf.add_page(); pdf.set_font("Arial", size=12)
                for m in messages:
                    who = "Herr Felix" if m["role"]=="assistant" else "Student"
                    pdf.multi_cell(0, 8, safe_latin1(f"{who}: {m['content']}"))
                    pdf.ln(1)
                return pdf.output(dest='S').encode('latin1','replace')

            teil_str = str(teil) if teil else "chat"
            pdf_bytes = falowen_download_pdf(
                st.session_state["falowen_messages"],
                f"Falowen_Chat_{level}_{teil_str.replace(' ', '_')}"
            )
            st.download_button(
                "⬇️ Download Chat as PDF",
                pdf_bytes,
                file_name=f"Falowen_Chat_{level}_{teil_str.replace(' ', '_')}.pdf",
                mime="application/pdf",
                key=_wkey("dl_chat_pdf")
            )
            chat_as_text = "\n".join(
                [f"{m['role'].capitalize()}: {m['content']}" for m in st.session_state["falowen_messages"]]
            )
            st.download_button(
                "⬇️ Download Chat as TXT",
                chat_as_text.encode("utf-8"),
                file_name=f"Falowen_Chat_{level}_{teil_str.replace(' ', '_')}.txt",
                mime="text/plain",
                key=_wkey("dl_chat_txt")
            )

        # ---- Actions
        col1, col2 = st.columns(2)
        with col1:
            if st.button("🗑️ Delete All Chat History", key=_wkey("btn_delete_history")):
                try:
                    db.collection("falowen_chats").document(student_code).delete()
                except Exception as e:
                    st.error(f"Could not delete chat history: {e}")
                else:
                    for k in [
                        "falowen_stage","falowen_mode","falowen_level","falowen_teil",
                        "falowen_messages","custom_topic_intro_done","falowen_exam_topic",
                        "falowen_exam_keyword",
                        "_falowen_loaded","falowen_loaded_key"
                    ]:
                        st.session_state.pop(k, None)
                    st.session_state["falowen_stage"] = 1
                    st.success("All chat history deleted.")
                    st.session_state["__refresh"] = st.session_state.get("__refresh", 0) + 1
        with col2:
            if st.button("⬅️ Back", key=_wkey("btn_back_stage4")):
                save_now(draft_key, student_code)
                back_step()

        st.divider()

    # ——— Stage 99: Pronunciation & Speaking Checker (unchanged)
    if st.session_state.get("falowen_stage") == 99:
        import urllib.parse as _urllib

        STUDENTS_CSV_URL = (
            "https://docs.google.com/spreadsheets/d/12NXf5FeVHr7JJT47mRHh7Jp-"
            "TC1yhPS7ZG6nzZVTt1U/export?format=csv&gid=104087906"
        )

        def _norm_code(v: str) -> str:
            return (
                str(v or "")
                .strip()
                .lower()
                .replace("\u00a0", " ")
                .replace(" ", "")
            )

        student_code = _norm_code(st.session_state.get("student_code"))

        if not student_code:
            try:
                qp = st.query_params
                q_from_url = qp.get("code")
                if isinstance(q_from_url, list):
                    q_from_url = q_from_url[0]
                q_from_url = _norm_code(q_from_url)
                if q_from_url:
                    student_code = q_from_url
                    st.session_state["student_code"] = student_code
            except Exception:
                pass

        if not student_code:
            st.warning("Missing student code. Please enter it to continue.")
            _entered = st.text_input("Student Code", value="", key="enter_student_code")
            if st.button("Continue", type="primary", key="enter_code_btn"):
                _entered = _norm_code(_entered)
                if _entered:
                    st.session_state["student_code"] = _entered
                    st.session_state["__refresh"] = st.session_state.get("__refresh", 0) + 1
            st.stop()

        try:
            import pandas as pd
            df_students = pd.read_csv(STUDENTS_CSV_URL)
            _cands = {c.strip().lower(): c for c in df_students.columns}
            col = None
            for key in ["studentcode", "student_code", "code", "student code"]:
                if key in _cands:
                    col = _cands[key]
                    break
            if col:
                codes = {_norm_code(x) for x in df_students[col].astype(str)}
                if student_code not in codes:
                    st.error("Student code not found in our records. Please check and try again.")
                    st.stop()
        except Exception:
            pass

        st.subheader("🎤 Pronunciation & Speaking Checker")
        st.info("Click the button below to open the Sprechen Recorder.")

        RECORDER_URL = (
            "https://script.google.com/macros/s/AKfycbzMIhHuWKqM2ODaOCgtS7uZCikiZJRBhpqv2p6OyBmK1yAVba8HlmVC1zgTcGWSTfrsHA/exec"
        )
        rec_url = f"{RECORDER_URL}?code={_urllib.quote(student_code)}"

        try:
            st.link_button("📼 Open Sprechen Recorder", rec_url, type="primary", use_container_width=True)
        except Exception:
            st.markdown(
                f'<a href="{rec_url}" target="_blank" style="display:block;text-align:center;'
                'padding:12px 16px;border-radius:10px;background:#2563eb;color:#fff;'
                'text-decoration:none;font-weight:700;">📼 Open Sprechen Recorder</a>',
                unsafe_allow_html=True,
            )

        st.caption("If the button doesn’t open, copy & paste this link:")
        st.code(rec_url, language="text")

        if st.button("⬅️ Back to Start"):
            st.session_state["falowen_stage"] = 1
            st.session_state["__refresh"] = st.session_state.get("__refresh", 0) + 1

# =========================================
# End
# =========================================


# =========================================
# Vocab
# =========================================


# ================================
# CONFIG: Sheet for Vocab + Audio
# ================================
SHEET_ID  = "1I1yAnqzSh3DPjwWRh9cdRSfzNSPsi7o4r5Taj9Y36NU"
SHEET_GID = 0  # <-- change this if your Vocab tab uses another gid

# ================================
# HELPERS: Utilities used below
# ================================
def normalize_join(tokens):
    s = " ".join(tokens)
    for p in [",", ".", "!", "?", ":", ";"]:
        s = s.replace(f" {p}", p)
    return s

def render_message(role, msg):
    align   = "left"   if role=="assistant" else "right"
    bgcolor = "#FAFAFA" if role=="assistant" else "#D2F8D2"
    bordcol = "#CCCCCC"
    label   = "Herr Felix 👨‍🏫" if role=="assistant" else "You"
    style = (
        f"padding:14px; border-radius:12px; max-width:96vw; "
        f"margin:7px 0; text-align:{align}; background:{bgcolor}; "
        f"border:1px solid {bordcol}; font-size:1.12em; word-break:break-word;"
    )
    st.markdown(f"<div style='{style}'><b>{label}:</b> {msg}</div>", unsafe_allow_html=True)

def clean_text(text):
    return text.replace("the ", "").replace(",", "").replace(".", "").strip().lower()

def is_correct_answer(user_input, answer):
    import re
    possible = [clean_text(a) for a in re.split(r"[,/;]", str(answer))]
    return clean_text(str(user_input)) in possible

# ---------- Fallback TTS bytes (for when sheet link missing) ----------
@st.cache_data(show_spinner=False)
def _dict_tts_bytes_de(word: str, slow: bool = False):
    try:
        from gtts import gTTS
        import io
        t = gTTS(text=word, lang="de", slow=bool(slow))
        buf = io.BytesIO()
        t.write_to_fp(buf)
        buf.seek(0)
        return buf.read()
    except Exception:
        return None

# ---- Safety shims for Sentence Builder stats (prevents NameError) ----
if 'get_sentence_progress' not in globals():
    def get_sentence_progress(student_code: str, level: str):
        # Fallback: no DB? just return 0 done, and the count of available sentences
        return 0, len(SENTENCE_BANK.get(level, []))

if 'save_sentence_attempt' not in globals():
    def save_sentence_attempt(student_code, level, target_sentence, chosen_sentence, correct, tip):
        # No-op fallback if Firestore/_get_db not set up
        return


# ================================
# HELPERS: Load vocab + audio from Sheet
# ================================
@st.cache_data
def load_vocab_lists():
    """
    Reads the Vocab tab CSV (Level, German, English) and optional audio columns:
    - Audio (normal) / Audio (slow) / Audio
    Returns:
      VOCAB_LISTS: dict[level] -> list[(German, English)]
      AUDIO_URLS:  dict[(level, German)] -> {"normal": url, "slow": url}
    """
    import pandas as pd
    csv_url = f"https://docs.google.com/spreadsheets/d/{SHEET_ID}/export?format=csv&gid={SHEET_GID}"
    try:
        df = pd.read_csv(csv_url)
    except Exception as e:
        st.error(f"Could not fetch vocab CSV: {e}")
        return {}, {}

    df.columns = df.columns.str.strip()

    # "German" and "English" are required.  If they're missing we cannot proceed.
    required = ["German", "English"]
    missing_required = [c for c in required if c not in df.columns]
    if missing_required:
        st.error(f"Missing column(s) in your vocab sheet: {missing_required}")
        return {}, {}

    # If "Level" is missing, default all rows to A1 and warn the user.
    if "Level" not in df.columns:
        st.warning("Missing 'Level' column in your vocab sheet. Defaulting to 'A1'.")
        df["Level"] = "A1"

    # Normalize
    df["Level"]  = df["Level"].astype(str).str.strip()
    df["German"] = df["German"].astype(str).str.strip()
    df["English"]= df["English"].astype(str).str.strip()
    df = df.dropna(subset=["Level","German"])

    # Flexible audio detection
    def pick(*names):
        for n in names:
            if n in df.columns:
                return n
        return None
    normal_col = pick("Audio (normal)", "Audio normal", "Audio_Normal", "Audio")
    slow_col   = pick("Audio (slow)", "Audio slow", "Audio_Slow")

    # Build outputs
    vocab_lists = {lvl: list(zip(grp["German"], grp["English"])) for lvl, grp in df.groupby("Level")}
    audio_urls = {}
    for _, r in df.iterrows():
        key = (r["Level"], r["German"])
        audio_urls[key] = {
            "normal": str(r.get(normal_col, "")).strip() if normal_col else "",
            "slow":   str(r.get(slow_col, "")).strip()   if slow_col else "",
        }
    return vocab_lists, audio_urls

VOCAB_LISTS, AUDIO_URLS = load_vocab_lists()

def refresh_vocab_from_sheet():
    load_vocab_lists.clear()
    global VOCAB_LISTS, AUDIO_URLS
    VOCAB_LISTS, AUDIO_URLS = load_vocab_lists()

def get_audio_url(level: str, german_word: str) -> str:
    """Prefer slow for A1, otherwise normal; fallback to whichever exists."""
    urls = AUDIO_URLS.get((str(level).upper(), str(german_word).strip()), {})
    lvl = str(level).upper()
    return (urls.get("slow") if (lvl == "A1" and urls.get("slow")) else urls.get("normal")) or urls.get("slow") or ""

@st.cache_data
def build_dict_df(levels):
    rows = []
    for lvl in levels:
        for de, en in VOCAB_LISTS.get(lvl, []):
            rows.append({"Level": lvl, "German": de, "English": en, "Pronunciation": ""})
    df = pd.DataFrame(rows) if rows else pd.DataFrame(columns=["Level", "German", "English", "Pronunciation"])

    extra = []
    for lvl in levels:
        for item in SENTENCE_BANK.get(lvl, []):
            for tok in item.get("tokens", []):
                t = str(tok).strip()
                if not t or t in [",", ".", "!", "?", ":", ";"]:
                    continue
                if not ((df["German"] == t) & (df["Level"] == lvl)).any():
                    extra.append({"Level": lvl, "German": t, "English": "", "Pronunciation": ""})
    if extra:
        df = pd.concat([df, pd.DataFrame(extra)], ignore_index=True)
        df = df.drop_duplicates(subset=["Level", "German"]).reset_index(drop=True)
    return df

# ================================
# TAB: Vocab Trainer (locked by Level)
# ================================
if tab == "Vocab Trainer":
    # --- Who is this? ---
    student_code = st.session_state.get("student_code", "demo001")

    # --- Lock the level from your Sheet/profile ---
    student_level_locked = (
        get_student_level(student_code, default=None)
        or st.session_state.get("student_level")
        or "A1"
    )
    # Header
    st.markdown(
        """
        <div style="
            padding:8px 12px; background:#6f42c1; color:#fff;
            border-radius:6px; text-align:center; margin-bottom:8px;
            font-size:1.3rem;">
        📚 Vocab Trainer
        </div>
        """,
        unsafe_allow_html=True
    )
    st.markdown(f"**Practicing Level:** `{student_level_locked}` (from your profile)")
    st.caption("Your level is loaded automatically from the school list. Ask your tutor if this looks wrong.")
    st.divider()

    subtab = st.radio(
        "Choose practice:",
        ["Sentence Builder", "Vocab Practice", "Dictionary"],
        horizontal=True,
        key="vocab_practice_subtab"
    )

    # ===========================
    # SUBTAB: Sentence Builder  (unchanged logic, audio not needed here)
    # ===========================
    if subtab == "Sentence Builder":
        student_level = student_level_locked
        st.info(f"✍️ You are practicing **Sentence Builder** at **{student_level}** (locked from your profile).")
        
        # --- Guide ---
        with st.expander("✍️ Sentence Builder — Guide", expanded=False):
            st.caption("Click words in order; use Check/Next.")

        # --- Progress ---
        with st.expander("Progress", expanded=False):
        
            try:
                done_unique, total_items = get_sentence_progress(student_code, student_level)
            except Exception:
                total_items = len(SENTENCE_BANK.get(student_level, []))
                done_unique = 0
            pct = int((done_unique / total_items) * 100) if total_items else 0
            st.progress(pct)
            st.caption(
                f"Overall Progress: {done_unique} / {total_items} unique sentences correct ({pct}%)."
            )

        # ---- Session state defaults ----
        init_defaults = {
            "sb_round": 0, "sb_pool": None, "sb_pool_level": None, "sb_current": None,
            "sb_shuffled": [], "sb_selected_idx": [], "sb_score": 0, "sb_total": 0,
            "sb_feedback": "", "sb_correct": None,
        }
        for k, v in init_defaults.items():
            st.session_state.setdefault(k, v)

        # ---- Init / Level change ----
        if (st.session_state.sb_pool is None) or (st.session_state.sb_pool_level != student_level):
            import random
            st.session_state.sb_pool_level = student_level
            st.session_state.sb_pool = SENTENCE_BANK.get(student_level, SENTENCE_BANK.get("A1", [])).copy()
            random.shuffle(st.session_state.sb_pool)
            st.session_state.sb_round = 0
            st.session_state.sb_score = 0
            st.session_state.sb_total = 0
            st.session_state.sb_feedback = ""
            st.session_state.sb_correct = None
            st.session_state.sb_current = None
            st.session_state.sb_selected_idx = []
            st.session_state.sb_shuffled = []

        def new_sentence():
            import random
            if not st.session_state.sb_pool:
                st.session_state.sb_pool = SENTENCE_BANK.get(student_level, SENTENCE_BANK.get("A1", [])).copy()
                random.shuffle(st.session_state.sb_pool)
            if st.session_state.sb_pool:
                st.session_state.sb_current = st.session_state.sb_pool.pop()
                words = st.session_state.sb_current.get("tokens", [])[:]
                random.shuffle(words)
                st.session_state.sb_shuffled = words
                st.session_state.sb_selected_idx = []
                st.session_state.sb_feedback = ""
                st.session_state.sb_correct = None
                st.session_state.sb_round += 1
            else:
                st.warning("No sentences available for this level.")

        if st.session_state.sb_current is None:
            new_sentence()

        # ---- Top metrics ----
        target = SB_SESSION_TARGET
        cols = st.columns(2)
        with cols[0]:
            st.metric("Score (this session)", f"{st.session_state.sb_score}")
        with cols[1]:
            st.metric("Progress (this session)", f"{st.session_state.sb_total}/{target}")

        st.divider()

        # Prompt box
        cur = st.session_state.sb_current or {}
        prompt_en = cur.get("prompt_en", "")
        hint_en = cur.get("hint_en", "")
        grammar_tag = cur.get("grammar_tag", "")
        if prompt_en:
            st.markdown(
                f"""
                <div style="box-sizing:border-box; padding:12px 14px; margin:6px 0 14px 0;
                            background:#f0f9ff; border:1px solid #bae6fd; border-left:6px solid #0ea5e9;
                            border-radius:10px;">
                  <div style="font-size:1.05rem;">
                    🇬🇧 <b>Translate into German:</b> <span style="color:#0b4a6f">{prompt_en}</span>
                  </div>
                </div>
                """,
                unsafe_allow_html=True
            )
            with st.expander("💡 Need a nudge? (Hint)"):
                if hint_en: st.markdown(f"**Hint:** {hint_en}")
                if grammar_tag: st.caption(f"Grammar: {grammar_tag}")

        # Word buttons
        st.markdown("#### 🧩 Click the words in order")
        if st.session_state.sb_shuffled:
            word_cols = st.columns(min(6, len(st.session_state.sb_shuffled)) or 1)
            for i, w in enumerate(st.session_state.sb_shuffled):
                selected = i in st.session_state.sb_selected_idx
                btn_label = f"✅ {w}" if selected else w
                col = word_cols[i % len(word_cols)]
                with col:
                    if st.button(btn_label, key=f"sb_word_{st.session_state.sb_round}_{i}", disabled=selected):
                        st.session_state.sb_selected_idx.append(i)
                        st.session_state["__refresh"] = st.session_state.get("__refresh", 0) + 1

        # Preview
        chosen_tokens = [st.session_state.sb_shuffled[i] for i in st.session_state.sb_selected_idx]
        st.markdown("#### ✨ Your sentence")
        st.code(normalize_join(chosen_tokens) if chosen_tokens else "—", language="text")

        # Actions
        a, b, c = st.columns(3)
        with a:
            if st.button("🧹 Clear"):
                st.session_state.sb_selected_idx = []
                st.session_state.sb_feedback = ""
                st.session_state.sb_correct = None
                st.session_state["__refresh"] = st.session_state.get("__refresh", 0) + 1
        with b:
            if st.button("✅ Check"):
                target_sentence = st.session_state.sb_current.get("target_de", "").strip()
                chosen_sentence = normalize_join(chosen_tokens).strip()
                correct = (chosen_sentence.lower() == target_sentence.lower())
                st.session_state.sb_correct = correct
                st.session_state.sb_total += 1
                if correct:
                    st.session_state.sb_score += 1
                    st.session_state.sb_feedback = "✅ **Correct!** Great job!"
                else:
                    tip = st.session_state.sb_current.get("hint_en", "")
                    st.session_state.sb_feedback = f"❌ **Not quite.**\n\n**Correct:** {target_sentence}\n\n*Tip:* {tip}"
                save_sentence_attempt(
                    student_code=student_code,
                    level=student_level,
                    target_sentence=target_sentence,
                    chosen_sentence=chosen_sentence,
                    correct=correct,
                    tip=st.session_state.sb_current.get("hint_en", ""),
                )
                st.session_state["__refresh"] = st.session_state.get("__refresh", 0) + 1
        with c:
            next_disabled = (st.session_state.sb_correct is None)
            if st.button("➡️ Next", disabled=next_disabled):
                if st.session_state.sb_total >= target:
                    st.success(f"Session complete! Score: {st.session_state.sb_score}/{st.session_state.sb_total}")
                new_sentence()
                st.session_state["__refresh"] = st.session_state.get("__refresh", 0) + 1

        # Feedback
        if st.session_state.sb_feedback:
            (st.success if st.session_state.sb_correct else st.info)(st.session_state.sb_feedback)

    # ===========================
    # SUBTAB: Vocab Practice  (download-only audio)
    # ===========================
    elif subtab == "Vocab Practice":
        defaults = {
            "vt_history": [], "vt_list": [], "vt_index": 0,
            "vt_score": 0, "vt_total": None, "vt_saved": False, "vt_session_id": None,
            "vt_mode": "Only new words",
        }
        for k, v in defaults.items():
            st.session_state.setdefault(k, v)

        # Stats
        stats = render_vocab_stats(student_code)

        # Level lock
        level = student_level_locked
        items = VOCAB_LISTS.get(level, [])
        completed = set(stats["completed_words"])
        not_done = [p for p in items if p[0] not in completed]
        st.info(f"{len(not_done)} words NOT yet done at {level}.")

        if st.button("🔁 Start New Practice", key="vt_reset"):
            for k in defaults:
                st.session_state[k] = defaults[k]
            st.session_state["__refresh"] = st.session_state.get("__refresh", 0) + 1

        if st.session_state.vt_total is None:
            with st.form("vt_setup"):
                st.subheader("Daily Practice Setup")
                mode = st.radio(
                    "Select words:",
                    ["Only new words", "All words"],
                    horizontal=True,
                    key="vt_mode",
                )
                session_vocab = (not_done if mode == "Only new words" else items).copy()
                maxc = len(session_vocab)
                if maxc == 0:
                    st.success("🎉 All done! Switch to 'All words' to repeat.")
                    st.stop()
                count = st.number_input(
                    "How many today?", 1, maxc, min(7, maxc), key="vt_count"
                )
                submitted = st.form_submit_button("Start")
            if submitted:
                import random
                from uuid import uuid4
                random.shuffle(session_vocab)
                st.session_state.vt_list = session_vocab[:count]
                st.session_state.vt_total = count
                st.session_state.vt_index = 0
                st.session_state.vt_score = 0
                st.session_state.vt_history = [
                    ("assistant", f"Hallo! Ich bin Herr Felix. Let's do {count} words!")
                ]
                st.session_state.vt_saved = False
                st.session_state.vt_session_id = str(uuid4())
                st.session_state["__refresh"] = st.session_state.get("__refresh", 0) + 1
        else:
            st.markdown("### Daily Practice Setup")
            st.info(
                f"{st.session_state.vt_total} words · {st.session_state.get('vt_mode')}"
            )
            if st.button("Change goal", key="vt_change_goal"):
                st.session_state.vt_total = None
                st.session_state["__refresh"] = st.session_state.get("__refresh", 0) + 1

        tot = st.session_state.vt_total
        idx = st.session_state.vt_index
        score = st.session_state.vt_score

        if st.session_state.vt_history:
            if isinstance(tot, int) and tot:
                remaining = tot - idx
                c1, c2 = st.columns(2)
                with c1:
                    st.metric("Words", f"{idx}/{tot}", f"{remaining} left")
                    st.progress(idx / tot)
                with c2:
                    st.metric("Score", score)

            st.markdown("### 🗨️ Practice Chat")
            for who, msg in st.session_state.vt_history:
                render_message(who, msg)

        if isinstance(tot, int) and idx < tot:
            word, answer = st.session_state.vt_list[idx]

            # ---- AUDIO (download-only: prefer sheet link; fallback to gTTS bytes) ----
            audio_url = get_audio_url(level, word)
            if audio_url:
                st.markdown(f"[⬇️ Download / Open MP3]({audio_url})")
            else:
                audio_bytes = _dict_tts_bytes_de(word)  # fallback generation
                if audio_bytes:
                    st.download_button(
                        "⬇️ Download MP3",
                        data=audio_bytes,
                        file_name=f"{word}.mp3",
                        mime="audio/mpeg",
                        key=f"dl_{idx}"
                    )
                else:
                    st.caption("Audio not available yet.")

            # nicer input styling
            st.markdown(
                """
                <style>
                div[data-baseweb="input"] input { font-size: 18px !important; font-weight: 600 !important; color: black !important; }
                </style>
                """,
                unsafe_allow_html=True
            )

            usr = st.text_input(f"{word} = ?", key=f"vt_input_{idx}", placeholder="Type your answer here...")
            if usr and st.button("Check", key=f"vt_check_{idx}"):
                st.session_state.vt_history.append(("user", usr))
                if is_correct_answer(usr, answer):
                    st.session_state.vt_score += 1
                    fb = f"✅ Correct! '{word}' = '{answer}'"
                else:
                    fb = f"❌ Nope. '{word}' = '{answer}'"
                st.session_state.vt_history.append(("assistant", fb))
                st.session_state.vt_index += 1
                st.session_state["__refresh"] = st.session_state.get("__refresh", 0) + 1

        if isinstance(tot, int) and idx >= tot:
            score = st.session_state.vt_score
            words = [w for w, _ in (st.session_state.vt_list or [])]
            st.markdown(f"### 🏁 Done! You scored {score}/{tot}.")
            if not st.session_state.get("vt_saved", False):
                if not st.session_state.get("vt_session_id"):
                    from uuid import uuid4
                    st.session_state.vt_session_id = str(uuid4())
                if not vocab_attempt_exists(student_code, st.session_state.vt_session_id):
                    save_vocab_attempt(
                        student_code=student_code,
                        level=level,
                        total=tot,
                        correct=score,
                        practiced_words=words,
                        session_id=st.session_state.vt_session_id
                    )
                st.session_state.vt_saved = True
                st.session_state["__refresh"] = st.session_state.get("__refresh", 0) + 1
            if st.button("Practice Again", key="vt_again"):
                for k in defaults:
                    st.session_state[k] = defaults[k]
                st.session_state["__refresh"] = st.session_state.get("__refresh", 0) + 1

    # ===========================
    # SUBTAB: Dictionary  (download-only audio)
    # ===========================
    elif subtab == "Dictionary":
        import io, json, difflib, pandas as pd

        # functions used here
        _map = {"ä":"ae","ö":"oe","ü":"ue","ß":"ss"}
        def _norm(s: str) -> str:
            s = (s or "").strip().lower()
            for k,v in _map.items(): s = s.replace(k, v)
            return "".join(ch for ch in s if ch.isalnum() or ch.isspace())

        # Build data (for the locked level)
        levels = [student_level_locked]
        df_dict = build_dict_df(levels)
        for c in ["Level","German","English","Pronunciation"]:
            if c not in df_dict.columns: df_dict[c] = ""
        df_dict["g_norm"] = df_dict["German"].astype(str).map(_norm)
        df_dict["e_norm"] = df_dict["English"].astype(str).map(_norm)
        df_dict = df_dict.sort_values(["German"]).reset_index(drop=True)

        # Sticky search UI
        st.markdown(
            """
            <style>
              .sticky-search { position: sticky; top: 0; z-index: 999; background: white; padding: 8px 0 10px 0; }
              input[type="text"] { font-size: 18px !important; }
              .chip { display:inline-block; padding:6px 10px; border-radius:999px; border:1px solid #e5e7eb; margin-right:6px; margin-bottom:6px; }
            </style>
            """,
            unsafe_allow_html=True
        )
        with st.container():
            st.markdown('<div class="sticky-search">', unsafe_allow_html=True)
            cols = st.columns([6, 3, 3])
            with cols[0]:
                q = st.text_input("🔎 Search (German or English)", key="dict_q", placeholder="e.g., Wochenende, bakery, spielen")
            with cols[1]:
                search_in = st.selectbox("Field", ["Both", "German", "English"], 0, key="dict_field")
            with cols[2]:
                match_mode = st.selectbox("Match", ["Contains", "Starts with", "Exact"], 0, key="dict_mode")
            st.markdown('</div>', unsafe_allow_html=True)

        # Filter + choose top row
        df_view = df_dict.copy()
        suggestions = []
        top_row = None

        if q:
            qn = _norm(q)
            g_contains = df_view["g_norm"].str.contains(qn, na=False) if search_in in ("Both","German") else pd.Series([False]*len(df_view))
            g_starts   = df_view["g_norm"].str.startswith(qn, na=False) if search_in in ("Both","German") else pd.Series([False]*len(df_view))
            g_exact    = df_view["g_norm"].eq(qn) if search_in in ("Both","German") else pd.Series([False]*len(df_view))
            e_contains = df_view["e_norm"].str.contains(qn, na=False) if search_in in ("Both","English") else pd.Series([False]*len(df_view))
            e_starts   = df_view["e_norm"].str.startswith(qn, na=False) if search_in in ("Both","English") else pd.Series([False]*len(df_view))
            e_exact    = df_view["e_norm"].eq(qn) if search_in in ("Both","English") else pd.Series([False]*len(df_view))

            mask = (g_contains | e_contains) if match_mode=="Contains" else (g_starts | e_starts) if match_mode=="Starts with" else (g_exact | e_exact)
            if mask.any():
                df_view = df_view[mask].copy().reset_index(drop=True)
                exact_mask  = (g_exact | e_exact)
                starts_mask = (g_starts | e_starts)
                top_row = df_view[exact_mask].iloc[0] if exact_mask.any() else df_view[starts_mask].iloc[0] if starts_mask.any() else df_view.iloc[0]
            else:
                vocab_all = df_view["German"].astype(str).unique().tolist()
                suggestions = difflib.get_close_matches(q, vocab_all, n=5, cutoff=0.72)
                # Still show a card for the query itself
                dummy = {"Level": student_level_locked, "German": q, "English": "", "Pronunciation": "", "g_norm": qn, "e_norm": ""}
                df_view = pd.concat([df_view, pd.DataFrame([dummy])], ignore_index=True)
                top_row = pd.Series(dummy)
        else:
            if not df_view.empty: top_row = df_view.iloc[0]

        # Details panel (download-only audio)
        if top_row is not None and len(top_row) > 0:
            de  = str(top_row["German"])
            en  = str(top_row.get("English", "") or "")
            lvl = str(top_row.get("Level", student_level_locked))

            st.markdown(f"### {de}")
            if en: st.markdown(f"**Meaning:** {en}")

            sheet_audio = get_audio_url(lvl, de)
            if sheet_audio:
                st.markdown(f"[⬇️ Download / Open MP3]({sheet_audio})")
            else:
                audio_bytes = _dict_tts_bytes_de(de)
                if audio_bytes:
                    st.download_button(
                        "⬇️ Download MP3",
                        data=audio_bytes,
                        file_name=f"{de}.mp3",
                        mime="audio/mpeg",
                        key=f"dl_{de}_{lvl}"
                    )
                else:
                    st.caption("Audio not available yet.")

        if q and suggestions:
            st.markdown("**Did you mean:**")
            bcols = st.columns(min(5, len(suggestions)))
            for i, s in enumerate(suggestions[:5]):
                with bcols[i]:
                    if st.button(s, key=f"sugg_{i}"):
                        st.session_state["dict_q"] = s
                        st.session_state["__refresh"] = st.session_state.get("__refresh", 0) + 1

        with st.expander(f"Browse all words at level {student_level_locked}", expanded=False):
            df_show = df_view[["German","English"]].copy()
            st.dataframe(df_show, use_container_width=True, height=420)




# ===== Schreiben =====

# -- Feedback HTML Highlight Helper --
highlight_words = ["correct", "should", "mistake", "improve", "tip"]

def highlight_feedback(text: str) -> str:
    # 1) Highlight “[correct]…[/correct]” spans in green
    text = re.sub(
        r"\[correct\](.+?)\[/correct\]",
        r"<span style="
        r"'background-color:#d4edda;"
        r"color:#155724;"
        r"border-radius:4px;"
        r"padding:2px 6px;"
        r"margin:0 2px;"
        r"font-weight:600;'"
        r">\1</span>",
        text,
        flags=re.DOTALL
    )

    # 2) Highlight “[wrong]…[/wrong]” spans in red with strikethrough
    text = re.sub(
        r"\[wrong\](.+?)\[/wrong\]",
        r"<span style="
        r"'background-color:#f8d7da;"
        r"color:#721c24;"
        r"border-radius:4px;"
        r"padding:2px 6px;"
        r"margin:0 2px;"
        r"text-decoration:line-through;"
        r"font-weight:600;'"
        r">\1</span>",
        text,
        flags=re.DOTALL
    )

    # 3) Bold keywords
    def repl_kw(m):
        return f"<strong style='color:#d63384'>{m.group(1)}</strong>"
    pattern = r"\b(" + "|".join(map(re.escape, highlight_words)) + r")\b"
    text = re.sub(pattern, repl_kw, text, flags=re.IGNORECASE)

    # 4) Restyle the final breakdown block as a simple, transparent list
    def _format_breakdown(m):
        lines = [line.strip() for line in m.group(0).splitlines() if line.strip()]
        items = "".join(f"<li style='margin-bottom:4px'>{line}</li>" for line in lines)
        return (
            "<ul style='margin:8px 0 12px 1em;"
            "padding:0;"
            "list-style:disc inside;"
            "font-size:0.95em;'>"
            f"{items}"
            "</ul>"
        )

    text = re.sub(
        r"(Grammar:.*?\nVocabulary:.*?\nSpelling:.*?\nStructure:.*)",
        _format_breakdown,
        text,
        flags=re.DOTALL
    )

    return text

# -- Firestore-only: Usage Limit (Daily Mark My Letter) --
def get_schreiben_usage(student_code):
    today = str(date.today())
    doc = db.collection("schreiben_usage").document(f"{student_code}_{today}").get()
    return doc.to_dict().get("count", 0) if doc.exists else 0


def inc_schreiben_usage(student_code):
    today = str(date.today())
    doc_ref = db.collection("schreiben_usage").document(f"{student_code}_{today}")
    try:
        doc = doc_ref.get()
        if doc.exists:
            doc_ref.update({"count": firestore.Increment(1)})
        else:
            doc_ref.set({"student_code": student_code, "date": today, "count": 1})
    except Exception as exc:
        st.error(f"Failed to increment Schreiben usage: {exc}")

# -- Firestore: Save/load Letter Coach progress --
def save_letter_coach_progress(student_code, level, prompt, chat):
    try:
        doc_ref = db.collection("letter_coach_progress").document(student_code)
        doc_ref.set({
            "student_code": student_code,
            "level": level,
            "prompt": prompt,
            "chat": chat,
            "date": firestore.SERVER_TIMESTAMP
        })
    except Exception as exc:
        st.error(f"Failed to save Letter Coach progress: {exc}")

def load_letter_coach_progress(student_code):
    doc = db.collection("letter_coach_progress").document(student_code).get()
    if doc.exists:
        data = doc.to_dict()
        return data.get("prompt", ""), data.get("chat", [])
    else:
        return "", []


# --- Helper: Get level from Google Sheet (public CSV) ---

SHEET_URL = "https://docs.google.com/spreadsheets/d/12NXf5FeVHr7JJT47mRHh7Jp-TC1yhPS7ZG6nzZVTt1U/export?format=csv"

@st.cache_data(ttl=300)
def load_sheet():
    return pd.read_csv(SHEET_URL)

def get_level_from_code(student_code):
    df = load_sheet()
    student_code = str(student_code).strip().lower()
    # Make sure 'StudentCode' column exists and is lowercase
    if "StudentCode" not in df.columns:
        df.columns = [c.strip() for c in df.columns]
    if "StudentCode" in df.columns:
        matches = df[df["StudentCode"].astype(str).str.strip().str.lower() == student_code]
        if not matches.empty:
            # Handles NaN, empty cells
            level = matches.iloc[0]["Level"]
            return str(level).strip().upper() if pd.notna(level) else "A1"
    return "A1"




#Maincode for me

if tab == "Schreiben Trainer":
    st.markdown(
        '''
        <div style="
            padding: 8px 12px;
            background: #d63384;
            color: #fff;
            border-radius: 6px;
            text-align: center;
            margin-bottom: 8px;
            font-size: 1.3rem;">
            ✍️ Schreiben Trainer (Writing Practice)
        </div>
        ''',
        unsafe_allow_html=True
    )

    st.info(
        """
        ✍️ **This section is for Writing (Schreiben) only.**
        - Practice your German letters, emails, and essays for A1–C1 exams.
        - **Want to prepare for class presentations, topic expansion, or practice Speaking, Reading (Lesen), or Listening (Hören)?**  
          👉 Go to **Exam Mode & Custom Chat** (tab above)!
        - **Tip:** Choose your exam level on the right before submitting your letter. Your writing will be checked and scored out of 25 marks, just like in the real exam.
        """,
        icon="✉️"
    )

    st.divider()

    # --- Writing stats summary with Firestore ---
    student_code = st.session_state.get("student_code", "demo")
    stats = render_schreiben_stats(student_code)

    # --- Update session states for new student (preserves drafts, etc) ---
    prev_student_code = st.session_state.get("prev_student_code", None)
    if student_code != prev_student_code:
        stats = stats or get_schreiben_stats(student_code)
        st.session_state[f"{student_code}_last_feedback"] = None
        st.session_state[f"{student_code}_last_user_letter"] = None
        st.session_state[f"{student_code}_delta_compare_feedback"] = None
        st.session_state[f"{student_code}_final_improved_letter"] = ""
        st.session_state[f"{student_code}_awaiting_correction"] = False
        st.session_state[f"{student_code}_improved_letter"] = ""
        st.session_state["prev_student_code"] = student_code

    # --- Sub-tabs for the Trainer ---
    sub_tab = st.radio(
        "Choose Mode",
        ["Practice Letters", "Mark My Letter", "Ideas Generator (Letter Coach)"],
        horizontal=True,
        key=f"schreiben_sub_tab_{student_code}"
    )

        # --- Level picker: Auto-detect from student code (manual override removed) ---
    if student_code:
        detected_level = get_level_from_code(student_code)
        # Only apply detected level when first seeing this student code
        if st.session_state.get("prev_student_code_for_level") != student_code:
            st.session_state["schreiben_level"] = detected_level
            st.session_state["prev_student_code_for_level"] = student_code
    else:
        detected_level = "A1"
        if "schreiben_level" not in st.session_state:
            st.session_state["schreiben_level"] = detected_level

    # Ensure current writing level variable reflects auto-detected one
    schreiben_level = st.session_state.get("schreiben_level", "A1")

    st.markdown(
        f"<span style='color:gray;font-size:0.97em;'>Auto-detected level from your code: <b>{detected_level}</b></span>",
        unsafe_allow_html=True
    )


    st.divider()

    # ----------- PRACTICE LETTERS -----------
    if sub_tab == "Practice Letters":
        try:
            from src.schreiben_prompts_module import get_prompts_for_level
        except Exception:  # pragma: no cover - fallback if module missing
            def get_prompts_for_level(_level):
                return []

        prompts = get_prompts_for_level(schreiben_level)
        if prompts:
            options = [p["Thema"] for p in prompts]
            selected_theme = st.selectbox(
                "Choose a prompt",
                options,
                key=f"practice_prompt_{student_code}",
            )
            prompt = next((p for p in prompts if p["Thema"] == selected_theme), None)
            if prompt:
                st.markdown(f"### ✉️ {prompt['Thema']}")
                st.markdown("\n".join(f"- {p}" for p in prompt['Punkte']))
        else:
            st.selectbox(
                "Choose a prompt",
                ["(no prompts available)"],
                key=f"practice_prompt_{student_code}",
            )
        st.info(
            "Use \u201cIdeas Generator (Letter Coach)\u201d for ideas and \u201cMark My Letter\u201d to submit your response for evaluation.",
        )

    # ----------- 1. MARK MY LETTER -----------
    if sub_tab == "Mark My Letter":
        daily_so_far = get_schreiben_usage(student_code)
        st.markdown(f"**Daily usage:** {daily_so_far} / {SCHREIBEN_DAILY_LIMIT}")

        try:
            _ = _wkey
        except NameError:
            import hashlib

            def _wkey(base: str) -> str:
                sc = str(st.session_state.get("student_code", "anon"))
                return f"{base}_{hashlib.md5(f'{base}|{sc}'.encode()).hexdigest()[:8]}"

        draft_key = _wkey("schreiben_letter")
        existing_draft = load_draft_from_db(student_code, draft_key)
        existing_feedback, existing_letter = load_schreiben_feedback(student_code)
        if existing_feedback or existing_letter:
            st.session_state[f"{student_code}_last_feedback"] = existing_feedback
            st.session_state[f"{student_code}_last_user_letter"] = existing_letter

        user_letter = st.text_area(
            "Paste or type your German letter/essay here.",
            key=draft_key,
            value=existing_draft,
            on_change=lambda: save_now(draft_key, student_code),
            height=400,
            placeholder="Write your German letter here...",
            disabled=(daily_so_far >= SCHREIBEN_DAILY_LIMIT),
        )

        autosave_maybe(student_code, draft_key, user_letter, min_secs=2.0, min_delta=20)

        if st.button("\U0001f4be Save Draft", key=f"save_draft_btn_{student_code}"):
            save_now(draft_key, student_code)
            st.toast("Draft saved!", icon="\U0001f4be")
        st.caption("Auto-saves every few seconds or click 'Save Draft' to save now.")

        def clear_feedback_and_start_new():
            for k in [
                "last_feedback",
                "last_user_letter",
                "delta_compare_feedback",
                "improved_letter",
                "final_improved_letter",
            ]:
                st.session_state.pop(f"{student_code}_{k}", None)
            st.session_state[f"{student_code}_awaiting_correction"] = False
            st.session_state.pop(draft_key, None)
            save_now(draft_key, student_code)
            lv, lt, sf, sa = _draft_state_keys(draft_key)
            for key in (lv, lt, sf, sa):
                st.session_state.pop(key, None)
            delete_schreiben_feedback(student_code)
            st.rerun()

        if st.session_state.get(f"{student_code}_last_feedback"):
            st.info(
                "Draft auto-save is paused while feedback is visible. "
                "Clear feedback to resume saving."
            )

        # --- Word count and Goethe exam rules ---
        import re
        def get_level_requirements(level):
            reqs = {
                "A1": {"min": 25, "max": 40, "desc": "A1 formal/informal letters should be 25–40 words. Cover all bullet points."},
                "A2": {"min": 30, "max": 40, "desc": "A2 formal/informal letters should be 30–40 words. Cover all bullet points."},
                "B1": {"min": 80, "max": 150, "desc": "B1 letters/essays should be about 80–150 words, with all points covered and clear structure."},
                "B2": {"min": 150, "max": 250, "desc": "B2 essays are 180–220 words, opinion essays or reports, with good structure and connectors."},
                "C1": {"min": 230, "max": 350, "desc": "C1 essays are 230–250+ words. Use advanced structures and express opinions clearly."}
            }
            return reqs.get(level.upper(), reqs["A1"])

        def count_words(text):
            return len(re.findall(r'\b\w+\b', text))

        if user_letter.strip():
            words = re.findall(r'\b\w+\b', user_letter)
            chars = len(user_letter)
            st.info(f"**Word count:** {len(words)} &nbsp;|&nbsp; **Character count:** {chars}")

            # -- Apply Goethe writing rules here --
            requirements = get_level_requirements(detected_level)  # << USE AUTO-DETECTED LEVEL
            word_count = count_words(user_letter)
            min_wc = requirements["min"]
            max_wc = requirements["max"]

            if detected_level in ("A1", "A2"):
                if word_count < min_wc:
                    st.error(f"⚠️ Your letter is too short for {detected_level} ({word_count} words). {requirements['desc']}")
                    st.stop()
                elif word_count > max_wc:
                    st.warning(f"ℹ️ Your letter is a bit long for {detected_level} ({word_count} words). The exam expects {min_wc}-{max_wc} words.")
            else:
                if word_count < min_wc:
                    st.error(f"⚠️ Your essay is too short for {detected_level} ({word_count} words). {requirements['desc']}")
                    st.stop()
                elif word_count > max_wc + 40 and detected_level in ("B1", "B2"):
                    st.warning(f"ℹ️ Your essay is longer than the usual limit for {detected_level} ({word_count} words). Try to stay within the guidelines.")

        # --------- Reset correction states (do not indent inside above ifs)
        for k, v in [
            ("last_feedback", None),
            ("last_user_letter", None),
            ("delta_compare_feedback", None),
            ("improved_letter", ""),
            ("awaiting_correction", False),
            ("final_improved_letter", "")
        ]:
            session_key = f"{student_code}_{k}"
            if session_key not in st.session_state:
                st.session_state[session_key] = v

        # Namespaced correction state per student (reset on session)
        for k, v in [
            ("last_feedback", None),
            ("last_user_letter", None),
            ("delta_compare_feedback", None),
            ("improved_letter", ""),
            ("awaiting_correction", False),
            ("final_improved_letter", "")
        ]:
            session_key = f"{student_code}_{k}"
            if session_key not in st.session_state:
                st.session_state[session_key] = v

        submit_disabled = (not user_letter.strip()) or (daily_so_far >= SCHREIBEN_DAILY_LIMIT)
        feedback_btn = st.button(
            "Get Feedback",
            type="primary",
            disabled=submit_disabled,
            key=f"feedback_btn_{student_code}"
        )

        if feedback_btn:
            st.session_state[f"{student_code}_awaiting_correction"] = True
            ai_prompt = (
                f"You are Herr Felix, a supportive and innovative German letter writing trainer.\n"
                f"You help students prepare for A1, A2, B1, B2, and C1 German exam letters or essays.\n"
                f"The student has submitted a {schreiben_level} German letter or essay.\n"
                f"Your job is to mark, score, and explain feedback in a kind, step-by-step way.\n"
                f"Always answer in English.\n"
                f"1. Give a quick summary (one line) of how well the student did overall.\n"
                f"2. Then show a detailed breakdown of strengths and weaknesses in 4 areas:\n"
                f"   Grammar, Vocabulary, Spelling, Structure.\n"
                f"3. For each area, say what was good and what should improve.\n"
                f"4. Highlight every mistake with [wrong]...[/wrong] and every good example with [correct]...[/correct].\n"
                f"5. Give 2-3 improvement tips in bullet points.\n"
                f"6. At the end, give a realistic score out of 25 in the format: Score: X/25.\n"
                f"7. For A1 and A2, be strict about connectors, basic word order, modal verbs, and correct formal/informal greeting.\n"
                f"8. For B1+, mention exam criteria and what examiner wants.\n"
                f"9. Never write a new letter for the student, only mark what they submit.\n"
                f"10. When possible, point out specific lines or examples from their letter in your feedback.\n"
                f"11. When student score is 18 or above then they have passed. When score is less than 18, is a fail and they must try again before submitting to prevent low marks.\n"
                f"12. After completion, remind them to only copy their improved letter without your feedback, go to 'my course' on the app and submit together with their lesen and horen answers. They only share the letter and feedback with their teacher for evaluation only when they preparing for the exams\n"
                
            )

            with st.spinner("🧑‍🏫 Herr Felix is typing..."):
                try:
                    completion = client.chat.completions.create(
                        model="gpt-4o",
                        messages=[
                            {"role": "system", "content": ai_prompt},
                            {"role": "user", "content": user_letter},
                        ],
                        temperature=0.6,
                    )
                    feedback = completion.choices[0].message.content
                    st.session_state[f"{student_code}_last_feedback"] = feedback
                    st.session_state[f"{student_code}_last_user_letter"] = user_letter
                    st.session_state[f"{student_code}_delta_compare_feedback"] = None
                except Exception as e:
                    st.error("AI feedback failed. Please check your OpenAI setup.")
                    feedback = None

            if feedback:
                st.markdown("[⬇️ Jump to feedback](#feedback-reference)")
                st.session_state[f"{student_code}_awaiting_correction"] = True

                save_schreiben_feedback(student_code, feedback, user_letter)

                # --- Save to Firestore ---
                score_match = re.search(r"Score[: ]+(\d+)", feedback)
                score = int(score_match.group(1)) if score_match else 0
                passed = score >= 17
                save_submission(
                    student_code=student_code,
                    score=score,
                    passed=passed,
                    timestamp=None,  # Not needed
                    level=schreiben_level,
                    letter=user_letter
                )
                update_schreiben_stats(student_code)
                inc_schreiben_usage(student_code)
                save_draft_to_db(student_code, draft_key, "")
                st.session_state.pop(draft_key, None)

        elif (
            st.session_state.get(f"{student_code}_last_feedback")
            and st.session_state.get(f"{student_code}_last_user_letter")
        ):
            st.markdown("[⬇️ Jump to feedback](#feedback-reference)")
            
        # --- Improvement section: Compare, download, WhatsApp ---
        if st.session_state.get(f"{student_code}_last_feedback") and st.session_state.get(f"{student_code}_last_user_letter"):
            st.markdown("---")
            st.markdown('<div id="feedback-reference"></div>', unsafe_allow_html=True)
            st.markdown("#### 📝 Feedback from Herr Felix (Reference)")
            st.markdown(
                highlight_feedback(st.session_state[f"{student_code}_last_feedback"]),
                unsafe_allow_html=True
            )
            clear_feedback_reference = st.button(
                "🗑️ Clear feedback and start a new letter",
                key=f"clear_feedback_{student_code}_reference",
            )
            if clear_feedback_reference:
                clear_feedback_and_start_new()
            st.markdown(
                """
                <div style="background:#e3f7da; border-left:7px solid #44c767;
                color:#295327; padding:1.15em; margin-top:1em; border-radius:10px; font-size:1.09em;">
                    🔁 <b>Try to improve your letter!</b><br>
                    Paste your improved version below and click <b>Compare My Improvement</b>.<br>
                    The AI will highlight what’s better, what’s still not fixed, and give extra tips.<br>
                    <b>You can download or share the improved version & new feedback below.</b>
                </div>
                """, unsafe_allow_html=True
            )
            improved_letter = st.text_area(
                "Your improved version (try to fix the mistakes Herr Felix mentioned):",
                key=f"{student_code}_improved_letter",
                height=400,
                placeholder="Paste your improved letter here..."
            )
            compare_clicked = st.button("Compare My Improvement", key=f"compare_btn_{student_code}")

            if compare_clicked and improved_letter.strip():
                ai_compare_prompt = (
                    "You are Herr Felix, a supportive German writing coach. "
                    "A student first submitted this letter:\n\n"
                    f"{st.session_state[f'{student_code}_last_user_letter']}\n\n"
                    "Your feedback was:\n"
                    f"{st.session_state[f'{student_code}_last_feedback']}\n\n"
                    "Now the student has submitted an improved version below.\n"
                    "Compare both versions and:\n"
                    "- Tell the student exactly what they improved, and which mistakes were fixed.\n"
                    "- Point out if there are still errors left, with new tips for further improvement.\n"
                    "- Encourage the student. If the improvement is significant, say so.\n"
                    "1. If student dont improve after the third try, end the chat politely and tell the student to try again tomorrow. Dont continue to give the feedback after third try.\n"
                    "2. Always explain your feeback in English for them to understand. You can still highlight their german phrases. But your correction should be english\n"
                    "3. For A1 and A2 students, make sure a sentence is not more than 7 words."
                    "4. For A1 and A2 students, break their phrases down for them when they use relative clauses."
                    "5. For A1 and A2 students, only recommend connectors such as deshalb, weil, ich mochte wissen,und,oder."
                    "- Give a revised score out of 25 (Score: X/25)."
                )
                with st.spinner("👨‍🏫 Herr Felix is comparing your improvement..."):
                    try:
                        result = client.chat.completions.create(
                            model="gpt-4o",
                            messages=[
                                {"role": "system", "content": ai_compare_prompt},
                                {"role": "user", "content": improved_letter}
                            ],
                            temperature=0.5,
                        )
                        compare_feedback = result.choices[0].message.content
                        st.session_state[f"{student_code}_delta_compare_feedback"] = compare_feedback
                        st.session_state[f"{student_code}_final_improved_letter"] = improved_letter
                    except Exception as e:
                        st.session_state[f"{student_code}_delta_compare_feedback"] = f"Sorry, there was an error comparing your letters: {e}"

            if st.session_state.get(f"{student_code}_delta_compare_feedback"):
                st.markdown("---")
                st.markdown("### 📝 Improvement Feedback from Herr Felix")
                st.markdown(highlight_feedback(st.session_state[f"{student_code}_delta_compare_feedback"]), unsafe_allow_html=True)

                # PDF & WhatsApp buttons
                from fpdf import FPDF
                import urllib.parse, os

                def sanitize_text(text):
                    return text.encode('latin-1', errors='replace').decode('latin-1')

                # PDF
                pdf = FPDF()
                pdf.add_page()
                pdf.set_font("Arial", size=12)
                improved_letter = st.session_state.get(f"{student_code}_final_improved_letter", "")
                improved_feedback = st.session_state[f"{student_code}_delta_compare_feedback"]
                pdf.multi_cell(0, 10, f"Your Improved Letter:\n\n{sanitize_text(improved_letter)}\n\nFeedback from Herr Felix:\n\n{sanitize_text(improved_feedback)}")
                pdf_output = f"Feedback_{student_code}_{schreiben_level}_improved.pdf"
                pdf.output(pdf_output)
                with open(pdf_output, "rb") as f:
                    pdf_bytes = f.read()
                st.download_button(
                    "⬇️ Download Improved Version + Feedback (PDF)",
                    pdf_bytes,
                    file_name=pdf_output,
                    mime="application/pdf"
                )
                os.remove(pdf_output)

                # WhatsApp share
                wa_message = (
                    f"Hi, here is my IMPROVED German letter and AI feedback:\n\n"
                    f"{improved_letter}\n\n"
                    f"Feedback:\n{st.session_state[f'{student_code}_delta_compare_feedback']}"
                )
                wa_url = (
                    "https://api.whatsapp.com/send"
                    "?phone=233205706589"
                    f"&text={urllib.parse.quote(wa_message)}"
                )
                st.markdown(
                    f"[📲 Send Improved Letter & Feedback to Tutor on WhatsApp]({wa_url})",
                    unsafe_allow_html=True,
                )
                clear_feedback = st.button(
                    "🗑️ Clear feedback and start a new letter",
                    key=f"clear_feedback_{student_code}",
                )
                if clear_feedback:
                    for k in [
                        "last_feedback",
                        "last_user_letter",
                        "delta_compare_feedback",
                        "improved_letter",
                        "final_improved_letter",
                    ]:
                        st.session_state.pop(f"{student_code}_{k}", None)
                    st.session_state[f"{student_code}_awaiting_correction"] = False
                    st.session_state.pop(draft_key, None)
                    save_now(draft_key, student_code)
                    lv, lt, sf, sa = _draft_state_keys(draft_key)
                    for key in (lv, lt, sf, sa):
                        st.session_state.pop(key, None)
                    st.rerun()
    if sub_tab == "Ideas Generator (Letter Coach)":
        import io

        # === NAMESPACED SESSION KEYS (per student) ===
        student_code = st.session_state.get("student_code", "demo")
        ns_prefix = f"{student_code}_letter_coach_"
        def ns(key): return ns_prefix + key

        # --- Reset per-student Letter Coach state on student change ---
        prev_letter_coach_code = st.session_state.get("prev_letter_coach_code", None)
        if student_code != prev_letter_coach_code:
            last_prompt, last_chat = load_letter_coach_progress(student_code)
            st.session_state[ns("prompt")] = last_prompt or ""
            st.session_state[ns("chat")] = last_chat or []
            st.session_state[ns("stage")] = 1 if last_chat else 0
            st.session_state["prev_letter_coach_code"] = student_code

        # --- Set per-student defaults if missing ---
        for k, default in [
            ("prompt", ""),
            ("chat", []),
            ("stage", 0),
            ("clear_prompt", False),
            ("clear_chat", False),
            ("clear_chat_draft", False),
        ]:
            if ns(k) not in st.session_state:
                st.session_state[ns(k)] = default

        
        if st.session_state.get(ns("reset_coach")):
            st.session_state[ns("prompt")] = ""
            st.session_state[ns("chat")] = []
            st.session_state[ns("stage")] = 0
            st.session_state[ns("prompt_draft")] = ""
            st.session_state[ns("chat_draft")] = ""
            save_now(ns("prompt_draft"), student_code)
            save_now(ns("chat_draft"), student_code)
            st.session_state.pop(ns("reset_coach"))


        LETTER_COACH_PROMPTS = {
            "A1": (
                "You are Herr Felix, a creative and supportive German letter-writing coach for A1 students. "
                "Always reply in English, never in German. "
                "When a student submits something, first congratulate them with ideas about how to go about the letter. "
                "Analyze if their message is a new prompt, a continuation, or a question. "
                "If it's a question, answer simply and encourage them to keep building their letter step by step. "
                "If it's a continuation, review their writing so far and guide them to the next step. "
                "    1. Always give students short ideas, structure and tips and phrases on how to build their points for the conversation in English and simple German. Don't overfeed students, help them but let them think by themselves also. "
                "    2. For conjunctions, only suggest 'weil', 'deshalb', 'ich möchte wissen, ob' and 'ich möchte wissen, wann'. Don't recommend 'da', 'dass' and relative clauses. "
                "    3. For requests, teach them how to use 'Könnten Sie...' and how it ends with a main verb to make a request when necessary. "
                "    4. For formal/informal letter: guide them to use 'Ich schreibe Ihnen/dir...', and show how to use 'weil' with 'ich' and end with only 'möchte' to prevent mistakes. Be strict with this. "
                "    5. Always check that the student statement is not too long or complicated. For example, if they use two conjunctions, warn them and break it down for them. "
                "    6. Warn students if their statement per input is too long or complicated. When student statement has more than 7 or 8 words, break it down for them with full stops and simple conjunctions. "
                "    7. Always add your ideas after student submits their sentence if necessary. "
                "    8. Make sure the complete letter is between 25 and 35 words. "
                "    9. When the letter is about cancelling appointments, teach students how they can use reasons connected to weather and health to cancel appointments. Teach them how to use 'absagen' to cancel appointments. "
                "    10. For enquiries or registrations, teach students how to use 'Anfrage stellen' for the Ich schreibe. "
                "    11. When the letter is about registrations like a course, teach students how they can use 'anfangen', 'beginnen'. "
                "    12. Asking for price, teach them how to use 'wie viel kostet...' and how they should ask for price always when it is about enquiries. "
                "    13. Teach them to use 'Es tut mir leid.' to say sorry. "
                "    14. Always remind students to use 'Ich schreibe Ihnen/dir, weil ich ... möchte.' for their reasons. "
                "Always make grammar correction or suggest a better phrase when necessary. "
                "If it's a continuation, review their writing so far and guide them to the next step. "
                "If it's a new prompt, give a brief, simple overview (in English) of how to build their letter (greeting, introduction, reason, request, closing), with short examples for each. "
                "For the introduction, always remind the student to use: 'Ich schreibe Ihnen, weil ich ...' for formal letters or 'Ich schreibe dir, weil ich ...' for informal letters. "
                "For the main request, always recommend ending the sentence with 'möchte' or another basic modal verb, as this is the easiest and most correct way at A1 (e.g., 'Ich möchte einen Termin machen.'). "
                "After your overview or advice, always use the phrase 'Your next recommended step:' and ask for only the next part—first the greeting (wait for it), then only the introduction (wait for it), then reason, then request, then closing—one after the other, never more than one at a time. "
                "After each student reply, check their answer, give gentle feedback, and then again state 'Your next recommended step:' and prompt for just the next section. "
                "Only help with basic connectors ('und', 'aber', 'weil', 'deshalb', 'ich möchte wissen'). Never write the full letter yourself—coach one part at a time. "
                "The chat session should last for about 10 student replies. If the student is not done by then, gently remind them: 'Most letters can be completed in about 10 steps. Please try to finish soon.' "
                "If after 14 student replies, the letter is still not finished, end the session with: 'We have reached the end of this coaching session. Please copy your letter below so far and paste it into the “Mark My Letter” tool for full AI feedback and a score.' "
                "Throughout, your questions must be progressive, one at a time, and always guide the student logically through the structure."
            ),
            "A2": (
                "You are Herr Felix, a creative and supportive German letter-writing coach for A2 students. "
                "Always reply in English, never in German. "
                "Congratulate the student on their first submission with ideas about how to go about the letter. Analyze whether it is a prompt, a continuation, or a question. "
                "    1. Always give students short ideas, structure and tips and phrases on how to build their points for the conversation in English and simple German. Don't overfeed students; help them but let them think by themselves also. "
                "    2. For structure, require their letter to use clear sequencing with 'Zuerst' (for the first paragraph), 'Dann' or 'Außerdem' (for the body/second idea), and 'Zum Schluss' (for closing/last idea). "
                "       - Always recommend 'Zuerst' instead of 'Erstens' for A2 letters, as it is simpler and more natural for personal or exam letters. "
                "    3. For connectors, use 'und', 'aber', 'weil', 'denn', 'deshalb', 'ich mochte wissen, ob', 'ich mochte wissen, wann', 'ich mochte wissen, wo', and encourage linking words for clarity. Recommend one at a time in a statement to prevent mistakes. When a student use two or more conjucntion in one statement less than 7 words, simplify for them to use just once to prevent errors"
                "    4. After every reply, give a tip or phrase, but never write the full letter for them. "
                "    5. Remind them not to write sentences longer than 7–8 words; break long sentences into short, clear ideas. "
                "    6. Letter should be between 30 and 40 words. "
                "    7. For cancellations, suggest health/weather reasons ('Ich bin krank.', 'Es regnet stark.') and use 'absagen' (e.g., 'Ich schreibe Ihnen, weil ich absagen möchte.'). "
                "    8. For enquiries/registrations, show 'Anfrage stellen' (e.g., 'Ich schreibe Ihnen, weil ich eine Anfrage stellen möchte.') and include asking for price: 'Wie viel kostet...?'. "
                "    9. For appointments, recommend 'vereinbaren' ('Ich möchte einen neuen Termin vereinbaren.'). "
                "    10. To say sorry, use: 'Es tut mir leid.' "
                "    11. Always correct grammar and suggest improved phrases when needed. "
                "    12. At each step, say 'Your next recommended step:' and ask for only the next section (first greeting, then introduction, then body using 'Zuerst', 'Außerdem', then final point 'Zum Schluss', then polite closing phrase 'Ich freue mich'). "
                "    13. The session should be complete in about 10 student replies; if not, remind them to finish soon. After 14, end and tell the student to copy their letter below and paste into 'Mark My Letter' for feedback. "
                "    14. Throughout, do not write the whole letter—guide only one part at a time."
                
            ),
            "B1": (
                "You are Herr Felix, a supportive German letter/essay coach for B1 students. "
                "Always reply in English, never in German. "
                "Congratulate the student with ideas about how to go about the letter, analyze the type of submission, and determine whether it is a formal letter, informal letter, or opinion essay. "
                "If you are not sure, politely ask the student what type of writing they need help with. "
                f"1. Always give students short ideas,structure and tips and phrases on how to build their points for the conversation in English and simple German. Dont overfeed students, help them but let them think by themselves also "
                f"2. Always check to be sure their letters are organized with paragraphs using sequences and sentence starters "
                f"3. Always add your ideas after student submmit their sentence if necessary "
                f"4. Always be sure that students complete formal letter is between 40 to 50 words,informal letter and opinion essay between 80 to 90 words "
                f"5. When giving ideas for sentences, just give 2 to 3 words and tell student to continue from there. Let the student also think and dont over feed them. "
                "For a formal letter, give a brief overview of the structure (greeting, introduction, main reason/request, closing), with useful examples. "
                "Always make grammar correction or suggest a better phrase when necessary. "
                "For an informal letter, outline the friendly structure (greeting, introduction, reason, personal info, closing), with simple examples. "
                "For an opinion essay, provide a short overview: introduction (with phrases like 'Heutzutage ist ... ein wichtiges Thema.' or 'Ich bin der Meinung, dass...'), main points (advantages, disadvantages, opinion), connectors, and closing. "
                "After your overview, always use the phrase 'Your next recommended step:' and ask for only one section at a time—greeting, then introduction, then main points, then closing—never more than one at a time. "
                "After each answer, provide feedback, then again prompt with 'Your next recommended step:'. "
                "Encourage the use of appropriate connectors ('außerdem', 'trotzdem', 'weil', 'deshalb'). "
                "If the student is still writing after 10 turns, encourage them to finish. At 14, end the chat, reminding them to copy their letter below and paste their draft in 'Mark My Letter' for feedback."
            ),
            "B2": (
                "You are Herr Felix, a supportive German writing coach for B2 students. "
                "Always reply in English, never in German. "
                "Congratulate the student with ideas about how to go about the letter, analyze the type of input, and determine if it is a formal letter, informal letter, or an opinion/argumentative essay. "
                "If you are not sure, politely ask the student what type of writing they need help with. "
                f"1. Always give students short ideas,structure and tips and phrases on how to build their points for the conversation in English and simple German. Dont overfeed students, help them but let them think by themselves also "
                f"2. Always check to be sure their letters are organized with paragraphs using sequences and sentence starters "
                f"3. Always add your ideas after student submmit their sentence if necessary "
                f"4. Always be sure that students complete formal letter is between 100 to 150 words and opinion essay is 150 to 170 words "
                f"5. When giving ideas for sentences, just give 2 to 3 words and tell student to continue from there. Let the student also think and dont over feed them. "
                "Always make grammar correction or suggest a better phrase when necessary. "
                "For a formal letter, briefly outline the advanced structure: greeting, introduction, clear argument/reason, supporting details, closing—with examples. "
                "For an informal letter, outline a friendly but organized structure: greeting, personal introduction, main point/reason, examples, closing. "
                "For an opinion or argumentative essay, outline: introduction (with a strong thesis), arguments (with connectors and examples), counterarguments, connectors, conclusion, closing. "
                "After your overview or advice, always use the phrase 'Your next recommended step:' and ask for only one section at a time. "
                "After each student reply, give feedback, then use 'Your next recommended step:' again. "
                "Suggest and model advanced connectors ('denn', 'dennoch', 'außerdem', 'jedoch', 'zum Beispiel', 'einerseits...andererseits'). "
                "If the student is still writing after 10 turns, gently encourage finishing; after 14, end the chat and ask the student to copy their letter below and paste their draft in 'Mark My Letter' for feedback."
            ),
            "C1": (
                "You are Herr Felix, an advanced and supportive German writing coach for C1 students. "
                "Always reply in English, and in German when neccessary. If the German is difficult, explain it to the student "
                "Congratulate the student with ideas about how to go about the letter, analyze the type of input, and determine if it is a formal letter, informal letter, or an academic/opinion essay. "
                f"1. Always give students short ideas,structure and tips and phrases on how to build their points for the conversation in English and simple German. Dont overfeed students, help them but let them think by themselves also "
                f"2. Always check to be sure their letters are organized with paragraphs using sequence and sentence starters "
                f"3. Always add your ideas after student submmit their sentence if necessary "
                f"4. Always be sure that students complete formal letter is between 120 to 150 words and opinion essay is 230 to 250 words "
                f"5. When giving ideas for sentences, just give 2 to 3 words and tell student to continue from there. Let the student also think and dont over feed them. "
                "If you are not sure, politely ask the student what type of writing they need help with. "
                "For a formal letter, give a precise overview: greeting, sophisticated introduction, detailed argument, supporting evidence, closing, with nuanced examples. "
                "Always make grammar correction or suggest a better phrase when necessary. "
                "For an informal letter, outline a nuanced and expressive structure: greeting, detailed introduction, main point/reason, personal opinion, nuanced closing. "
                "For academic or opinion essays, provide a clear outline: introduction (with a strong thesis and background), well-structured arguments, counterpoints, advanced connectors, conclusion, and closing—with C1-level examples. "
                "After your overview or advice, always use the phrase 'Your next recommended step:' and ask for only one section at a time. "
                "After each answer, provide feedback, then again prompt with 'Your next recommended step:'. "
                "Model and suggest advanced connectors ('nicht nur... sondern auch', 'obwohl', 'dennoch', 'folglich', 'somit'). "
                "If the student is still writing after 10 turns, gently encourage finishing; after 14, end the chat and ask the student to  paste their draft in 'Mark My Letter' for feedback and a score."
            ),
        }

        def reset_letter_coach():
            for k in [
                "letter_coach_stage", "letter_coach_chat", "letter_coach_prompt",
                "letter_coach_type", "selected_letter_lines", "letter_coach_uploaded"
            ]:
                st.session_state[k] = 0 if k == "letter_coach_stage" else []
            st.session_state["letter_coach_uploaded"] = False

        def bubble(role, text):
            if role == "assistant":
                return f"""<div style='background: #f4eafd; color: #7b2ff2; border-radius: 16px 16px 16px 3px; margin-bottom: 8px; margin-right: 80px; box-shadow: 0 2px 8px rgba(123,47,242,0.08); padding: 13px 18px; text-align: left; max-width: 88vw; font-size: 1.12rem;'><b>👨‍🏫 Herr Felix:</b><br>{text}</div>"""
            return f"""<div style='background: #eaf4ff; color: #1a237e; border-radius: 16px 16px 3px 16px; margin-bottom: 8px; margin-left: 80px; box-shadow: 0 2px 8px rgba(26,35,126,0.07); padding: 13px 18px; text-align: right; max-width: 88vw; font-size: 1.12rem;'><b>🙋 You:</b><br>{text}</div>"""

        # --- General Instructions for Students (Minimal Welcome + Subline) ---
        st.markdown(
            """
            <div style="
                background: linear-gradient(97deg, #f4eafd 75%, #ffe0f5 100%);
                border-radius: 12px;
                border: 1px solid #e6d3fa;
                box-shadow: 0 2px 8px #e5e1fa22;
                padding: 0.75em 1em 0.72em 1em;
                margin-bottom: 1.1em;
                margin-top: 0.1em;
                color: #4b2976;
                font-size: 1.03rem;
                font-family: 'Segoe UI', 'Roboto', 'Arial', sans-serif;
                text-align: center;
                ">
                <span style="font-size:1.19em; vertical-align:middle;">✉️</span>
                <span style="font-size:1.05em; font-weight: 500; margin-left:0.24em;">
                    Welcome to <span style="color:#7b2ff2;">Letter Coach</span>
                </span>
                <div style="color:#b48be6; font-size:0.97em; margin-top:0.35em;">
                    Get started below 👇
                </div>
            </div>
            """,
            unsafe_allow_html=True
        )

        # --- Stage 0: Prompt input ---
        if st.session_state[ns("stage")] == 0:
            if st.button("Start new write-up"):
                st.session_state[ns("reset_coach")] = True
                st.rerun()
            st.markdown("### ✏️ Enter your exam prompt or draft to start coaching")
            draft_key = ns("prompt_draft")
            if draft_key not in st.session_state:
                st.session_state[draft_key] = load_draft_from_db(student_code, draft_key)

            
            if st.session_state.pop(ns("clear_prompt"), False):
                st.session_state[draft_key] = ""
                save_now(draft_key, student_code)

            prompt = st.text_area(
                "Exam prompt",
                key=draft_key,
                height=120,
                placeholder="e.g., Schreiben Sie eine formelle E-Mail an Ihre Nachbarin ...",
                label_visibility="collapsed",
                on_change=lambda: save_now(draft_key, student_code),
            )

            autosave_maybe(
                student_code,
                draft_key,
                st.session_state.get(draft_key, ""),
                min_secs=2.0,
                min_delta=12,
            )

            if st.button("\U0001f4be Save Draft", key=f"save_prompt_draft_btn_{student_code}"):
                save_now(draft_key, student_code)
                st.toast("Draft saved!", icon="\U0001f4be")
            st.caption("Auto-saves every few seconds or click 'Save Draft' to save now.")

            saved_at = st.session_state.get(f"{draft_key}_saved_at")
            if saved_at:
                st.caption(f"Last saved at {saved_at.strftime('%H:%M:%S')}")

            prompt = st.session_state.get(draft_key, "")

            if prompt:
                word_count = len(prompt.split())
                char_count = len(prompt)
                st.markdown(
                    (
                        "<div style='color:#7b2ff2; font-size:0.97em; margin-bottom:0.18em;'>"
                        f"Words: <b>{word_count}</b> &nbsp;|&nbsp; Characters: <b>{char_count}</b>"
                        "</div>"
                    ),
                    unsafe_allow_html=True,
                )

            if st.button("✉️ Start Letter Coach"):
                save_now(draft_key, student_code)

                prompt = st.session_state.get(draft_key, "")
                if prompt:
                    st.session_state[ns("prompt")] = prompt
                    student_level = st.session_state.get("schreiben_level", "A1")
                    system_prompt = LETTER_COACH_PROMPTS[student_level].format(prompt=prompt)
                    chat_history = [
                        {"role": "system", "content": system_prompt},
                        {"role": "user", "content": prompt}
                    ]
                    try:
                        resp = client.chat.completions.create(
                            model="gpt-4o",
                            messages=chat_history,
                            temperature=0.22,
                            max_tokens=380
                        )
                        ai_reply = resp.choices[0].message.content
                    except Exception as e:
                        ai_reply = "Sorry, there was an error generating a response. Please try again."
                    chat_history.append({"role": "assistant", "content": ai_reply})

                    st.session_state[ns("chat")] = chat_history
                    st.session_state[ns("stage")] = 1
                    save_letter_coach_progress(
                        student_code,
                        student_level,
                        st.session_state[ns("prompt")],
                        st.session_state[ns("chat")],
                    )
                    st.session_state[ns("clear_prompt")] = True
                    st.rerun()
                    
            if prompt:
                st.markdown("---")
                st.markdown(f"📝 **Letter/Essay Prompt or Draft:**\n\n{prompt}")

        # --- Stage 1: Coaching Chat ---
        elif st.session_state[ns("stage")] == 1:
            st.markdown("---")
            st.markdown(f"📝 **Letter/Essay Prompt:**\n\n{st.session_state[ns('prompt')]}")
            chat_history = st.session_state[ns("chat")]
            for msg in chat_history[1:]:
                st.markdown(bubble(msg["role"], msg["content"]), unsafe_allow_html=True)
            num_student_turns = sum(1 for msg in chat_history[1:] if msg["role"] == "user")
            if num_student_turns == 10:
                st.info("🔔 You have written 10 steps. Most students finish in 7–10 turns. Try to complete your letter soon!")
            elif num_student_turns == 12:
                st.warning(
                    "⏰ You have reached 12 writing turns. "
                    "Usually, your letter should be complete by now. "
                    "If you want feedback, click **END SUMMARY** or download your letter as TXT. "
                    "You can always start a new session for more practice."
                )
            elif num_student_turns > 12:
                st.warning(
                    f"🚦 You are now at {num_student_turns} turns. "
                    "Long letters are okay, but usually a good letter is finished in 7–12 turns. "
                    "Try to wrap up, click **END SUMMARY** or download your letter as TXT."
                )


            draft_key = ns("chat_draft")
            if draft_key not in st.session_state:
                st.session_state[draft_key] = load_draft_from_db(student_code, draft_key)

            
            if st.session_state.pop(ns("clear_chat_draft"), False):
                st.session_state[draft_key] = ""

            if st.session_state.pop(ns("clear_chat"), False):
                st.session_state[draft_key] = ""
                save_now(draft_key, student_code)

            st.text_area(
                "Chat input",
                key=draft_key,
                height=400,
                placeholder="Type your reply, ask about a section, or paste your draft here...",
                label_visibility="collapsed",

            )
            
            autosave_maybe(
                student_code,
                draft_key,
                st.session_state.get(draft_key, ""),
                min_secs=0.2,
                min_delta=1,
            )
           
            saved_at = st.session_state.get(f"{draft_key}_saved_at")
            if saved_at:
                st.caption(f"Last saved at {saved_at.strftime('%H:%M:%S')}")

            letter_draft_key = ns("letter_draft_saved")
            letter_draft = st.session_state.get(letter_draft_key, "")

            col_send, col_save = st.columns([3,1])
            send = col_send.button("Send")
            if col_save.button("\U0001f4be Save Draft", key=ns("save_letter_draft_btn")):
                st.session_state[letter_draft_key] = letter_draft
                save_now(letter_draft_key, student_code)
                st.toast("Draft saved!", icon="\U0001f4be")

            if send:
                user_input = st.session_state[draft_key].strip()
                save_now(draft_key, student_code)

            else:
                user_input = ""

            if user_input:
                chat_history.append({"role": "user", "content": user_input})
                student_level = st.session_state.get("schreiben_level", "A1")
                system_prompt = LETTER_COACH_PROMPTS[student_level].format(prompt=st.session_state[ns("prompt")])
                with st.spinner("👨‍🏫 Herr Felix is typing..."):
                    resp = client.chat.completions.create(
                        model="gpt-4o",
                        messages=[{"role": "system", "content": system_prompt}] + chat_history[1:] + [{"role": "user", "content": user_input}],
                        temperature=0.22,
                        max_tokens=380
                    )
                    ai_reply = resp.choices[0].message.content
                chat_history.append({"role": "assistant", "content": ai_reply})
                st.session_state[ns("chat")] = chat_history
                save_letter_coach_progress(
                    student_code,
                    student_level,
                    st.session_state[ns("prompt")],
                    st.session_state[ns("chat")],
                )
                st.session_state[ns("clear_chat")] = True
                st.rerun()

            # ----- LIVE AUTO-UPDATING LETTER DRAFT, Download + Copy -----
            import streamlit.components.v1 as components

            user_msgs = [
                msg["content"]
                for msg in st.session_state[ns("chat")][1:]
                if msg.get("role") == "user"
            ]

            st.markdown("""
                **📝 Your Letter Draft**
                - Tick the lines you want to include in your letter draft.
                - You can untick any part you want to leave out.
                - Only ticked lines will appear in your downloadable draft below.
            """)

            # Store selection in session state (keeps selection per student)
            if ns("selected_letter_lines") not in st.session_state or \
                len(st.session_state[ns("selected_letter_lines")]) != len(user_msgs):
                st.session_state[ns("selected_letter_lines")] = [True] * len(user_msgs)

            selected_lines = []
            for i, line in enumerate(user_msgs):
                st.session_state[ns("selected_letter_lines")][i] = st.checkbox(
                    line,
                    value=st.session_state[ns("selected_letter_lines")][i],
                    key=ns(f"letter_line_{i}")
                )
                if st.session_state[ns("selected_letter_lines")][i]:
                    selected_lines.append(line)

            letter_draft = "\n".join(selected_lines)
            st.session_state[letter_draft_key] = letter_draft

            # --- Live word/character count for the letter draft ---
            draft_word_count = len(letter_draft.split())
            draft_char_count = len(letter_draft)
            st.markdown(
                f"<div style='color:#7b2ff2; font-size:0.97em; margin-bottom:0.18em;'>"
                f"Words: <b>{draft_word_count}</b> &nbsp;|&nbsp; Characters: <b>{draft_char_count}</b>"
                "</div>",
                unsafe_allow_html=True
            )

            # --- Modern, soft header (copy/download) ---
            st.markdown(
                """
                <div style="
                    background:#23272b;
                    color:#eee;
                    border-radius:10px;
                    padding:0.72em 1.04em;
                    margin-bottom:0.4em;
                    font-size:1.07em;
                    font-weight:400;
                    border:1px solid #343a40;
                    box-shadow:0 2px 10px #0002;
                    text-align:left;
                ">
                    <span style="font-size:1.12em; color:#ffe082;">📝 Your Letter So Far</span><br>
                    <span style="font-size:1.00em; color:#b0b0b0;">copy often or download below to prevent data loss</span>
                </div>
                """,
                unsafe_allow_html=True
            )

            # --- Mobile-friendly copy/download box ---
            components.html(f"""
                <textarea id="letterBox_{student_code}" readonly rows="6" style="
                    width: 100%;
                    border-radius: 12px;
                    background: #f9fbe7;
                    border: 1.7px solid #ffe082;
                    color: #222;
                    font-size: 1.12em;
                    font-family: 'Fira Mono', 'Consolas', monospace;
                    padding: 1em 0.7em;
                    box-shadow: 0 2px 8px #ffe08266;
                    margin-bottom: 0.5em;
                    resize: none;
                    overflow:auto;
                " onclick="this.select()">{letter_draft}</textarea>
                <button onclick="navigator.clipboard.writeText(document.getElementById('letterBox_{student_code}').value)" 
                    style="
                        background:#ffc107;
                        color:#3e2723;
                        font-size:1.08em;
                        font-weight:bold;
                        padding:0.48em 1.12em;
                        margin-top:0.4em;
                        border:none;
                        border-radius:7px;
                        cursor:pointer;
                        box-shadow:0 2px 8px #ffe08255;
                        width:100%;
                        max-width:320px;
                        display:block;
                        margin-left:auto;
                        margin-right:auto;
                    ">
                    📋 Copy Text
                </button>
                <style>
                    @media (max-width: 480px) {{
                        #letterBox_{student_code} {{
                            font-size: 1.16em !important;
                            min-width: 93vw !important;
                        }}
                    }}
                </style>
            """, height=175)

            st.markdown("""
                <div style="
                    background:#ffe082;
                    padding:0.9em 1.2em;
                    border-radius:10px;
                    margin:0.4em 0 1.2em 0;
                    color:#543c0b;
                    font-weight:600;
                    border-left:6px solid #ffc107;
                    font-size:1.08em;">
                    📋 <span>On phone, tap in the box above to select all for copy.<br>
                    Or just tap <b>Copy Text</b>.<br>
                    To download, use the button below.</span>
                </div>
            """, unsafe_allow_html=True)

            st.download_button(
                "⬇️ Download Letter as TXT",
                letter_draft.encode("utf-8"),
                file_name="my_letter.txt"
            )

            if st.button("Start New Letter Coach"):
                st.session_state[ns("clear_chat_draft")] = True
                st.session_state[ns("chat")] = []
                st.session_state[ns("prompt")] = ""
                st.session_state[ns("selected_letter_lines")] = []
                st.rerun()
















































<|MERGE_RESOLUTION|>--- conflicted
+++ resolved
@@ -53,12 +53,8 @@
 
 if st.session_state.pop("needs_rerun", False):
     st.rerun()
-<<<<<<< HEAD
+
 st.session_state.setdefault("logged_in", False)
-=======
->>>>>>> 518caf1c
-
-
 
 # --- Falowen modules ---
 from falowen.email_utils import send_reset_email, build_gas_reset_link, GAS_RESET_URL
@@ -162,34 +158,12 @@
 # ------------------------------------------------------------------------------
 from src.logout import do_logout
 
-<<<<<<< HEAD
+
 # ------------------------------------------------------------------------------
 # Cookie manager
 # ------------------------------------------------------------------------------
 cookie_manager = create_cookie_manager()
-=======
-load_roster = load_student_data
-contract_active = lambda *a, **k: True
-
-cm = create_cookie_manager()
-
-session = restore_session_from_cookie(
-    cm,
-    loader=load_roster,                   # whatever you currently use to fetch roster/data
-    contract_validator=contract_active,   # or contract_checker=...
-)
-
-if session:
-    # user stays logged in
-    st.session_state["student_code"] = session["student_code"]
-    st.session_state["session_token"] = session["session_token"]
-    data = session.get("data")
-else:
-    # show login UI
-    ...
-
-    ...
->>>>>>> 518caf1c
+
 
 # ------------------------------------------------------------------------------
 # Google OAuth (Gmail sign-in) — single-source, no duplicate buttons
