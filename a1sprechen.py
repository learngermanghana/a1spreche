# ==== Standard Library ====
import base64
import calendar
import difflib
import hashlib
import html as html_stdlib
import io, json
import math
import logging
import os
import random
import re
import tempfile
import time
import urllib.parse as _urllib
from urllib.parse import urlsplit, parse_qs, urlparse
from datetime import date, timedelta, timezone as _timezone, UTC
from datetime import datetime
from datetime import datetime as _dt
from uuid import uuid4
from pathlib import Path
from typing import Any, Dict, List, Optional, Tuple
from functools import lru_cache

# ==== Third-Party Packages ====
import bcrypt
import pandas as pd
import requests
import streamlit as st
from streamlit.errors import StreamlitAPIException
import streamlit.components.v1 as components
from streamlit_cookies_manager import EncryptedCookieManager
from docx import Document
from google.cloud.firestore_v1 import FieldFilter
from google.api_core.exceptions import GoogleAPICallError
from firebase_admin import firestore
from fpdf import FPDF
from gtts import gTTS
from bs4 import BeautifulSoup
from openai import OpenAI
from streamlit_quill import st_quill

# --- Streamlit page config (do this first) ---
st.set_page_config(
    page_title="Falowen – Your German Conversation Partner",
    page_icon="👋",
    layout="wide",
    initial_sidebar_state="expanded"
)

# --- Falowen modules ---
from falowen.email_utils import send_reset_email, build_gas_reset_link, GAS_RESET_URL
from falowen.sessions import (
    db,
    create_session_token,
    destroy_session_token,
    api_get,
    api_post,
)
from falowen.db import (
    FALOWEN_DAILY_LIMIT,
    VOCAB_DAILY_LIMIT,
    SCHREIBEN_DAILY_LIMIT,
    get_connection,
    init_db,
    get_sprechen_usage,
    inc_sprechen_usage,
    has_sprechen_quota,
)

from src.assignment import linkify_html, _clean_link, _is_http_url
from src.contracts import (
    parse_contract_end,
    add_months,
    months_between,
    is_contract_expired,
)

from src.firestore_utils import (
    _draft_doc_ref,
    load_chat_draft_from_db,
    load_draft_from_db,
    load_draft_meta_from_db,
    save_chat_draft_to_db,
    save_draft_to_db,
)

from src.ui_components import (
    render_assignment_reminder,
    render_link,
    render_vocab_lookup,
    render_reviews,  # (unused here; we define a landing variant below)
)

from src.stats import (
    get_student_level,
    get_vocab_stats,
    save_vocab_attempt,
    vocab_attempt_exists,
)
from src.stats_ui import render_vocab_stats, render_schreiben_stats

from src.schreiben import (
    update_schreiben_stats,
    get_schreiben_stats,
    save_submission,
    save_schreiben_feedback,
    load_schreiben_feedback,
    delete_schreiben_feedback,
    get_letter_coach_usage,
    inc_letter_coach_usage,
)

from src.group_schedules import load_group_schedules
from src.schedule import load_level_schedules, get_level_schedules
from src.ui_helpers import (
    qp_get,
    qp_clear,
    qp_clear_keys,
    seed_falowen_state_from_qp,
    highlight_terms,
    filter_matches,
)

from src.auth import (
    set_student_code_cookie,
    set_session_token_cookie,
    clear_session,
    persist_session_client,
    restore_session_from_cookie,
    reset_password_page,
)

from src.assignment_ui import (
    load_assignment_scores,
    render_results_and_resources_tab,
    get_assignment_summary,
)
from src.session_management import (
    bootstrap_state,
    determine_level,
    ensure_student_level,
)
from src.sentence_bank import SENTENCE_BANK
from src.config import get_cookie_manager, SB_SESSION_TARGET
from src.data_loading import load_student_data


# ------------------------------------------------------------------------------
# Constants / YouTube helpers (kept if you use them elsewhere)
# ------------------------------------------------------------------------------
DEFAULT_PLAYLIST_LEVEL = "A1"

YOUTUBE_API_KEY = st.secrets.get(
    "YOUTUBE_API_KEY", "AIzaSyBA3nJi6dh6-rmOLkA4Bb0d7h0tLAp7xE4"
)

YOUTUBE_PLAYLIST_IDS = {
    "A1": ["PL5vnwpT4NVTdwFarD9kwm1HONsqQ11l-b"],
    "A2": [
        "PLs7zUO7VPyJ7YxTq_g2Rcl3Jthd5bpTdY",
        "PLquImyRfMt6dVHL4MxFXMILrFh86H_HAc",
        "PLs7zUO7VPyJ5Eg0NOtF9g-RhqA25v385c",
    ],
    "B1": ["PLs7zUO7VPyJ5razSfhOUVbTv9q6SAuPx-", "PLB92CD6B288E5DB61"],
    "B2": [
        "PLs7zUO7VPyJ5XMfT7pLvweRx6kHVgP_9C",
        "PLs7zUO7VPyJ6jZP-s6dlkINuEjFPvKMG0",
        "PLs7zUO7VPyJ4SMosRdB-35Q07brhnVToY",
    ],
}

def get_playlist_ids_for_level(level: str) -> list[str]:
    level_key = (level or "").strip().upper()
    playlist_ids = YOUTUBE_PLAYLIST_IDS.get(level_key, [])
    if playlist_ids:
        return playlist_ids
    fallback = YOUTUBE_PLAYLIST_IDS.get(DEFAULT_PLAYLIST_LEVEL, [])
    if fallback:
        st.info(
            f"No playlist found for level {level_key}; using "
            f"{DEFAULT_PLAYLIST_LEVEL} playlist instead."
        )
        return fallback
    st.info(f"No playlist configured for level {level_key}.")
    return []

@st.cache_data(ttl=43200)
def fetch_youtube_playlist_videos(playlist_id: str, api_key: str = YOUTUBE_API_KEY) -> list[dict]:
    base_url = "https://www.googleapis.com/youtube/v3/playlistItems"
    params = {"part": "snippet", "playlistId": playlist_id, "maxResults": 50, "key": api_key}
    videos, next_page = [], ""
    while True:
        if next_page:
            params["pageToken"] = next_page
        response = requests.get(base_url, params=params, timeout=12)
        data = response.json()
        for item in data.get("items", []):
            vid = item["snippet"]["resourceId"]["videoId"]
            videos.append({"title": item["snippet"]["title"], "url": f"https://www.youtube.com/watch?v={vid}"})
        next_page = data.get("nextPageToken")
        if not next_page:
            break
    return videos


# ------------------------------------------------------------------------------
# Cookie manager
# ------------------------------------------------------------------------------
cookie_manager = get_cookie_manager()

# ------------------------------------------------------------------------------
# OAuth (Google)
# ------------------------------------------------------------------------------
GOOGLE_CLIENT_ID     = st.secrets.get("GOOGLE_CLIENT_ID", "180240695202-3v682khdfarmq9io9mp0169skl79hr8c.apps.googleusercontent.com")
GOOGLE_CLIENT_SECRET = st.secrets.get("GOOGLE_CLIENT_SECRET", "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")
REDIRECT_URI         = st.secrets.get("GOOGLE_REDIRECT_URI", "https://www.falowen.app/")

def _handle_google_oauth(code: str, state: str) -> None:
    df = load_student_data()
    if df is None:
        st.error("Student roster unavailable. Please try again later.")
        return
    df["Email"] = df["Email"].str.lower().str.strip()
    try:
        if st.session_state.get("_oauth_state") and state != st.session_state["_oauth_state"]:
            st.error("OAuth state mismatch. Please try again.")
            return
        if st.session_state.get("_oauth_code_redeemed") == code:
            # prevent double-redeem on rerun
            return

        token_url = "https://oauth2.googleapis.com/token"
        data = {
            "code": code,
            "client_id": GOOGLE_CLIENT_ID,
            "client_secret": GOOGLE_CLIENT_SECRET,
            "redirect_uri": REDIRECT_URI,
            "grant_type": "authorization_code",
        }
        resp = requests.post(token_url, data=data, timeout=10)
        if not resp.ok:
            st.error(f"Google login failed: {resp.status_code} {resp.text}")
            return

        token_data    = resp.json()
        access_token  = token_data.get("access_token")
        refresh_token = token_data.get("refresh_token")
        if not access_token:
            st.error("Google login failed: no access token.")
            return

        st.session_state["_oauth_code_redeemed"] = code
        st.session_state["access_token"] = access_token
        if refresh_token:
            st.session_state["refresh_token"] = refresh_token

        userinfo = requests.get(
            "https://www.googleapis.com/oauth2/v2/userinfo",
            headers={"Authorization": f"Bearer {access_token}"},
            timeout=10,
        ).json()

        email = (userinfo.get("email") or "").lower().strip()
        match = df[df["Email"] == email]
        if match.empty:
            st.error("No student account found for that Google email.")
            return

        student_row = match.iloc[0]
        if is_contract_expired(student_row):
            st.error("Your contract has expired. Contact the office.")
            return

        ua_hash = st.session_state.get("__ua_hash", "")
        prev_token = st.session_state.get("session_token", "")
        if prev_token:
            try:
                destroy_session_token(prev_token)
            except Exception:
                logging.exception("Logout warning (revoke)")

        clear_session(cookie_manager)

        sess_token = create_session_token(student_row["StudentCode"], student_row["Name"], ua_hash=ua_hash)
        level = determine_level(student_row["StudentCode"], student_row)

        st.session_state.update({
            "logged_in": True,
            "student_row": student_row.to_dict(),
            "student_code": student_row["StudentCode"],
            "student_name": student_row["Name"],
            "session_token": sess_token,
            "student_level": level,
        })
        set_student_code_cookie(cookie_manager, student_row["StudentCode"], expires=datetime.now(UTC) + timedelta(days=180))
        persist_session_client(sess_token, student_row["StudentCode"])
        set_session_token_cookie(cookie_manager, sess_token, expires=datetime.now(UTC) + timedelta(days=30))
        try:
            cookie_manager.save()
        except Exception:
            logging.exception("Cookie save failed")

        qp_clear()
        st.success(f"Welcome, {student_row['Name']}!")
        st.session_state["__refresh"] = st.session_state.get("__refresh", 0) + 1
        st.rerun()

    except Exception as e:
        logging.exception("Google OAuth error")
        st.error(f"Google OAuth error: {e}")

def render_google_oauth(return_url: bool = False) -> Optional[str]:
    """If ?code is present, complete OAuth. Otherwise, return the Google auth URL when return_url=True."""
    import secrets, urllib.parse

    def _qp_first(val):
        return val[0] if isinstance(val, list) else val

    qp = qp_get()
    code  = _qp_first(qp.get("code")) if hasattr(qp, "get") else None
    state = _qp_first(qp.get("state")) if hasattr(qp, "get") else None
    if code:
        _handle_google_oauth(code, state)
        return None

    st.session_state["_oauth_state"] = secrets.token_urlsafe(24)
    params = {
        "client_id": GOOGLE_CLIENT_ID,
        "redirect_uri": REDIRECT_URI,
        "response_type": "code",
        "scope": "openid email profile",
        "prompt": "select_account",
        "state": st.session_state["_oauth_state"],
        "include_granted_scopes": "true",
        "access_type": "online",
    }
    auth_url = "https://accounts.google.com/o/oauth2/v2/auth?" + urllib.parse.urlencode(params)
    if return_url:
        return auth_url

    # (We keep a Google button available near the hero; the main login is via the Streamlit form below.)
    st.markdown(
        """<div class="page-wrap" style='text-align:center;margin:12px 0;'>
             <a href="{url}">
               <button aria-label="Sign in with Google"
                       style="background:#4285f4;color:white;padding:8px 24px;border:none;border-radius:6px;cursor:pointer;">
                 Sign in with Google
               </button>
             </a>
           </div>""".replace("{url}", auth_url),
        unsafe_allow_html=True,
    )
    return None


# ------------------------------------------------------------------------------
# Hero-only HTML (strip any legacy login aside if template still has it)
# ------------------------------------------------------------------------------


@lru_cache(maxsize=1)
def _load_falowen_login_html() -> str:
    """Load and preprocess the falowen login template once."""
    html_path = Path(__file__).parent / "templates" / "falowen_login.html"
    html = html_path.read_text(encoding="utf-8")
<<<<<<< HEAD
=======


    soup = BeautifulSoup(html, "html.parser")
>>>>>>> 623e041d

    # Remove legacy "Right: Login" aside block and its script if present
    html = re.sub(r'<!--\s*Right:\s*Login\s*-->[\s\S]*?</aside>', '', html, flags=re.IGNORECASE)
    html = re.sub(
        r'grid-template-columns:\s*1\.2fr\s*\.8fr;',
        'grid-template-columns: 1fr;',
        html,
    )  # make single column
    html = re.sub(r'<script>[\s\S]*?</script>\s*</body>', '</body>', html)
    return html


    for aside in soup.find_all("aside"):
        aside.decompose()

    for script in soup.find_all("script"):
        script.decompose()

    style_tag = soup.find("style")
    if style_tag and style_tag.string:
        style_tag.string = style_tag.string.replace(
            "grid-template-columns:1.2fr .8fr;", "grid-template-columns:1fr;"
        )
        style_tag.string = style_tag.string.replace(
            "grid-template-columns: 1.2fr .8fr;", "grid-template-columns: 1fr;"
        )

    components.html(str(soup), height=720, scrolling=True, key="falowen_hero")


# ------------------------------------------------------------------------------
# Email+password Sign Up / Login helpers
# ------------------------------------------------------------------------------
def render_signup_form():
    with st.form("signup_form", clear_on_submit=False):
        new_name = st.text_input("Full Name", key="ca_name")
        new_email = st.text_input(
            "Email (must match teacher’s record)",
            help="Use the school email your tutor added to the roster.",
            key="ca_email",
        ).strip().lower()
        new_code = st.text_input("Student Code (from teacher)", help="Example: felixa2", key="ca_code").strip().lower()
        new_password = st.text_input("Choose a Password", type="password", key="ca_pass")
        signup_btn = st.form_submit_button("Create Account")

    if not signup_btn:
        return
    if not (new_name and new_email and new_code and new_password):
        st.error("Please fill in all fields."); return
    if len(new_password) < 8:
        st.error("Password must be at least 8 characters."); return

    df = load_student_data()
    if df is None:
        st.error("Student roster unavailable. Please try again later."); return
    df["StudentCode"] = df["StudentCode"].str.lower().str.strip()
    df["Email"] = df["Email"].str.lower().str.strip()
    valid = df[(df["StudentCode"] == new_code) & (df["Email"] == new_email)]
    if valid.empty:
        st.error("Your code/email aren’t registered. Use 'Request Access' first."); return

    doc_ref = db.collection("students").document(new_code)
    if doc_ref.get().exists:
        st.error("An account with this student code already exists. Please log in instead."); return

    hashed_pw = bcrypt.hashpw(new_password.encode("utf-8"), bcrypt.gensalt()).decode("utf-8")
    doc_ref.set({"name": new_name, "email": new_email, "password": hashed_pw})
    st.success("Account created! Please log in on the Returning form above.")


def render_login_form(login_id: str, login_pass: str) -> bool:
    login_id = (login_id or "").strip().lower()
    login_pass = login_pass or ""
    if not (login_id and login_pass):
        st.error("Please enter both email and password.")
        return False

    df = load_student_data()
    if df is None:
        st.error("Student roster unavailable. Please try again later.")
        return False

    df["StudentCode"] = df["StudentCode"].str.lower().str.strip()
    df["Email"] = df["Email"].str.lower().str.strip()
    lookup = df[(df["StudentCode"] == login_id) | (df["Email"] == login_id)]
    if lookup.empty:
        st.error("No matching student code or email found."); return False
    if lookup.shape[0] > 1:
        st.error("Multiple matching accounts found. Please contact the office."); return False

    student_row = lookup.iloc[0]
    if is_contract_expired(student_row):
        st.error("Your contract has expired. Contact the office."); return False

    doc_ref = db.collection("students").document(student_row["StudentCode"])
    doc = doc_ref.get()
    if not doc.exists:
        st.error("Account not found. Please use 'Sign Up (Approved)' first."); return False

    data = doc.to_dict() or {}
    stored_pw = data.get("password", "")
    is_hash = stored_pw.startswith(("$2a$", "$2b$", "$2y$")) and len(stored_pw) >= 60

    try:
        ok = bcrypt.checkpw(login_pass.encode("utf-8"), stored_pw.encode("utf-8")) if is_hash else stored_pw == login_pass
        if ok and not is_hash:
            new_hash = bcrypt.hashpw(login_pass.encode("utf-8"), bcrypt.gensalt()).decode("utf-8")
            doc_ref.update({"password": new_hash})
    except Exception:
        logging.exception("Password hash upgrade failed")
        ok = False

    if not ok:
        st.error("Incorrect password."); return False

    ua_hash = st.session_state.get("__ua_hash", "")
    prev_token = st.session_state.get("session_token", "")
    if prev_token:
        try:
            destroy_session_token(prev_token)
        except Exception:
            logging.exception("Logout warning (revoke)")

    sess_token = create_session_token(student_row["StudentCode"], student_row["Name"], ua_hash=ua_hash)
    level = determine_level(student_row["StudentCode"], student_row)

    clear_session(cookie_manager)
    st.session_state.update({
        "logged_in": True,
        "student_row": dict(student_row),
        "student_code": student_row["StudentCode"],
        "student_name": student_row["Name"],
        "session_token": sess_token,
        "student_level": level,
    })
    set_student_code_cookie(cookie_manager, student_row["StudentCode"], expires=datetime.now(UTC) + timedelta(days=180))
    persist_session_client(sess_token, student_row["StudentCode"])
    set_session_token_cookie(cookie_manager, sess_token, expires=datetime.now(UTC) + timedelta(days=30))
    try:
        cookie_manager.save()
    except Exception:
        logging.exception("Cookie save failed")

    st.success(f"Welcome, {student_row['Name']}!")
    st.session_state["__refresh"] = st.session_state.get("__refresh", 0) + 1
    return True


def render_returning_login_form() -> bool:
    """Render the login form for existing users.

    Returns True when the user successfully logs in.  The caller can then
    decide whether to rerun or take other actions after all UI elements have
    been rendered.
    """

    with st.form("returning_login_form", clear_on_submit=False):
        st.markdown("#### Returning user login")
        login_id = st.text_input("Email or Student Code")
        login_pass = st.text_input("Password", type="password")
        submitted = st.form_submit_button("Log in")

    if submitted and render_login_form(login_id, login_pass):
        # Signal to the caller that a rerun is needed instead of performing it
        # here which would prevent the rest of the page from rendering.
        return True

    return False


# ------------------------------------------------------------------------------
# Reviews widget (landing) – fixed JS
# ------------------------------------------------------------------------------
def render_reviews_landing():
    REVIEWS = [
        {"quote": "Falowen helped me pass A2 in 8 weeks. The assignments and feedback were spot on.", "author": "Ama — Accra, Ghana 🇬🇭", "level": "A2"},
        {"quote": "The Course Book and Results emails keep me consistent. The vocab trainer is brilliant.", "author": "Tunde — Lagos, Nigeria 🇳🇬", "level": "B1"},
        {"quote": "Clear lessons, easy submissions, and I get notified quickly when marked.", "author": "Mariama — Freetown, Sierra Leone 🇸🇱", "level": "A1"},
        {"quote": "I like the locked submissions and the clean Results tab.", "author": "Kwaku — Kumasi, Ghana 🇬🇭", "level": "B2"},
    ]
    _reviews_html = """
    <style>
      :root{ --bg:#0b1220; --card:#ffffffcc; --text:#0f172a; --muted:#475569; --brand:#2563eb; --chip:#e0f2fe; --chip-text:#0369a1; --ring:#93c5fd; }
      @media (prefers-color-scheme: dark){
        :root{ --card:#0b1220cc; --text:#e2e8f0; --muted:#94a3b8; --chip:#1e293b; --chip-text:#e2e8f0; --ring:#334155; }
      }
      .page-wrap{max-width:900px;margin:8px auto;}
      .rev-shell{position:relative;isolation:isolate;border-radius:16px;padding:18px 16px 20px;background:
                  radial-gradient(1200px 300px at 10% -10%, #e0f2fe55, transparent),
                  radial-gradient(1200px 300px at 90% 110%, #c7d2fe44, transparent);
                 border:1px solid rgba(148,163,184,.25); box-shadow:0 10px 30px rgba(2,6,23,.08); overflow:hidden;}
      .rev-card{background:var(--card); backdrop-filter:blur(8px); border:1px solid rgba(148,163,184,.25);
                border-radius:16px; padding:20px 18px; min-height:170px;}
      .rev-quote{font-size:1.06rem; line-height:1.55; color:var(--text); margin:0;}
      .rev-meta{display:flex; align-items:center; gap:10px; margin-top:14px; color:var(--muted);}
      .rev-chip{font-size:.78rem; font-weight:700; background:var(--chip); color:var(--chip-text); border-radius:999px; padding:6px 10px;}
      .rev-author{ font-weight:700; color:var(--text); }
      .rev-dots{display:flex; gap:6px; justify-content:center; margin-top:14px;}
      .rev-dot{width:8px; height:8px; border-radius:999px; background:#cbd5e1; opacity:.8; transform:scale(.9); transition:all .25s ease;}
      .rev-dot[aria-current="true"]{ background:var(--brand); opacity:1; transform:scale(1.15); box-shadow:0 0 0 4px var(--ring); }
    </style>
    <div class="page-wrap">
      <div id="reviews" class="rev-shell" role="region" aria-label="Student stories">
        <div class="rev-card" id="rev_card">
          <p id="rev_quote" class="rev-quote"></p>
          <div class="rev-meta">
            <span id="rev_level" class="rev-chip"></span>
            <span id="rev_author" class="rev-author"></span>
          </div>
          <div class="rev-dots" id="rev_dots" role="tablist" aria-label="Choose review"></div>
        </div>
      </div>
    </div>
    <script>
      const data = __DATA__;
      const q = document.getElementById('rev_quote');
      const a = document.getElementById('rev_author');
      const l = document.getElementById('rev_level');
      const dotsWrap = document.getElementById('rev_dots');
      let i = 0;

      function setActiveDot(idx){
        [...dotsWrap.children].forEach((d, j)=> d.setAttribute('aria-current', j===idx ? 'true' : 'false'));
      }
      function render(idx){
        const c = data[idx];
        q.textContent = c.quote;
        a.textContent = c.author;
        l.textContent = "Level " + c.level;
        setActiveDot(idx);
      }
      function next(){ i = (i+1) % data.length; render(i); }

      data.forEach((_, idx)=>{
        const dot = document.createElement('button');
        dot.className = 'rev-dot';
        dot.type = 'button';
        dot.setAttribute('role', 'tab');
        dot.setAttribute('aria-label', 'Show review ' + (idx+1));
        dot.addEventListener('click', ()=>{ i = idx; render(i); });
        dotsWrap.appendChild(dot);
      });

      setInterval(next, 6000);
      render(i);
    </script>
    """
    components.html(
        _reviews_html.replace("__DATA__", json.dumps(REVIEWS, ensure_ascii=False)),
        height=300, scrolling=False, key="reviews_widget"
    )


# ------------------------------------------------------------------------------
# Login page (Hero only + returning form; tabs for Sign Up / Request Access)
# ------------------------------------------------------------------------------
def login_page():
    auth_url = render_google_oauth(return_url=True) or ""
    render_falowen_login(auth_url)  # hero only (no login inside HTML)

    st.markdown("<div style='text-align:center; margin:10px 0;'>⎯⎯⎯ or ⎯⎯⎯</div>", unsafe_allow_html=True)
    login_success = render_returning_login_form()

    tab2, tab3 = st.tabs(["🧾 Sign Up (Approved)", "📝 Request Access"])
    with tab2:
        render_signup_form()
    with tab3:
        st.markdown(
            """
            <div class="page-wrap" style="text-align:center; margin-top:20px;">
                <p style="font-size:1.1em; color:#444;">
                    If you don't have an account yet, please request access by filling out this form.
                </p>
                <a href="https://docs.google.com/forms/d/e/1FAIpQLSenGQa9RnK9IgHbAn1I9rSbWfxnztEUcSjV0H-VFLT-jkoZHA/viewform?usp=header" 
                   target="_blank" rel="noopener">
                    <button style="background:#25317e; color:white; padding:10px 20px; border:none; border-radius:6px; cursor:pointer;">
                        📝 Open Request Access Form
                    </button>
                </a>
            </div>
            """,
            unsafe_allow_html=True
        )

    # Help box
    st.markdown("""
    <div class="page-wrap">
      <div class="help-contact-box" aria-label="Help and contact options">
        <b>❓ Need help or access?</b><br>
        <a href="https://api.whatsapp.com/send?phone=233205706589" target="_blank" rel="noopener">📱 WhatsApp us</a>
        &nbsp;|&nbsp;
        <a href="mailto:learngermanghana@gmail.com" target="_blank" rel="noopener">✉️ Email</a>
      </div>
    </div>
    """, unsafe_allow_html=True)

    # Centered video
    st.markdown("""
    <div class="page-wrap">
      <div class="video-wrap">
        <div class="video-shell style-gradient">
          <video
            width="360"
            autoplay
            muted
            loop
            playsinline
            tabindex="-1"
            oncontextmenu="return false;"
            draggable="false"
            style="pointer-events:none; user-select:none; -webkit-user-select:none; -webkit-touch-callout:none;">
            <source src="https://raw.githubusercontent.com/learngermanghana/a1spreche/main/falowen.mp4" type="video/mp4">
            Sorry, your browser doesn't support embedded videos.
          </video>
        </div>
      </div>
    </div>

    <style>
      .video-wrap{ display:flex; justify-content:center; align-items:center; margin:12px 0 24px; }
      .video-shell{ position:relative; border-radius:16px; padding:4px; }
      .video-shell > video{ display:block; width:min(360px, 92vw); border-radius:12px; margin:0; box-shadow:0 4px 12px rgba(0,0,0,.08); }
      .video-shell.style-gradient{ background:linear-gradient(135deg,#e8eeff,#f6f9ff); box-shadow:0 8px 24px rgba(0,0,0,.08); }
      @media (max-width:600px){ .video-wrap{ margin:8px 0 16px; } }
    </style>
    """, unsafe_allow_html=True)

    # Quick links
    st.markdown("""
    <div class="page-wrap">
      <div class="quick-links" aria-label="Useful links">
        <a href="https://www.learngermanghana.com/tutors"           target="_blank" rel="noopener">👩‍🏫 Tutors</a>
        <a href="https://www.learngermanghana.com/upcoming-classes" target="_blank" rel="noopener">🗓️ Upcoming Classes</a>
        <a href="https://www.learngermanghana.com/accreditation"    target="_blank" rel="noopener">✅ Accreditation</a>
        <a href="https://www.learngermanghana.com/privacy-policy"   target="_blank" rel="noopener">🔒 Privacy</a>
        <a href="https://www.learngermanghana.com/terms-of-service" target="_blank" rel="noopener">📜 Terms</a>
        <a href="https://www.learngermanghana.com/contact-us"       target="_blank" rel="noopener">✉️ Contact</a>
      </div>
    </div>
    """, unsafe_allow_html=True)

    st.markdown("---")

    # Steps cards
    LOGIN_IMG_URL      = "https://i.imgur.com/pFQ5BIn.png"
    COURSEBOOK_IMG_URL = "https://i.imgur.com/pqXoqSC.png"
    RESULTS_IMG_URL    = "https://i.imgur.com/uiIPKUT.png"
    c1, c2, c3 = st.columns(3)
    with c1:
        st.markdown(f"""
        <img src="{LOGIN_IMG_URL}" alt="Login screenshot"
             style="width:100%; height:220px; object-fit:cover; border-radius:12px; pointer-events:none; user-select:none;">
        <div style="height:8px;"></div>
        <h3 style="margin:0 0 4px 0;">1️⃣ Sign in</h3>
        <p style="margin:0;">Use your <b>student code or email</b> and start your level (A1–C1).</p>
        """, unsafe_allow_html=True)
    with c2:
        st.markdown(f"""
        <img src="{COURSEBOOK_IMG_URL}" alt="Course Book screenshot"
             style="width:100%; height:220px; object-fit:cover; border-radius:12px; pointer-events:none; user-select:none;">
        <div style="height:8px;"></div>
        <h3 style="margin:0 0 4px 0;">2️⃣ Learn & submit</h3>
        <p style="margin:0;">Watch lessons, practice vocab, and <b>submit assignments</b> in the Course Book.</p>
        """, unsafe_allow_html=True)
    with c3:
        st.markdown(f"""
        <img src="{RESULTS_IMG_URL}" alt="Results screenshot"
             style="width:100%; height:220px; object-fit:cover; border-radius:12px; pointer-events:none; user-select:none;">
        <div style="height:8px;"></div>
        <h3 style="margin:0 0 4px 0;">3️⃣ Get results</h3>
        <p style="margin:0;">You’ll get an <b>email when marked</b>. Check <b>Results & Resources</b> for feedback.</p>
        """, unsafe_allow_html=True)

    # Student stories
    st.markdown("""
    <style>
      .section-title { font-weight:700; font-size:1.15rem; padding-left:12px; border-left:5px solid #2563eb; margin:12px 0 12px; }
      @media (prefers-color-scheme: dark){ .section-title { border-left-color:#3b82f6; color:#f1f5f9; } }
    </style>
    <div class="page-wrap"><div class="section-title">💬 Student Stories</div></div>
    """, unsafe_allow_html=True)
    render_reviews_landing()

    st.markdown("---")

    with st.expander("How do I log in?"):
        st.write("Use your school email **or** Falowen code (e.g., `felixa2`). If you’re new, request access first.")
    with st.expander("Where do I see my scores?"):
        st.write("Scores are emailed to you and live in **Results & Resources** inside the app.")
    with st.expander("How do assignments work?"):
        st.write("Type your answer, confirm, and **submit**. The box locks. Your tutor is notified automatically.")
    with st.expander("What if I open the wrong lesson?"):
        st.write("Check the blue banner at the top (Level • Day • Chapter). Use the dropdown to switch to the correct page.")

    st.markdown("""
    <div class="page-wrap" style="text-align:center; margin:24px 0;">
      <a href="https://www.youtube.com/YourChannel" target="_blank" rel="noopener">📺 YouTube</a>
      &nbsp;|&nbsp;
      <a href="https://api.whatsapp.com/send?phone=233205706589" target="_blank" rel="noopener">📱 WhatsApp</a>
    </div>
    """, unsafe_allow_html=True)

    st.markdown(f"""
    <div class="page-wrap" style="text-align:center;color:#64748b; margin-bottom:16px;">
      © {datetime.utcnow().year} Learn Language Education Academy • Accra, Ghana<br>
      Need help? <a href="mailto:learngermanghana@gmail.com">Email</a> •
      <a href="https://api.whatsapp.com/send?phone=233205706589" target="_blank" rel="noopener">WhatsApp</a>
    </div>
    """, unsafe_allow_html=True)

    if login_success:
        # Defer rerun until after the full login page is rendered so that
        # elements like the help box and video are not skipped.
        st.rerun()


# ------------------------------------------------------------------------------
# Head / PWA injection + small CSS helpers
# ------------------------------------------------------------------------------
BASE = st.secrets.get("PUBLIC_BASE_URL", "")
_manifest = f'{BASE}/manifest.webmanifest' if BASE else "/manifest.webmanifest"
_icon180  = f'{BASE}/static/icons/falowen-180.png' if BASE else "/static/icons/falowen-180.png"

def _inject_meta_tags():
    if st.session_state.get("_pwa_head_done"):
        return
    components.html(
        f"""
        <script>
          const head = document.getElementsByTagName('head')[0];
          const tags = [
            '<link rel="manifest" href="{_manifest}">',
            '<link rel="apple-touch-icon" href="{_icon180}">',
            '<meta name="apple-mobile-web-app-capable" content="yes">',
            '<meta name="apple-mobile-web-app-title" content="Falowen">',
            '<meta name="apple-mobile-web-app-status-bar-style" content="default">',
            '<meta name="color-scheme" content="light">',
            '<meta name="theme-color" content="#f3f7fb">',
            '<meta name="viewport" content="width=device-width, initial-scale=1, viewport-fit=cover">'
          ];
          tags.forEach(t => head.insertAdjacentHTML('beforeend', t));
          if ('serviceWorker' in navigator) {{
            navigator.serviceWorker.register('/sw.js', {{ scope: '/' }}).catch(()=>{{}});
          }}
        </script>
        """,
        height=0,
    )
    st.session_state["_pwa_head_done"] = True

def inject_notice_css():
    st.markdown("""
    <style>
      :root{ --chip-border: rgba(148,163,184,.35); }
      @media (prefers-color-scheme: dark){
        :root{ --chip-border: rgba(148,163,184,.28); }
      }
      .statusbar { display:flex; flex-wrap:wrap; gap:8px; margin:8px 0 6px 0; }
      .chip { display:inline-flex; align-items:center; gap:8px;
              padding:8px 12px; border-radius:999px; font-weight:700; font-size:.98rem;
              border:1px solid var(--chip-border); }
      .chip-red   { background:#fef2f2; color:#991b1b; border-color:#fecaca; }
      .chip-amber { background:#fff7ed; color:#7c2d12; border-color:#fed7aa; }
      .chip-blue  { background:#eef4ff; color:#2541b2; border-color:#c7d2fe; }
      .chip-gray  { background:#f1f5f9; color:#334155; border-color:#cbd5e1; }
      .minirow { display:flex; flex-wrap:wrap; gap:10px; margin:6px 0 2px 0; }
      .minicard { flex:1 1 280px; border:1px solid var(--chip-border); border-radius:12px; padding:12px; background:#fff; }
      .minicard h4 { margin:0 0 6px 0; font-size:1.02rem; color:#0f172a; }
      .minicard .sub { color:#475569; font-size:.92rem; }
      .pill { display:inline-block; padding:3px 9px; border-radius:999px; font-weight:700; font-size:.92rem; }
      .pill-green { background:#e6ffed; color:#0a7f33; }
      .pill-purple { background:#efe9ff; color:#5b21b6; }
      .pill-amber { background:#fff7ed; color:#7c2d12; }
      .nav-sticky { position: sticky; top:0; z-index:100; background:white; margin:0; padding:0; }
      @media (max-width: 640px){
        .chip{ padding:7px 10px; font-size:.95rem; }
        .minicard{ padding:11px; }
      }
    </style>
    """, unsafe_allow_html=True)

_inject_meta_tags()


# ------------------------------------------------------------------------------
# Announcements widget
# ------------------------------------------------------------------------------
def render_announcements(ANNOUNCEMENTS: list):
    if not ANNOUNCEMENTS:
        st.info("📣 No announcements to show.")
        return
    _html = """
    <style>
      :root{
        --brand:#1d4ed8; --ring:#93c5fd;
        --text:#0b1220; --muted:#475569; --card:#ffffff;
        --chip-bg:#eaf2ff; --chip-fg:#1e3a8a; --link:#1d4ed8;
        --shell-border: rgba(2,6,23,.08);
      }
      @media (prefers-color-scheme: dark){
        :root{
          --text:#e5e7eb; --muted:#cbd5e1; --card:#111827;
          --chip-bg:#1f2937; --chip-fg:#e5e7eb; --link:#93c5fd;
          --shell-border: rgba(148,163,184,.25);
        }
      }
      .page-wrap{max-width:1100px;margin:0 auto;padding:0 10px;}
      .ann-title{font-weight:800;font-size:1.05rem;line-height:1.2;
        padding-left:12px;border-left:5px solid var(--brand);margin:0 0 6px 0;color:var(--text);}
      .ann-shell{border-radius:14px;border:1px solid var(--shell-border);background:var(--card);
        box-shadow:0 6px 18px rgba(2,6,23,.12);padding:12px 14px;isolation:isolate;overflow:hidden;}
      .ann-heading{display:flex;align-items:center;gap:10px;margin:0 0 6px 0;font-weight:800;color:var(--text);}
      .ann-chip{font-size:.78rem;font-weight:800;text-transform:uppercase;background:var(--chip-bg);color:var(--chip-fg);
        padding:4px 9px;border-radius:999px;border:1px solid var(--shell-border);}
      .ann-body{color:var(--muted);margin:0;line-height:1.55;font-size:1rem}
      .ann-actions{margin-top:8px}
      .ann-actions a{color:var(--link);text-decoration:none;font-weight:700}
      .ann-dots{display:flex;gap:12px;justify-content:center;margin-top:12px}
      .ann-dot{width:11px;height:11px;border-radius:999px;background:#9ca3af;opacity:.9;transform:scale(.95);
        transition:transform .2s, background .2s, opacity .2s;border:none;cursor:pointer;}
      .ann-dot[aria-current="true"]{background:var(--brand);opacity:1;transform:scale(1.22);box-shadow:0 0 0 4px var(--ring)}
      @keyframes fadeInUp{from{opacity:0;transform:translateY(6px)}to{opacity:1;transform:translateY(0)}}
      .ann-anim{animation:fadeInUp .25s ease both}
      @media (prefers-reduced-motion: reduce){ .ann-anim{animation:none} .ann-dot{transition:none} }
      @media (max-width: 640px){
        :root{ --card:#ffffff !important; --text:#0b1220 !important; --muted:#334155 !important;
               --link:#1d4ed8 !important; --chip-bg:#eaf2ff !important; --chip-fg:#1e3a8a !important;
               --shell-border: rgba(2,6,23,.10) !important; }
        .page-wrap{ padding:0 8px; } .ann-shell{ padding:10px 12px; border-radius:12px; }
        .ann-title{ font-size:1rem; margin:0 0 4px 0; } .ann-heading{ gap:8px; }
        .ann-chip{ font-size:.72rem; padding:3px 8px; }
        .ann-body{ font-size:1.02rem; line-height:1.6; }
        .ann-dots{ gap:10px; margin-top:10px; } .ann-dot{ width:12px; height:12px; }
      }
      .tight-section{ margin:6px 0 !important; }
    </style>

    <div class="page-wrap tight-section">
      <div class="ann-title">📣 Announcements</div>
      <div class="ann-shell" id="ann_shell" aria-live="polite">
        <div class="ann-anim" id="ann_card">
          <div class="ann-heading">
            <span class="ann-chip" id="ann_tag" style="display:none;"></span>
            <span id="ann_title"></span>
          </div>
          <p class="ann-body" id="ann_body">loading…</p>
          <div class="ann-actions" id="ann_action" style="display:none;"></div>
        </div>
        <div class="ann-dots" id="ann_dots" role="tablist" aria-label="Announcement selector"></div>
      </div>
    </div>

    <script>
      const data = __DATA__;
      const titleEl = document.getElementById('ann_title');
      const bodyEl  = document.getElementById('ann_body');
      const tagEl   = document.getElementById('ann_tag');
      const actionEl= document.getElementById('ann_action');
      const dotsWrap= document.getElementById('ann_dots');
      const card    = document.getElementById('ann_card');
      const shell   = document.getElementById('ann_shell');
      const reduced = window.matchMedia('(prefers-reduced-motion: reduce)').matches;

      let i = 0, timer = null;
      const INTERVAL = 6500;

      function setActiveDot(idx){
        [...dotsWrap.children].forEach((d, j)=> d.setAttribute('aria-current', j===idx ? 'true' : 'false'));
      }
      function render(idx){
        const c = data[idx] || {};
        card.classList.remove('ann-anim'); void card.offsetWidth; card.classList.add('ann-anim');

        titleEl.textContent = c.title || '';
        bodyEl.textContent  = c.body  || '';

        if (c.tag){
          tagEl.textContent = c.tag;
          tagEl.style.display='';
        } else {
          tagEl.style.display='none';
        }

        if (c.href){
          const link = document.createElement('a');
          link.href = c.href; link.target = '_blank'; link.rel = 'noopener';
          link.textContent = 'Open';
          actionEl.textContent = '';
          actionEl.appendChild(link);
          actionEl.style.display='';
        } else {
          actionEl.style.display='none';
          actionEl.textContent = '';
        }
        setActiveDot(idx);
      }
      function next(){ i = (i+1) % data.length; render(i); }
      function start(){ if (!reduced && data.length > 1) timer = setInterval(next, INTERVAL); }
      function stop(){ if (timer) clearInterval(timer); timer = null; }
      function restart(){ stop(); start(); }

      data.forEach((_, idx)=>{
        const dot = document.createElement('button');
        dot.className='ann-dot'; dot.type='button'; dot.setAttribute('role','tab');
        dot.setAttribute('aria-label','Show announcement '+(idx+1));
        dot.addEventListener('click', ()=>{ i=idx; render(i); restart(); });
        dotsWrap.appendChild(dot);
      });

      shell.addEventListener('mouseenter', stop);
      shell.addEventListener('mouseleave', start);
      shell.addEventListener('focusin', stop);
      shell.addEventListener('focusout', start);

      render(i); start();
    </script>
    """
    data_json = json.dumps(ANNOUNCEMENTS, ensure_ascii=False)
    components.html(_html.replace("__DATA__", data_json), height=220, scrolling=False, key="announcements_widget")


# ------------------------------------------------------------------------------
# OpenAI (used elsewhere in app)
# ------------------------------------------------------------------------------
OPENAI_API_KEY = st.secrets.get("OPENAI_API_KEY") or os.getenv("OPENAI_API_KEY")
if not OPENAI_API_KEY:
    st.error("Missing OpenAI API key. Please add OPENAI_API_KEY in Streamlit secrets.")
    raise RuntimeError("Missing OpenAI API key")
os.environ["OPENAI_API_KEY"] = OPENAI_API_KEY
client = OpenAI(api_key=OPENAI_API_KEY)


# ------------------------------------------------------------------------------
# Seed state from query params / restore session / reset-link path / login
# ------------------------------------------------------------------------------
bootstrap_state()
seed_falowen_state_from_qp()

def _contract_active(sc: str, roster):
    if roster is None or "StudentCode" not in roster.columns:
        return True
    match = roster[roster["StudentCode"].str.lower() == sc.lower()]
    if match.empty:
        return True
    return not is_contract_expired(match.iloc[0])

restored = restore_session_from_cookie(cookie_manager, load_student_data, _contract_active)
if restored is not None and not st.session_state.get("logged_in", False):
    sc_cookie = restored["student_code"]
    token = restored["session_token"]
    roster = restored.get("data")
    row = (
        roster[roster["StudentCode"].str.lower() == sc_cookie].iloc[0]
        if roster is not None and "StudentCode" in roster.columns
        else {}
    )
    level = determine_level(sc_cookie, row)
    st.session_state.update({
        "logged_in": True,
        "student_code": sc_cookie,
        "student_name": row.get("Name", ""),
        "student_row": dict(row) if isinstance(row, pd.Series) else {},
        "session_token": token,
        "student_level": level,
    })

# Handle reset token deep link first
if not st.session_state.get("logged_in", False):
    tok = st.query_params.get("token")
    if isinstance(tok, list):
        tok = tok[0] if tok else None
    if tok:
        reset_password_page(tok)
        st.stop()

# Not logged in? -> show the login page and stop
if not st.session_state.get("logged_in", False):
    login_page()
    st.stop()


# After a successful login, load any stored progress and display a banner
from src.resume import load_last_position, render_resume_banner
from src.progress_utils import save_last_position

student_code = st.session_state.get("student_code", "")
if student_code:
    st.session_state["__last_progress"] = load_last_position(student_code) or 0

render_resume_banner()

_current = int(st.session_state.get("falowen_stage", 0) or 0)
_last = int(st.session_state.get("__last_progress", 0) or 0)
if student_code and _current > _last:
    save_last_position(student_code, _current)
    st.session_state["__last_progress"] = _current

# ------------------------------------------------------------------------------
# Resume helpers (Firestore) – optional label support
# ------------------------------------------------------------------------------
def _get_resume_info(student_code: str) -> Tuple[Optional[str], Optional[str]]:
    """Return (last_route, resume_label) from Firestore, if available."""
    try:
        doc = db.collection("students").document(student_code).get()
        if not doc.exists:
            return None, None
        data = doc.to_dict() or {}
        # Support both flat and nested storage
        last_route = data.get("last_route")
        resume_label = data.get("resume_label")
        if not last_route and isinstance(data.get("progress"), dict):
            last_route = data["progress"].get("last_route")
            resume_label = resume_label or data["progress"].get("resume_label")
        return last_route, resume_label
    except Exception:
        logging.exception("Failed to read last_route from Firestore")
        return None, None

def set_last_route(student_code: str, route: str, label: Optional[str] = None):
    """Call this wherever you navigate to update the user's last location."""
    try:
        ref = db.collection("students").document(student_code)
        data = {"last_route": route}
        if label:
            data["resume_label"] = label
        ref.set(data, merge=True)
    except Exception:
        logging.exception("Failed to set last_route")

def _resume_click(route: str):
    # Store in query params so your router can pick it up
    try:
        st.query_params["route"] = route
    except Exception:
        pass
    st.rerun()


# ------------------------------------------------------------------------------
# Logged-in UI (top bar, Resume button, Logout, Announcements)
# ------------------------------------------------------------------------------
announcements = [
    {
        "title": "Download Draft (TXT) Backup",
        "body":  "In Submit, use “⬇️ Download draft (TXT)” to save a clean backup with level, day, chapter, and timestamp.",
        "tag":   "New"
    },
    {
        "title": "Submit Flow & Locking",
        "body":  "After you click **Confirm & Submit**, your box locks (read-only). You can still view status and feedback later in Results & Resources.",
        "tag":   "Action"
    },
    {
        "title": "Quick Jumps: Classroom Q&A + Learning Notes",
        "body":  "Buttons in the Submit area take you straight to Q&A or your personal Notes—no hunting around.",
        "tag":   "Tip"
    },
    {
        "title": "Lesson Links — One Download",
        "body":  "Grab all lesson resources as a single TXT file under **Your Work & Links**. Videos are embedded once; no duplicates.",
        "tag":   "New"
    },
    {
        "title": "Sprechen: Instant Pronunciation Feedback",
        "body":  "Record your speaking and get immediate AI feedback (highlights, suggestions, level-aware tips) and shadowing playback. Find it in Falowen → Tools → Sprechen.",
        "tag":   "New"
    }
]

def _do_logout():
    """Clear tokens, cookies, and session; then refresh."""
    try:
        prev_token = st.session_state.get("session_token", "")
        if prev_token:
            try:
                destroy_session_token(prev_token)
            except Exception:
                logging.exception("Token revoke failed on logout")
        clear_session(cookie_manager)
    except Exception:
        logging.exception("Cookie/session clear failed")
    # wipe session
    st.session_state.update({
        "logged_in": False,
        "student_row": {},
        "student_code": "",
        "student_name": "",
        "session_token": "",
        "student_level": "",
    })
    st.success("You’ve been logged out.")
    st.rerun()

# Top bar
top = st.container()
with top:
    c1, c2 = st.columns([1, 0.35])
    with c1:
        st.markdown(f"### 👋 Welcome, **{st.session_state.get('student_name','')}**")
        st.caption(f"Level: {st.session_state.get('student_level','—')} · Code: {st.session_state.get('student_code','—')}")
        # Resume (if available)
        _route, _label = _get_resume_info(st.session_state.get("student_code",""))
        if _route:
            label_txt = _label or _route.replace("/", " • ")
            st.button(f"▶️ Resume: {label_txt}", key="resume_btn_top", on_click=_resume_click, args=(_route,))
    with c2:
        st.write("")  # spacer
        st.button("Log out", key="logout_top", type="primary", on_click=_do_logout)
# ---------- Sidebar renderer ----------
def render_sidebar():
    name  = st.session_state.get("student_name", "Student")
    code  = st.session_state.get("student_code", "—")
    level = st.session_state.get("student_level", "—")

    st.sidebar.markdown("### 👤 Account")
    st.sidebar.markdown(f"**{name}**  \nLevel **{level}** · Code **{code}**")

    # Resume (if we have one)
    _route, _label = _get_resume_info(code)
    if _route:
        label_txt = _label or _route.replace("/", " • ")
        st.sidebar.button(f"▶️ Resume: {label_txt}", key="resume_btn_side", on_click=_resume_click, args=(_route,))

    # Logout
    st.sidebar.button("Log out", key="logout_side", on_click=_do_logout)

    # Getting started / Tutorial
    with st.sidebar.expander("📘 Getting started", expanded=False):
        st.write("1) Open **Course Book** for your level")
        st.write("2) Watch the lesson & read the notes")
        st.write("3) **Submit** your assignment (box locks)")
        st.write("4) Check **Results & Resources** for feedback")
        st.link_button("🎥 2-min overview video", "https://raw.githubusercontent.com/learngermanghana/a1spreche/main/falowen.mp4")

    # FAQ (keep answers crisp)
    with st.sidebar.expander("❓ FAQ", expanded=False):
        st.markdown("**How do I log in?**  \nUse your school email **or** Falowen code (e.g., `felixa2`).")
        st.markdown("**Where do I see scores?**  \nIn **Results & Resources**; you also get an email.")
        st.markdown("**Why is my text box locked?**  \nAfter **Confirm & Submit**, it’s read-only by design.")
        st.markdown("**Opened the wrong lesson?**  \nUse the blue banner dropdown to switch level/day.")
        st.markdown("**Can I download my work?**  \nYes — use **Download draft (TXT)** before submitting.")

    # Resources / Links
    with st.sidebar.expander("🔗 Resources", expanded=False):
        st.markdown("[👩‍🏫 Tutors](https://www.learngermanghana.com/tutors)")
        st.markdown("[🗓️ Upcoming Classes](https://www.learngermanghana.com/upcoming-classes)")
        st.markdown("[🔒 Privacy](https://www.learngermanghana.com/privacy-policy)")
        st.markdown("[📜 Terms](https://www.learngermanghana.com/terms-of-service)")
        st.markdown("[✉️ Contact](https://www.learngermanghana.com/contact-us)")

    # Support
    with st.sidebar.expander("🆘 Support", expanded=False):
        st.markdown("[📱 WhatsApp](https://api.whatsapp.com/send?phone=233205706589)")
        st.markdown("[✉️ Email](mailto:learngermanghana@gmail.com)")

    # Optional: a simple tips toggle the rest of your app can read
    st.sidebar.checkbox("Show helpful tips", key="_show_tips", value=st.session_state.get("_show_tips", True))

inject_notice_css()
render_announcements(announcements)

st.markdown("---")
st.markdown("**You’re logged in.** Continue to your lessons and tools from the navigation.")

# ===== OPTIONAL: Example usage to update last_route somewhere in your app =====
# Call this when you navigate the user to a new screen (route + human-friendly label)
# set_last_route(st.session_state.get("student_code", ""), "A2/Day 6", "A2 • Day 6")





# =========================================================
# ============== Data loaders & helpers ===================
# =========================================================
@st.cache_data(ttl=43200)
def _load_full_vocab_sheet_cached():
    SHEET_ID = "1I1yAnqzSh3DPjwWRh9cdRSfzNSPsi7o4r5Taj9Y36NU"
    csv_url = f"https://docs.google.com/spreadsheets/d/{SHEET_ID}/export?format=csv&gid=0"
    try:
        df = pd.read_csv(csv_url, dtype=str)
    except Exception:
        st.error("Could not load vocab sheet.")
        return pd.DataFrame(columns=["level", "german", "english", "example"])
    df.columns = df.columns.str.strip().str.lower()

    def _match(colnames, *cands):
        s = set(colnames)
        for c in cands:
            if c in s: return c
        for c in colnames:
            if any(c.startswith(x) for x in cands): return c
        return None

    col_level   = _match(df.columns, "level")
    col_german  = _match(df.columns, "german", "de", "word", "wort")
    col_english = _match(df.columns, "english", "en", "meaning", "translation")
    col_example = _match(df.columns, "example", "sentence", "usage")
    if not (col_level and col_german and col_english):
        return pd.DataFrame(columns=["level", "german", "english", "example"])

    rename = {col_level:"level", col_german:"german", col_english:"english"}
    if col_example: rename[col_example] = "example"
    df = df.rename(columns=rename)
    if "example" not in df.columns: df["example"] = ""
    for c in ["level","german","english","example"]:
        df[c] = df[c].astype(str).str.strip()
    df = df[df["level"].notna() & (df["level"] != "")]
    df["level"] = df["level"].str.upper()
    return df[["level","german","english","example"]]

def load_full_vocab_sheet():
    """Return full vocab sheet DataFrame from session state or cache."""
    if "full_vocab_df" not in st.session_state:
        st.session_state["full_vocab_df"] = _load_full_vocab_sheet_cached()
    return st.session_state["full_vocab_df"]

def get_vocab_of_the_day(df: pd.DataFrame, level: str):
    if df is None or df.empty: return None
    if not {"level","german","english","example"}.issubset(df.columns): return None
    lvl = (level or "").upper().strip()
    subset = df[df["level"] == lvl]
    if subset.empty: return None
    idx = date.today().toordinal() % len(subset)
    row = subset.reset_index(drop=True).iloc[idx]
    return {"german": row.get("german",""), "english": row.get("english",""), "example": row.get("example","")}


@st.cache_data(ttl=3600)
def _load_reviews_cached():
    SHEET_ID = "137HANmV9jmMWJEdcA1klqGiP8nYihkDugcIbA-2V1Wc"
    url = f"https://docs.google.com/spreadsheets/d/{SHEET_ID}/gviz/tq?tqx=out:csv&sheet=Sheet1"
    df = pd.read_csv(url)
    df.columns = df.columns.str.strip().str.lower()
    return df

def load_reviews():
    """Return reviews DataFrame cached and stored in session state."""
    if "reviews_df" not in st.session_state:
        st.session_state["reviews_df"] = _load_reviews_cached()
    return st.session_state["reviews_df"]

@st.cache_data(ttl=300)
def _fetch_announcements_csv_cached():
    csv_url = "https://docs.google.com/spreadsheets/d/16gjj0krncWsDwMfMbhlxODPSJsI50fuHAzkF7Prrs1k/export?format=csv&gid=0"
    try:
        return pd.read_csv(csv_url)
    except Exception:
        return pd.DataFrame()

def fetch_announcements_csv():
    if "announcements_df" not in st.session_state:
        st.session_state["announcements_df"] = _fetch_announcements_csv_cached()
    return st.session_state["announcements_df"]

def parse_contract_start(date_str: str):

    """Parse a contract start date in multiple common formats.

    Mirrors the formats used by the fallback date parser so that contract
    start dates are handled consistently across the application.
    """
    if not date_str or str(date_str).strip().lower() in ("nan", "none", ""):
        return None
    for fmt in ("%Y-%m-%d", "%m/%d/%Y", "%d.%m.%y", "%d/%m/%Y", "%d-%m-%Y"):
        try:
            return datetime.strptime(date_str, fmt)
        except ValueError:
            continue
    return None

# ------------------------------- Footer -------------------------------
FOOTER_LINKS = {
    "Terms of Service": "https://register.falowen.app/#terms-of-service",
    "Privacy Policy": "https://register.falowen.app/#privacy-policy",
    "Request Account Deletion": "https://script.google.com/macros/s/AKfycbwXrfiuKl65Va_B2Nr4dFnyLRW5z6wT5kAbCj6cNl1JxdOzWVKT_ZMwdh2pN_dbdFoy/exec",
    "Contact": "https://register.falowen.app/#contact",
}

def render_app_footer(links: dict):
    st.markdown(
        """
        <style>
          .app-footer{ margin-top:18px; padding:16px 14px; border-top:1px solid rgba(148,163,184,.35); color:#475569; }
          .app-footer a{ text-decoration:none; font-weight:700; }
          .app-footer .row{ display:flex; flex-wrap:wrap; gap:14px; }
          @media (max-width:640px){ .app-footer{ padding:14px 10px; } }
        </style>
        """,
        unsafe_allow_html=True
    )
    parts = [f'<a href="{href}" target="_blank">{label}</a>' for label, href in links.items()]
    st.markdown(
        f"""
        <div class="app-footer">
          <div class="row">
            {" | ".join(parts)}
          </div>
          <div style="margin-top:6px;font-size:.9rem;">© {date.today().year} Falowen</div>
        </div>
        """,
        unsafe_allow_html=True
    )


# =========================================================
# ===================== NAV & HELPERS =====================
# =========================================================

# --- Query-param helpers (single API; no experimental mix) ---
if "_qp_get_first" not in globals():
    def _qp_get_first(key: str, default: str = "") -> str:
        """Return first value from st.query_params (new API-safe)."""
        try:
            val = st.query_params.get(key, default)
            if isinstance(val, list):
                return (val[0] if val else default)
            return str(val)
        except Exception:
            return default

if "_qp_set" not in globals():
    def _qp_set(**kwargs):
        """Set URL query params using only the production API."""
        try:
            for k, v in kwargs.items():
                st.query_params[k] = "" if v is None else str(v)
        except Exception:
            # If browser doesn't allow URL changes, just skip
            pass
# --- Nav dropdown (mobile-friendly, simple text) ---
def render_dropdown_nav():
    tabs = [
        "Dashboard",
        "My Course",
        "My Results and Resources",
        "Exams Mode & Custom Chat",
        "Vocab Trainer",
        "Schreiben Trainer",
    ]
    icons = {
        "Dashboard": "🏠",
        "My Course": "📈",
        "My Results and Resources": "📊",
        "Exams Mode & Custom Chat": "🗣️",
        "Vocab Trainer": "📚",
        "Schreiben Trainer": "✍️",
    }

    # Sticky banner
    st.markdown(
        """
        <div class="nav-sticky">
          <div style="padding:8px 14px;background:#ecfeff;border:1px solid #67e8f9;border-radius:12px;
                      margin:0;display:flex;align-items:center;gap:10px;justify-content:space-between;">
            <div style="font-weight:800;color:#0f172a;font-size:1.05rem;">🧭 Main Menu</div>
            <div style="color:#0c4a6e;font-size:0.95rem;">Use the selector <b>below</b> to switch sections</div>
          </div>
        </div>
        """,
        unsafe_allow_html=True,
    )

    # Default from URL OR session
    default = _qp_get_first("tab", st.session_state.get("main_tab_select", "Dashboard"))
    if default not in tabs:
        default = "Dashboard"

    def _fmt(x: str) -> str:
        return f"{icons.get(x,'•')}  {x}"

    def _on_nav_change() -> None:
        sel_val = st.session_state["nav_dd"]
        st.session_state["main_tab_select"] = sel_val
        st.session_state["nav_sel"] = sel_val
        _qp_set(tab=sel_val)

    sel = st.selectbox(
        "🧭 Main menu (tap ▾)",
        tabs,
        index=tabs.index(default),
        key="nav_dd",
        format_func=_fmt,
        help="This is the main selector. Tap ▾ to view all sections.",
        on_change=_on_nav_change,
    )



    # “You’re here” chip
    st.markdown(
        f"""
        <div style="margin-top:6px;">
          <span style="background:#e0f2fe;border:1px solid #7dd3fc;color:#075985;
                       padding:4px 10px;border-radius:999px;font-size:0.92rem;">
            You’re viewing: {icons.get(sel,'•')} <b>{sel}</b>
          </span>
        </div>
        """,
        unsafe_allow_html=True,
    )
    return sel

# --- Initialize nav (MUST be before any "if tab == ..." checks) ---
inject_notice_css()
try:
    if "nav_sel" not in st.session_state:
        st.session_state["nav_sel"] = _qp_get_first("tab", "Dashboard")
        st.session_state["main_tab_select"] = st.session_state["nav_sel"]
    tab = render_dropdown_nav()
except Exception as e:
    st.warning(f"Navigation init issue: {e}. Falling back to Dashboard.")
    tab = "Dashboard"

# =========================================================
# ===================== Dashboard =========================
# =========================================================
if tab == "Dashboard":
    # ---------- Helpers ----------
    def safe_get(row, key, default=""):
        try: return row.get(key, default)
        except Exception: pass
        try: return getattr(row, key, default)
        except Exception: pass
        try: return row[key]
        except Exception: return default

    # Fallback parsers if globals not present
    def _fallback_parse_date(s):
        fmts = ("%Y-%m-%d", "%m/%d/%Y", "%d.%m.%y", "%d/%m/%Y", "%d-%m-%Y")
        for f in fmts:
            try: return datetime.strptime(str(s).strip(), f)
            except Exception: pass
        return None

    def _fallback_add_months(dt, n):
        y = dt.year + (dt.month - 1 + n) // 12
        m = (dt.month - 1 + n) % 12 + 1
        d = min(dt.day, calendar.monthrange(y, m)[1])
        return dt.replace(year=y, month=m, day=d)

    parse_contract_start_fn = globals().get("parse_contract_start", _fallback_parse_date)
    parse_contract_end_fn   = globals().get("parse_contract_end",   _fallback_parse_date)
    add_months_fn           = globals().get("add_months",           _fallback_add_months)

    # Global styles for chips & mini-cards
    inject_notice_css()

    # ---------- Ensure we have a student row ----------
    load_student_data_fn = globals().get("load_student_data")
    if load_student_data_fn is None:
        def load_student_data_fn():
            return pd.DataFrame(columns=["StudentCode"])

    df_students = load_student_data_fn()
    if df_students is None:
        df_students = pd.DataFrame(columns=["StudentCode"])
    student_code = (st.session_state.get("student_code", "") or "").strip().lower()

    student_row = {}
    if student_code and not df_students.empty and "StudentCode" in df_students.columns:
        try:
            matches = df_students[df_students["StudentCode"].astype(str).str.lower() == student_code]
            if not matches.empty:
                student_row = matches.iloc[0].to_dict()
        except Exception:
            pass

    if (not student_row) and isinstance(st.session_state.get("student_row"), dict) and st.session_state["student_row"]:
        student_row = st.session_state["student_row"]

    st.markdown("<div style='height:6px'></div>", unsafe_allow_html=True)

    if not student_row:
        st.info("🚩 No student selected.")
        st.stop()
        
    st.divider()
    # ---------- 1) Announcements (top) ----------
    render_announcements(announcements)
    st.markdown("<div style='height:6px'></div>", unsafe_allow_html=True)

    st.divider()
    # ---------- 3) Motivation mini-cards (streak / vocab / leaderboard) ----------
    _student_code = (st.session_state.get("student_code", "") or "").strip().lower()
    _df_assign = load_assignment_scores()
    _df_assign["date"] = pd.to_datetime(_df_assign["date"], errors="coerce").dt.date
    _mask_student = _df_assign["studentcode"].str.lower().str.strip() == _student_code

    _dates = sorted(_df_assign[_mask_student]["date"].dropna().unique(), reverse=True)
    _streak = 1 if _dates else 0
    for i in range(1, len(_dates)):
        if (_dates[i - 1] - _dates[i]).days == 1:
            _streak += 1
        else:
            break

    _monday = date.today() - timedelta(days=date.today().weekday())
    _weekly_goal = 3
    _submitted_this_week = _df_assign[_mask_student & (_df_assign["date"] >= _monday)].shape[0]
    _goal_left = max(0, _weekly_goal - _submitted_this_week)

    _level = (safe_get(student_row, "Level", "A1") or "A1").upper().strip()
    _vocab_df = load_full_vocab_sheet()
    _vocab_item = get_vocab_of_the_day(_vocab_df, _level)

    _df_assign['level'] = _df_assign['level'].astype(str).str.upper().str.strip()
    _df_assign['score'] = pd.to_numeric(_df_assign['score'], errors='coerce')
    _min_assignments = 3
    _df_level = (
        _df_assign[_df_assign['level'] == _level]
        .groupby(['studentcode', 'name'], as_index=False)
        .agg(total_score=('score', 'sum'), completed=('assignment', 'nunique'))
    )
    _df_level = _df_level[_df_level['completed'] >= _min_assignments]
    _df_level = _df_level.sort_values(['total_score', 'completed'], ascending=[False, False]).reset_index(drop=True)
    _df_level['Rank'] = _df_level.index + 1
    _your_row = _df_level[_df_level['studentcode'].str.lower() == _student_code.lower()]
    _total_students = len(_df_level)

    _streak_line = (
        f"<span class='pill pill-green'>{_streak} day{'s' if _streak != 1 else ''} streak</span>"
        if _streak > 0 else
        "<span class='pill pill-amber'>Start your streak today</span>"
    )
    _goal_line = (
        f"Submitted {_submitted_this_week}/{_weekly_goal} this week"
        + (f" — {_goal_left} to go" if _goal_left else " — goal met 🎉")
    )

    if _vocab_item:
        _vocab_chip = f"<span class='pill pill-purple'>{_vocab_item.get('german','')}</span>"
        _vocab_sub = f"{_vocab_item.get('english','')} · Level {_level}"
    else:
        _vocab_chip = "<span class='pill pill-amber'>No vocab available</span>"
        _vocab_sub = f"Level {_level}"

    if not _your_row.empty:
        _rank = int(_your_row.iloc[0]["Rank"])
        _rank_text = f"Rank #{_rank} of {_total_students}"
        _lead_chip = "<span class='pill pill-purple'>On the board</span>"
    else:
        _rank_text = "Complete 3+ assignments to be ranked"
        _lead_chip = "<span class='pill pill-amber'>Not ranked yet</span>"

    _summary = get_assignment_summary(_student_code, _level)
    _missed_list = _summary.get("missed", [])
    _next_lesson = _summary.get("next")

    if _missed_list:
        _missed_chip = f"<span class='pill pill-amber'>{len(_missed_list)} missed</span>"
        _missed_preview = ", ".join(_missed_list[:2]) + ("…" if len(_missed_list) > 2 else "")
    else:
        _missed_chip = "<span class='pill pill-green'>None</span>"
        _missed_preview = "You're on track"

    if _next_lesson:
        _next_title = (
            f"Day {_next_lesson.get('day','?')}: {_next_lesson.get('chapter','?')} – {_next_lesson.get('topic','')}"
        )
        _next_chip = f"<span class='pill pill-purple'>{_next_title}</span>"
        _next_sub = _next_lesson.get("goal", "")
    else:
        _next_chip = "<span class='pill pill-green'>All caught up</span>"
        _next_sub = ""

    _summary_link = "<a href='?#tab=My%20Results%20and%20Resources'>More details</a>"

    st.markdown(
        f"""
        <div class="minirow">
          <div class="minicard">
            <h4>🏅 Assignment Streak</h4>
            <div>{_streak_line}</div>
            <div class="sub">{_goal_line}</div>
          </div>
          <div class="minicard">
            <h4>🗣️ Vocab of the Day</h4>
            <div>{_vocab_chip}</div>
            <div class="sub">{_vocab_sub}</div>
          </div>
          <div class="minicard">
            <h4>🏆 Leaderboard</h4>
            <div>{_lead_chip}</div>
            <div class="sub">{_rank_text}</div>
          </div>
          <div class="minicard">
            <h4>📚 Missed Assignments</h4>
            <div>{_missed_chip}</div>
            <div class="sub">{_missed_preview}</div>
            <div class="sub">{_summary_link}</div>
          </div>
          <div class="minicard">
            <h4>⏭️ Next Assignment</h4>
            <div>{_next_chip}</div>
            <div class="sub">{_next_sub}</div>
            <div class="sub">{_summary_link}</div>
          </div>
        </div>
        """,
        unsafe_allow_html=True
    )
    st.divider()

    # ---------- Student header (compact) + details (expander) ----------
    name = safe_get(student_row, "Name")
    level = safe_get(student_row, "Level", "")
    code  = safe_get(student_row, "StudentCode", "")
    try:
        bal_val = float(str(safe_get(student_row, "Balance", 0)).replace(",", "").strip() or 0)
    except Exception:
        bal_val = 0.0

    st.markdown(
        f"<div style='display:flex;flex-wrap:wrap;gap:10px;align-items:center;"
        f"padding:8px 10px;border:1px solid rgba(148,163,184,.35);border-radius:10px;"
        f"background:#ffffff;'>"
        f"<b>👤 {name}</b>"
        f"<span style='background:#eef4ff;color:#2541b2;padding:2px 8px;border-radius:999px;'>Level: {level}</span>"
        f"<span style='background:#f1f5f9;color:#334155;padding:2px 8px;border-radius:999px;'>Code: <code>{code}</code></span>"
        + (f"<span style='background:#fff7ed;color:#7c2d12;padding:2px 8px;border-radius:999px;'>Balance: ₵{bal_val:,.2f}</span>"
           if bal_val > 0 else
           "<span style='background:#ecfdf5;color:#065f46;padding:2px 8px;border-radius:999px;'>Balance: ₵0.00</span>")
        + "</div>",
        unsafe_allow_html=True
    )

    with st.expander("👤 Student details", expanded=False):
        info_html = f"""
        <div style='
            background:#f8fbff;
            border:1.6px solid #cfe3ff;
            border-radius:12px;
            padding:12px 14px;
            margin-top:8px;
            box-shadow:0 2px 8px rgba(44,106,221,0.04);
            font-size:1.04em;
            color:#17325e;
            font-family:"Segoe UI","Arial",sans-serif;
            letter-spacing:.01em;'>
            <div style="font-weight:700;font-size:1.12em;margin-bottom:6px;">
                👤 {name}
            </div>
            <div style="font-size:1em; margin-bottom:4px;">
                <b>Level:</b> {safe_get(student_row, 'Level', '')} &nbsp;|&nbsp; 
                <b>Code:</b> <code>{safe_get(student_row, 'StudentCode', '')}</code> &nbsp;|&nbsp;
                <b>Status:</b> {safe_get(student_row, 'Status', '')}
            </div>
            <div style="font-size:1em; margin-bottom:4px;">
                <b>Email:</b> {safe_get(student_row, 'Email', '')} &nbsp;|&nbsp;
                <b>Phone:</b> {safe_get(student_row, 'Phone', '')} &nbsp;|&nbsp;
                <b>Location:</b> {safe_get(student_row, 'Location', '')}
            </div>
            <div style="font-size:1em;">
                <b>Contract:</b> {safe_get(student_row, 'ContractStart', '')} ➔ {safe_get(student_row, 'ContractEnd', '')} &nbsp;|&nbsp;
                <b>Enroll Date:</b> {safe_get(student_row, 'EnrollDate', '')}
            </div>
        </div>
        """
        st.markdown(info_html, unsafe_allow_html=True)

    # ---------- Payments & Renewal (policy-aligned, all inside one expander) ----------
    from datetime import datetime as _dt
    import calendar as _cal

    _read_money = globals().get("_read_money")
    if _read_money is None:
        def _read_money(x):
            try:
                s = str(x).replace(",", "").strip()
                return float(s) if s not in ("", "nan", "None") else 0.0
            except Exception:
                return 0.0

    def _fallback_parse_date(s):
        for f in ("%Y-%m-%d", "%m/%d/%Y", "%d.%m.%y", "%d/%m/%Y", "%d-%m-%Y"):
            try:
                return _dt.strptime(str(s).strip(), f)
            except Exception:
                pass
        return None

    def _fallback_add_months(dt, n):
        y = dt.year + (dt.month - 1 + n) // 12
        m = (dt.month - 1 + n) % 12 + 1
        d = min(dt.day, _cal.monthrange(y, m)[1])
        return dt.replace(year=y, month=m, day=d)

    _parse_start = (
        globals().get("parse_contract_start_fn")
        or globals().get("parse_contract_start")
        or _fallback_parse_date
    )
    _parse_end = (
        globals().get("parse_contract_end_fn")
        or globals().get("parse_contract_end")
        or _fallback_parse_date
    )
    _add_months = (
        globals().get("add_months_fn")
        or globals().get("add_months")
        or _fallback_add_months
    )

    _today = _dt.today().date()

    _cs = None
    for _k in ["ContractStart", "StartDate", "ContractBegin", "Start", "Begin"]:
        _s = str(safe_get(student_row, _k, "") or "").strip()
        if _s:
            _cs = _parse_start(_s)
            break
    _first_due_dt = _add_months(_cs, 1) if _cs else None
    _first_due = _first_due_dt.date() if _first_due_dt and hasattr(_first_due_dt, "date") else _first_due_dt

    _balance = _read_money(safe_get(student_row, "Balance", 0))

    _exp_title = "💳 Payments (info)"
    _severity = "info"
    if _balance > 0 and _first_due:
        if _today > _first_due:
            _days_over = (_today - _first_due).days
            _exp_title = f"💳 Payments • overdue {_days_over}d"
            _severity = "error"
            _msg = (
                f"💸 **Overdue by {_days_over} day{'s' if _days_over != 1 else ''}.** "
                f"Amount due: **₵{_balance:,.2f}**. First due: {_first_due:%d %b %Y}."
            )
        elif _today == _first_due:
            _exp_title = "💳 Payments • due today"
            _severity = "warning"
            _msg = f"⏳ **Payment due today** ({_first_due:%d %b %Y}). Amount due: **₵{_balance:,.2f}**."
        else:
            _exp_title = "💳 Payments (info)"
            _severity = "info"
            _days_left = (_first_due - _today).days
            _msg = (
                f"No payment expected yet. Your first payment date is **{_first_due:%d %b %Y}** "
                f"(in {_days_left} day{'s' if _days_left != 1 else ''}). Current balance: **₵{_balance:,.2f}**."
            )
    elif _balance > 0 and not _first_due:
        _exp_title = "💳 Payments • schedule unknown"
        _severity = "info"
        _msg = (
            "ℹ️ You have a positive balance, but I couldn’t read your contract start date "
            "to compute the first payment date. Please contact the office."
        )
    else:
        _exp_title = "💳 Payments (info)"
        _severity = "info"
        if _first_due:
            _msg = (
                "No outstanding balance. You’re not expected to pay anything now. "
                f"Your first payment date (if applicable) is **{_first_due:%d %b %Y}**."
            )
        else:
            _msg = (
                "No outstanding balance. You’re not expected to pay anything now. "
                "We’ll compute your first payment date after your contract start is on file."
            )

    with st.expander(_exp_title, expanded=False):
        if _severity == "error":
            st.error(_msg)
        elif _severity == "warning":
            st.warning(_msg)
        else:
            st.info(_msg)

        _cs_str = _cs.strftime("%d %b %Y") if _cs else "—"
        _fd_str = _first_due.strftime("%d %b %Y") if _first_due else "—"
        st.markdown(
            f"""
            **Details**
            - Contract start: **{_cs_str}**
            - First payment due (start + 1 month): **{_fd_str}**
            - Current balance: **₵{_balance:,.2f}**
            """
        )

        EXT_FEE = 1000
        _ce = _parse_end(safe_get(student_row, "ContractEnd", ""))
        _ce_date = _ce.date() if hasattr(_ce, "date") else _ce
        if _ce_date:
            _days_left = (_ce_date - _today).days
            if _days_left < 0:
                st.error(
                    f"⚠️ Your contract ended on **{_ce_date:%d %b %Y}**. "
                    f"If you need more time, extension costs **₵{EXT_FEE:,}/month**."
                )
            elif _days_left <= 14:
                st.warning(
                    f"⏰ Your contract ends in **{_days_left} day{'s' if _days_left != 1 else ''}** "
                    f"(**{_ce_date:%d %b %Y}**). Extension costs **₵{EXT_FEE:,}/month**."
                )

    # ---------- Always-visible Contract Alert ----------
    from datetime import datetime as _dt

    def _fallback_parse_date(_s):
        for _f in ("%Y-%m-%d", "%m/%d/%Y", "%d.%m.%y", "%d/%m/%Y", "%d-%m-%Y"):
            try:
                return _dt.strptime(str(_s).strip(), _f)
            except Exception:
                pass
        return None

    _parse_end = (
        globals().get("parse_contract_end_fn")
        or globals().get("parse_contract_end")
        or _fallback_parse_date
    )

    _today = _dt.today().date()
    _ce_raw = _parse_end(safe_get(student_row, "ContractEnd", ""))
    _ce_date = _ce_raw.date() if hasattr(_ce_raw, "date") else _ce_raw

    st.markdown("""
    <style>
      .contract-alert { border-radius:12px; padding:12px 14px; margin:8px 0 10px 0; font-weight:600; }
      .ca-warn { background:#fff7ed; color:#7c2d12; border:1px solid #fed7aa; }
      .ca-err  { background:#fef2f2; color:#991b1b; border:1px solid #fecaca; }
      .ca-text { font-size:1rem; line-height:1.55; }
      .ca-cta  { margin-top:6px; font-size:.95rem; }
      @media (max-width:640px){
        .contract-alert{ padding:10px 12px; }
        .ca-text{ font-size:1.02rem; }
      }
    </style>
    """, unsafe_allow_html=True)

    if _ce_date:
        _days_left = (_ce_date - _today).days
        _student_code = str(safe_get(student_row, "StudentCode", "") or "").strip().lower()
        _alert_key = f"hide_contract_alert:{_student_code}:{_ce_date.isoformat()}:{_today.isoformat()}"
        _ext_fee = 1000

        if not st.session_state.get(_alert_key, False):
            if _days_left < 0:
                _msg = (
                    f"⚠️ <b>Your contract ended on {_ce_date:%d %b %Y}.</b> "
                    f"To continue, extension costs <b>₵{_ext_fee:,}/month</b>."
                )
                _cls = "ca-err"
            elif _days_left <= 14:
                _msg = (
                    f"⏰ <b>Your contract ends in {_days_left} day{'s' if _days_left != 1 else ''} "
                    f"({_ce_date:%d %b %Y}).</b> Extension costs <b>₵{_ext_fee:,}/month</b>."
                )
                _cls = "ca-warn"
            else:
                _msg = ""
                _cls = ""

            if _msg:
                st.markdown(
                    f"<div class='contract-alert {_cls}'><div class='ca-text'>{_msg}</div></div>",
                    unsafe_allow_html=True
                )
                if st.button("Got it — hide this notice for today", key=f"btn_contract_alert_{_student_code}"):
                    st.session_state[_alert_key] = True
                    st.session_state["__refresh"] = st.session_state.get("__refresh", 0) + 1

    # ---------- Class schedules ----------
    with st.expander("🗓️ Class Schedule & Upcoming Sessions", expanded=False):
        if not st.session_state.get("student_level"):
            ensure_student_level()
        GROUP_SCHEDULES = load_group_schedules()

        from datetime import datetime as _dt_local, timedelta as _td_local
        class_name = str(safe_get(student_row, "ClassName", "")).strip()
        class_schedule = GROUP_SCHEDULES.get(class_name)
        week_days = [
            "Monday",
            "Tuesday",
            "Wednesday",
            "Thursday",
            "Friday",
            "Saturday",
            "Sunday",
        ]

        if not class_name or not class_schedule:
            st.info("🚩 Your class is not set yet. Please contact your teacher or the office.")
        else:
            days = class_schedule.get("days", [])
            time_str = class_schedule.get("time", "")
            start_dt = class_schedule.get("start_date", "")
            end_dt = class_schedule.get("end_date", "")
            doc_url = class_schedule.get("doc_url", "")

            today = _dt_local.today().date()
            start_date_obj = None
            end_date_obj = None
            try:
                if start_dt:
                    start_date_obj = _dt_local.strptime(start_dt, "%Y-%m-%d").date()
            except Exception:
                start_date_obj = None
            try:
                if end_dt:
                    end_date_obj = _dt_local.strptime(end_dt, "%Y-%m-%d").date()
            except Exception:
                end_date_obj = None

            before_start = bool(start_date_obj and today < start_date_obj)
            after_end = bool(end_date_obj and today > end_date_obj)
            day_indices = [week_days.index(d) for d in days if d in week_days] if isinstance(days, list) else []

            def get_next_sessions(from_date, weekday_indices, limit=3, end_date=None):
                results = []
                if not weekday_indices:
                    return results
                check_date = from_date
                while len(results) < limit:
                    if end_date and check_date > end_date:
                        break
                    if check_date.weekday() in weekday_indices:
                        results.append(check_date)
                    check_date += _td_local(days=1)
                return results

            if before_start and start_date_obj:
                upcoming_sessions = get_next_sessions(start_date_obj, day_indices, limit=3, end_date=end_date_obj)
            elif after_end:
                upcoming_sessions = []
            else:
                upcoming_sessions = get_next_sessions(today, day_indices, limit=3, end_date=end_date_obj)

            if after_end:
                end_str = end_date_obj.strftime('%d %b %Y') if end_date_obj else end_dt
                st.error(f"❌ Your class ({class_name}) ended on {end_str}. Please contact the office for next steps.")
            else:
                if upcoming_sessions:
                    items = []
                    for session_date in upcoming_sessions:
                        weekday_name = week_days[session_date.weekday()]
                        display_date = session_date.strftime("%d %b")
                        items.append(
                            f"<li style='margin-bottom:6px;'><b>{weekday_name}</b> "
                            f"<span style='color:#1976d2;'>{display_date}</span> "
                            f"<span style='color:#333;'>{time_str}</span></li>"
                        )
                    session_items_html = "<ul style='padding-left:16px; margin:9px 0 0 0;'>" + "".join(items) + "</ul>"
                else:
                    session_items_html = "<span style='color:#c62828;'>No upcoming sessions in the visible window.</span>"

                if before_start and start_date_obj:
                    days_until = (start_date_obj - today).days
                    label = f"Starts in {days_until} day{'s' if days_until != 1 else ''} (on {start_date_obj.strftime('%d %b %Y')})"
                    bar_html = f"""
        <div style="margin-top:8px; font-size:0.85em;">
          <div style="margin-bottom:4px;">{label}</div>
          <div style="background:#ddd; border-radius:6px; overflow:hidden; height:12px; width:100%;">
            <div style="width:3%; background:#1976d2; height:100%;"></div>
          </div>
        </div>"""
                elif start_date_obj and end_date_obj:
                    total_days = (end_date_obj - start_date_obj).days + 1
                    elapsed = max(0, (today - start_date_obj).days + 1) if today >= start_date_obj else 0
                    remaining = max(0, (end_date_obj - today).days)
                    percent = int((elapsed / total_days) * 100) if total_days > 0 else 100
                    percent = min(100, max(0, percent))
                    label = f"{remaining} day{'s' if remaining != 1 else ''} remaining in course"
                    bar_html = f"""
        <div style="margin-top:8px; font-size:0.85em;">
          <div style="margin-bottom:4px;">{label}</div>
          <div style="background:#ddd; border-radius:6px; overflow:hidden; height:12px; width:100%;">
            <div style="width:{percent}%; background: linear-gradient(90deg,#1976d2,#4da6ff); height:100%;"></div>
          </div>
          <div style="margin-top:2px; font-size:0.75em;">
            Progress: {percent}% (started {elapsed} of {total_days} days)
          </div>
        </div>"""
                else:
                    bar_html = f"""
        <div style="margin-top:8px; font-size:0.85em;">
          <b>Course period:</b> {start_dt or '[not set]'} to {end_dt or '[not set]'}
        </div>"""

                period_str = f"{start_dt or '[not set]'} to {end_dt or '[not set]'}"
                st.markdown(
                    f"""
        <div style='border:2px solid #17617a; border-radius:14px;
                    padding:13px 11px; margin-bottom:13px;
                    background:#eaf6fb; font-size:1.15em;
                    line-height:1.65; color:#232323;'>
          <b style="font-size:1.09em;">🗓️ Your Next Classes ({class_name}):</b><br>
          {session_items_html}
          {bar_html}
          <div style="font-size:0.98em; margin-top:6px;">
            <b>Course period:</b> {period_str}
          </div>
          {f'<a href="{doc_url}" target="_blank" '
            f'style="font-size:1em;color:#17617a;text-decoration:underline;margin-top:6px;display:inline-block;">📄 View/download full class schedule</a>'
            if doc_url else ''}
        </div>""",
                    unsafe_allow_html=True,
                )

    # ---------- Goethe exam & video ----------
    with st.expander("⏳ Goethe Exam Countdown & Video of the Day", expanded=False):
        from datetime import date
        GOETHE_EXAM_DATES = {
            "A1": (date(2025, 10, 13), 2850, None),
            "A2": (date(2025, 10, 14), 2400, None),
            "B1": (date(2025, 10, 15), 2750, 880),
            "B2": (date(2025, 10, 16), 2500, 840),
            "C1": (date(2025, 10, 17), 2450, 700),
        }
        level = (safe_get(student_row, "Level", "") or "").upper().replace(" ", "")
        exam_info = GOETHE_EXAM_DATES.get(level)

        if exam_info:
            exam_date, fee, module_fee = exam_info
            days_to_exam = (exam_date - date.today()).days
            fee_text = f"**Fee:** ₵{fee:,}"
            if module_fee:
                fee_text += f" &nbsp; | &nbsp; **Per Module:** ₵{module_fee:,}"
            if days_to_exam > 0:
                st.info(
                    f"Your {level} exam is in {days_to_exam} days ({exam_date:%d %b %Y}).  \n"
                    f"{fee_text}  \n"
                    "[Register online here](https://www.goethe.de/ins/gh/en/spr/prf.html)"
                )
            elif days_to_exam == 0:
                st.success("🚀 Exam is today! Good luck!")
            else:
                st.error(
                    f"❌ Your {level} exam was on {exam_date:%d %b %Y}, {abs(days_to_exam)} days ago.  \n"
                    f"{fee_text}"
                )

            playlist_ids = get_playlist_ids_for_level(level)
            fetch_videos = globals().get("fetch_youtube_playlist_videos")
            playlist_id = random.choice(playlist_ids) if playlist_ids else None
            if playlist_id and fetch_videos:
                if st.button("🔄 Refresh videos", key=f"refresh_vod_{level}"):
                    st.cache_data.clear()
                    st.rerun()
                st.caption(
                    "Click 'Refresh videos' to clear cached playlist data and reload"
                    " from YouTube if results look out of date."
                )
                try:
                    video_list = fetch_videos(playlist_id)
                except Exception:
                    video_list = []
                if video_list:
                    pick = date.today().toordinal() % len(video_list)
                    video = video_list[pick]
                    st.markdown(
                        f"**🎬 Video of the Day for {level}: {video.get('title','')}**"
                    )
                    st.video(video.get('url',''))
                else:
                    st.info("No videos found for your level’s playlist. Check back soon!")
            else:
                st.info("No playlist available for your level yet. Stay tuned!")
        else:
            st.warning("No exam date configured for your level.")

    st.divider()

    # ---------- Footer ----------
    render_app_footer(FOOTER_LINKS)


# -------------------------
# UI helpers
# -------------------------

def _draft_state_keys(draft_key: str) -> "Tuple[str, str, str, str]":
    """Return the session-state keys used to track last save info for a draft."""
    return (
        f"{draft_key}__last_val",
        f"{draft_key}__last_ts",
        f"{draft_key}_saved",
        f"{draft_key}_saved_at"
    )

def save_now(draft_key: str, code: str) -> None:
    """
    Immediate save invoked by the text area's on_change hook.
    Guarantees a Firestore write on blur or explicit change.
    """
    text = st.session_state.get(draft_key, "") or ""
    if st.session_state.get("falowen_chat_draft_key") == draft_key:
        conv = st.session_state.get("falowen_conv_key", "")
        save_chat_draft_to_db(code, conv, text)
    else:
        save_draft_to_db(code, draft_key, text)

    # Update local 'last saved' markers so the UI shows the correct time.
    last_val_key, last_ts_key, saved_flag_key, saved_at_key = _draft_state_keys(draft_key)
    st.session_state[last_val_key]   = text
    st.session_state[last_ts_key]    = time.time()
    st.session_state[saved_flag_key] = True
    st.session_state[saved_at_key]   = datetime.now(_timezone.utc)

def autosave_maybe(
    code: str,
    lesson_field_key: str,
    text: str,
    *,
    min_secs: float = 5.0,
    min_delta: int = 30,
    locked: bool = False
) -> None:
    """
    Debounced background autosave.
    Saves only if content changed AND (enough time passed OR change is large).
    Also updates local 'last saved' markers to avoid redundant writes.

    Args:
        code: Student code (document id).
        lesson_field_key: Field name / draft key (e.g., 'draft_A1_day3_chX').
        text: Current textarea content.
        min_secs: Minimum seconds between saves for small changes.
        min_delta: Minimum character count difference to treat as 'big change'.
        locked: If True, do nothing (submitted/locked state).
    """
    if locked:
        return

    last_val_key, last_ts_key, saved_flag_key, saved_at_key = _draft_state_keys(lesson_field_key)
    last_val = st.session_state.get(last_val_key, "")
    last_ts  = float(st.session_state.get(last_ts_key, 0.0))
    now = time.time()

    changed    = (text != last_val)
    big_change = abs(len(text) - len(last_val)) >= min_delta
    time_ok    = (now - last_ts) >= min_secs

    if changed and (time_ok or big_change):
        if st.session_state.get("falowen_chat_draft_key") == lesson_field_key:
            conv = st.session_state.get("falowen_conv_key", "")
            save_chat_draft_to_db(code, conv, text)
        else:
            save_draft_to_db(code, lesson_field_key, text)
        st.session_state[last_val_key]   = text
        st.session_state[last_ts_key]    = now
        st.session_state[saved_flag_key] = True
        st.session_state[saved_at_key]   = datetime.now(_timezone.utc)

def render_section(day_info: dict, key: str, title: str, icon: str) -> None:
    """Render a lesson section (supports list or single dict)."""
    content = day_info.get(key)
    if not content:
        return
    items = content if isinstance(content, list) else [content]
    st.markdown(f"#### {icon} {title}")
    for idx, part in enumerate(items):
        if len(items) > 1:
            st.markdown(f"###### {icon} Part {idx+1} of {len(items)}: Chapter {part.get('chapter','')}")
        if part.get('video'):
            st.video(part['video'])
        if part.get('grammarbook_link'):
            render_link("📘 Grammar Book (Notes)", part['grammarbook_link'])
            st.markdown(
                '<em>Further notice:</em> 📘 contains notes; 📒 is your workbook assignment.',
                unsafe_allow_html=True
            )
        if part.get('workbook_link'):
            render_link("📒 Workbook (Assignment)", part['workbook_link'])
            render_assignment_reminder()
        extras = part.get('extra_resources')
        if extras:
            for ex in (extras if isinstance(extras, list) else [extras]):
                render_link("🔗 Extra", ex)

# -------------------------
# Slack helpers (optional)
# -------------------------
SLACK_DEBUG = (os.getenv("SLACK_DEBUG", "0") == "1")

def _slack_url() -> str:
    """Resolve Slack webhook URL (ENV first, then st.secrets)."""
    url = (os.getenv("SLACK_WEBHOOK_URL") or "").strip()
    if not url:
        try:
            url = (st.secrets.get("slack", {}).get("webhook_url", "") if hasattr(st, "secrets") else "").strip()
        except Exception:
            url = ""
    return url

def get_slack_webhook() -> str:
    """Back-compat alias to _slack_url()."""
    return _slack_url()

def notify_slack(text: str) -> Tuple[bool, str]:
    """
    Post a plain text message to the Slack webhook.
    Returns (ok, info). If SLACK_DEBUG=1, more verbose info is printed in logs.
    """
    url = _slack_url()
    if not url:
        return False, "missing_webhook"
    try:
        resp = api_post(url, json={"text": text}, timeout=6)
        ok = 200 <= resp.status_code < 300
        return ok, f"status={resp.status_code}"
    except Exception as e:
        return False, str(e)

def notify_slack_submission(
    webhook_url: str,
    *,
    student_name: str,
    student_code: str,
    level: str,
    day: int,
    chapter: str,
    receipt: str,
    preview: str
) -> None:
    """Send a compact submission notification to Slack (best-effort)."""
    if not webhook_url:
        return
    text = (
        f"*New submission* • {student_name} ({student_code})\n"
        f"*Level:* {level}  •  *Day:* {day}\n"
        f"*Chapter:* {chapter}\n"
        f"*Ref:* `{receipt}`\n"
        f"*Preview:* {preview[:180]}{'…' if len(preview) > 180 else ''}"
    )
    try:
        api_post(webhook_url, json={"text": text}, timeout=6)
    except Exception:
        pass  # never block the student

# -------------------------
# Firestore helpers (uses your existing `db` and `from firebase_admin import firestore`)
# -------------------------
def lesson_key_build(level: str, day: int, chapter: str) -> str:
    """Unique, safe key for this lesson (reusable in docs/fields)."""
    safe_ch = re.sub(r'[^A-Za-z0-9_\-]+', '_', str(chapter))
    return f"{level}_day{day}_ch{safe_ch}"

def lock_id(level: str, code: str, lesson_key: str) -> str:
    """Stable document id for submission lock."""
    safe_code = re.sub(r'[^A-Za-z0-9_\-]+', '_', str(code))
    return f"{level}__{safe_code}__{lesson_key}"

def has_existing_submission(level: str, code: str, lesson_key: str) -> bool:
    """True if a submission exists for this (level, code, lesson_key)."""
    posts_ref = db.collection("submissions").document(level).collection("posts")
    try:
        q = (posts_ref.where(filter=FieldFilter("student_code", "==", code))
                      .where(filter=FieldFilter("lesson_key", "==", lesson_key))
                      .limit(1).stream())
        return any(True for _ in q)
    except Exception:
        try:
            for _ in posts_ref.where(filter=FieldFilter("student_code", "==", code))\
                              .where(filter=FieldFilter("lesson_key", "==", lesson_key)).stream():
                return True
        except Exception:
            pass
        return False

def acquire_lock(level: str, code: str, lesson_key: str) -> bool:
    """
    Create a lock doc; if it already exists, treat as locked.
    Works without importing AlreadyExists explicitly.
    """
    ref = db.collection("submission_locks").document(lock_id(level, code, lesson_key))
    try:
        ref.create({
            "level": level,
            "student_code": code,
            "lesson_key": lesson_key,
            "created_at": firestore.SERVER_TIMESTAMP,
        })
        return True
    except Exception:
        try:
            exists = ref.get().exists
            if exists:
                return False
            ref.set({
                "level": level,
                "student_code": code,
                "lesson_key": lesson_key,
                "created_at": firestore.SERVER_TIMESTAMP,
            }, merge=False)
            return True
        except Exception:
            return False

def is_locked(level: str, code: str, lesson_key: str) -> bool:
    """Treat either an existing submission OR a lock doc as 'locked'."""
    if has_existing_submission(level, code, lesson_key):
        return True
    try:
        ref = db.collection("submission_locks").document(lock_id(level, code, lesson_key))
        return ref.get().exists
    except Exception:
        return False


def resolve_current_content(level: str, code: str, lesson_key: str, draft_key: str) -> dict:
    """
    Decide what the editor should show for this lesson.
    Priority:
      1) Submitted answer (locked, read-only)
      2) Saved draft (from drafts_v2 or legacy)
      3) Empty
    """
    latest = fetch_latest(level, code, lesson_key)
    if latest:
        return {
            "text": latest.get("answer", "") or "",
            "ts": latest.get("updated_at"),
            "status": "submitted",
            "locked": True,
            "source": "submission",
        }

    draft_text, draft_ts = load_draft_meta_from_db(code, draft_key)
    if draft_text:
        return {
            "text": draft_text,
            "ts": draft_ts,
            "status": "draft",
            "locked": False,
            "source": "draft",
        }

    return {
        "text": "",
        "ts": None,
        "status": "empty",
        "locked": False,
        "source": "empty",
    }

def fetch_latest(level: str, code: str, lesson_key: str) -> Optional[Dict[str, Any]]:
    """Fetch the most recent submission for this user/lesson (or None)."""
    posts_ref = db.collection("submissions").document(level).collection("posts")
    try:
        docs = (
            posts_ref.where(filter=FieldFilter("student_code", "==", code))
            .where(filter=FieldFilter("lesson_key", "==", lesson_key))
            .order_by("updated_at", direction=firestore.Query.DESCENDING)
            .limit(1)
            .stream()
        )
        for d in docs:
            return d.to_dict()
    except Exception:
        try:
            docs = posts_ref.where(filter=FieldFilter("student_code", "==", code))\
                            .where(filter=FieldFilter("lesson_key", "==", lesson_key)).stream()
            items = [d.to_dict() for d in docs]
            items.sort(key=lambda x: x.get("updated_at"), reverse=True)
            return items[0] if items else None
        except Exception:
            return None
    return None

# -------------------------
# Misc existing helper preserved
# -------------------------
def post_message(level: str, code: str, name: str, text: str, reply_to: Optional[str] = None) -> None:
    """Post a message to the class board."""
    posts_ref = db.collection("class_board").document(level).collection("posts")
    posts_ref.add({
        "student_code": code,
        "student_name": name,
        "text": text.strip(),
        "timestamp": _dt.now(_timezone.utc),
        "reply_to": reply_to,
    })

RESOURCE_LABELS = {
    'video': '🎥 Video',
    'grammarbook_link': '📘 Grammar',
    'workbook_link': '📒 Workbook',
    'extra_resources': '🔗 Extra'
}



# ---- Firestore Helpers ----
def load_notes_from_db(student_code):
    ref = db.collection("learning_notes").document(student_code)
    doc = ref.get()
    return doc.to_dict().get("notes", []) if doc.exists else []

def save_notes_to_db(student_code, notes):
    ref = db.collection("learning_notes").document(student_code)
    ref.set({"notes": notes}, merge=True)

def autosave_learning_note(student_code: str, key_notes: str) -> None:
    """Autosave current note draft to Firestore."""
    notes = st.session_state.get(key_notes, [])
    idx = st.session_state.get("edit_note_idx")
    draft = st.session_state.get("learning_note_draft", "")
    title = st.session_state.get("learning_note_title", "")
    tag = st.session_state.get("learning_note_tag", "")
    ts = datetime.now().strftime("%Y-%m-%d %H:%M")

    note = {
        "title": title.strip().title(),
        "tag": tag.strip().title(),
        "text": draft.strip(),
        "pinned": False,
        "created": ts,
        "updated": ts,
    }

    if idx is not None and idx < len(notes):
        existing = notes[idx]
        note["pinned"] = existing.get("pinned", False)
        note["created"] = existing.get("created", ts)
        notes[idx] = note
    else:
        notes.insert(0, note)
        st.session_state["edit_note_idx"] = 0

    st.session_state[key_notes] = notes
    save_notes_to_db(student_code, notes)
    st.session_state["learning_note_last_saved"] = ts

def on_cb_subtab_change():
    """Save or restore classroom reply drafts when switching subtabs."""
    prev = st.session_state.get("__cb_subtab_prev")
    curr = st.session_state.get("coursebook_subtab")
    code = st.session_state.get("student_code", "")

    if prev == "🧑‍🏫 Classroom" and curr != "🧑‍🏫 Classroom":
        for key in [k for k in st.session_state.keys() if k.startswith("classroom_reply_draft_")]:
            try:
                save_draft_to_db(code, key, st.session_state.get(key, ""))
            except Exception:
                pass
            last_val_key, last_ts_key, saved_flag_key, saved_at_key = _draft_state_keys(key)
            for k in (key, last_val_key, last_ts_key, saved_flag_key, saved_at_key):
                st.session_state.pop(k, None)

    elif curr == "🧑‍🏫 Classroom" and prev != "🧑‍🏫 Classroom":
        try:
            lessons = db.collection("drafts_v2").document(code).collection("lessons")
            for doc in lessons.stream():
                if doc.id.startswith("classroom_reply_draft_"):
                    data = doc.to_dict() or {}
                    text = data.get("text", "")
                    ts = data.get("updated_at")
                    st.session_state[doc.id] = text
                    last_val_key, last_ts_key, saved_flag_key, saved_at_key = _draft_state_keys(doc.id)
                    st.session_state[last_val_key] = text
                    st.session_state[last_ts_key] = time.time()
                    st.session_state[saved_flag_key] = bool(text)
                    st.session_state[saved_at_key] = ts
        except Exception:
            pass

    st.session_state["__cb_subtab_prev"] = curr
    

if tab == "My Course":
    # === HANDLE ALL SWITCHING *BEFORE* ANY WIDGET ===
    # Jump flags set by buttons elsewhere
    if st.session_state.get("__go_classroom"):
        st.session_state["coursebook_subtab"] = "🧑‍🏫 Classroom"
        del st.session_state["__go_classroom"]
        st.session_state["__refresh"] = st.session_state.get("__refresh", 0) + 1

    if st.session_state.get("__go_notes"):
        st.session_state["coursebook_subtab"] = "📒 Learning Notes"
        del st.session_state["__go_notes"]
        st.session_state["__refresh"] = st.session_state.get("__refresh", 0) + 1

    # Backward-compat: older code may still set this
    if st.session_state.get("switch_to_notes"):
        st.session_state["coursebook_subtab"] = "📒 Learning Notes"
        del st.session_state["switch_to_notes"]
        st.session_state["__refresh"] = st.session_state.get("__refresh", 0) + 1

    # First run default
    if "coursebook_subtab" not in st.session_state:
        st.session_state["coursebook_subtab"] = "📘 Course Book"
    if "cb_prev_subtab" not in st.session_state:
        st.session_state["cb_prev_subtab"] = st.session_state["coursebook_subtab"]

    # Header (render once)
    st.markdown(
        '''
        <div style="
            padding: 16px;
            background: #007bff;
            color: #ffffff;
            border-radius: 8px;
            text-align: center;
            margin-bottom: 16px;
            box-shadow: 0 4px 6px rgba(0,0,0,0.1);
        ">
            <span style="font-size:1.8rem; font-weight:600;">📈 My Course</span>
        </div>
        ''',
        unsafe_allow_html=True
    )
    st.divider()

    # Subtabs (1: Classroom, 2: Course Book, 3: Learning Notes)
    def on_cb_subtab_change() -> None:
        prev = st.session_state.get("cb_prev_subtab")
        curr = st.session_state.get("coursebook_subtab")
        if prev == "📒 Learning Notes":
            code = st.session_state.get("student_code", "demo001")
            notes_key = f"notes_{code}"
            notes = st.session_state.get(notes_key)
            if notes is not None:
                save_notes_to_db(code, notes)
        elif prev == "🧑‍🏫 Classroom":
            code = (
                st.session_state.get("student_code")
                or (st.session_state.get("student_row") or {}).get("StudentCode", "")
            )
            if code:
                if str(st.session_state.get("q_text", "")).strip():
                    save_now("q_text", code)
                for k in [key for key in st.session_state.keys() if key.startswith("q_reply_box_")]:
                    if str(st.session_state.get(k, "")).strip():
                        save_now(k, code)
        elif prev == "📘 Course Book":
            draft_key = st.session_state.get("coursebook_draft_key")
            code = (
                st.session_state.get("student_code")
                or (st.session_state.get("student_row") or {}).get("StudentCode", "")
            )
            if draft_key and code:
                last_val_key, *_ = _draft_state_keys(draft_key)
                if st.session_state.get(draft_key, "") != st.session_state.get(last_val_key, ""):
                    save_now(draft_key, code)
        st.session_state["cb_prev_subtab"] = curr


    # Subtabs (1: Classroom, 2: Course Book, 3: Learning Notes)
    cb_subtab = st.radio(
        "Select section:",
        ["🧑‍🏫 Classroom", "📘 Course Book", "📒 Learning Notes"],
        horizontal=True,
        key="coursebook_subtab",
        on_change=on_cb_subtab_change,
    )


       # === COURSE BOOK SUBTAB (mini-tabs inside) ===
    if cb_subtab == "📘 Course Book":
        from datetime import date, timedelta  # needed inside this branch

        st.markdown(
            '''
            <div style="
                padding: 16px;
                background: #007bff;
                color: #ffffff;
                border-radius: 8px;
                text-align: center;
                margin-bottom: 16px;
                box-shadow: 0 4px 6px rgba(0,0,0,0.1);
            ">
                <span style="font-size:1.8rem; font-weight:600;">📘 Course Book</span>
            </div>
            ''',
            unsafe_allow_html=True
        )
        st.divider()

        # ---- Load schedule (normalized) ----
        if not st.session_state.get("student_level"):
            ensure_student_level()  
        student_level = st.session_state.get("student_level", "A1")
        level_key = (student_level or "A1").strip().upper()
        schedules = load_level_schedules()
        schedule = schedules.get(level_key, schedules.get("A1", []))
        if not schedule:
            st.warning(f"No lessons found for level **{level_key}**.")
            st.stop()

        # ---- Search ----
        query = st.text_input("🔍 Search for topic, chapter, grammar, day, or anything…")
        search_terms = [q for q in query.strip().lower().split() if q] if query else []

        if search_terms:
            matches = [(i, d) for i, d in enumerate(schedule) if filter_matches(d, search_terms)]
            if not matches:
                st.warning("No matching lessons. Try simpler terms or check spelling.")
                st.stop()

            labels = []
            for _, d in matches:
                title = highlight_terms(f"Day {d['day']}: {d['topic']}", search_terms)
                grammar = highlight_terms(d.get("grammar_topic", ""), search_terms)
                labels.append(f"{title}  {'<span style=\"color:#007bff\">['+grammar+']</span>' if grammar else ''}")

            st.markdown("<span style='font-weight:700; font-size:1rem;'>Lessons:</span>", unsafe_allow_html=True)
            sel = st.selectbox(
                "Lesson",
                list(range(len(matches))),
                format_func=lambda i: labels[i],
                key="course_search_sel",
                label_visibility="collapsed",
            )
            idx = matches[sel][0]
        else:
            st.markdown("<span style='font-weight:700; font-size:1rem;'>Choose your lesson/day:</span>", unsafe_allow_html=True)
            idx = st.selectbox(
                "Lesson selection",
                list(range(len(schedule))),
                format_func=lambda i: f"Day {schedule[i]['day']} - {schedule[i]['topic']}",
                label_visibility="collapsed",
            )

        st.divider()

        # ---- Progress ----
        total = len(schedule)
        done = idx + 1
        pct = int(done / total * 100) if total else 0
        st.progress(pct)
        st.markdown(f"**You’ve loaded {done} / {total} lessons ({pct}%)**")
        st.divider()

        # ---- Lesson info ----
        info = schedule[idx]
        title_txt = f"Day {info['day']}: {info['topic']}"
        st.markdown(f"### {highlight_terms(title_txt, search_terms)} (Chapter {info['chapter']})", unsafe_allow_html=True)
        if info.get("grammar_topic"):
            st.markdown(f"**🔤 Grammar Focus:** {highlight_terms(info['grammar_topic'], search_terms)}", unsafe_allow_html=True)
        if info.get("goal"):
            st.markdown(f"**🎯 Goal:**  {info['goal']}")
        if info.get("instruction"):
            st.markdown(f"**📝 Instruction:**  {info['instruction']}")

        st.divider()

        # ---------- mini-tabs inside Course Book ----------
        if "coursebook_page" not in st.session_state:
            st.session_state["coursebook_page"] = "Overview"
        if "coursebook_prev_page" not in st.session_state:
            st.session_state["coursebook_prev_page"] = st.session_state["coursebook_page"]
        def on_coursebook_page_change() -> None:
            prev = st.session_state.get("coursebook_prev_page")
            curr = st.session_state.get("coursebook_page")
            if prev in {"Assignment", "Submit"}:
                draft_key = st.session_state.get("coursebook_draft_key")
                code = (
                    st.session_state.get("student_code")
                    or (st.session_state.get("student_row") or {}).get("StudentCode", "")
                )
                if draft_key and code:
                    last_val_key, *_ = _draft_state_keys(draft_key)
                    if st.session_state.get(draft_key, "") != st.session_state.get(last_val_key, ""):
                        save_now(draft_key, code)
            st.session_state["coursebook_prev_page"] = curr

        student_row = st.session_state.get("student_row", {})
        
        coursebook_section = st.radio(
            "Section",
            ["Overview", "Assignment", "Submit"],
            key="coursebook_page",
            on_change=on_coursebook_page_change,
        )

        # OVERVIEW
        if coursebook_section == "Overview":
        
            with st.expander("📚 Course Book & Study Recommendations", expanded=True):
                LEVEL_TIME = {"A1": 15, "A2": 25, "B1": 30, "B2": 40, "C1": 45}
                rec_time = LEVEL_TIME.get(level_key, 20)
                st.info(f"⏱️ **Recommended:** Invest about {rec_time} minutes to complete this lesson fully.")

                student_row = st.session_state.get("student_row", {})
                start_str   = student_row.get("ContractStart", "")
                parse_start = (
                    globals().get("parse_contract_start_fn")
                    or globals().get("parse_contract_start")
                 )
                start_date = None
                if start_str and parse_start:
                    _parsed = parse_start(start_str)
                    if _parsed:
                        start_date = _parsed.date() if hasattr(_parsed, "date") else _parsed

                if start_date and total:
                    weeks_three = (total + 2) // 3
                    weeks_two   = (total + 1) // 2
                    weeks_one   = total
                    end_three = start_date + timedelta(weeks=weeks_three)
                    end_two   = start_date + timedelta(weeks=weeks_two)
                    end_one   = start_date + timedelta(weeks=weeks_one)
                    _, content = st.columns([3, 7])
                    with content:
                        st.success(f"If you complete **three sessions per week**, you will finish by **{end_three.strftime('%A, %d %B %Y')}**.")
                        st.info(f"If you complete **two sessions per week**, you will finish by **{end_two.strftime('%A, %d %B %Y')}**.")
                        st.warning(f"If you complete **one session per week**, you will finish by **{end_one.strftime('%A, %d %B %Y')}**.")
                else:
                    _, content = st.columns([3, 7])
                    with content:
                        st.warning("❓ Start date missing or invalid. Please update your contract start date.")

        # ASSIGNMENT (activities + resources; tolerant across A1–C1)
        elif coursebook_section == "Assignment":


            # ---------- helpers ----------
            def _as_list(x):
                if not x: return []
                return x if isinstance(x, list) else [x]

            def _is_url(u: str) -> bool:
                try:
                    p = urlparse(str(u))
                    return p.scheme in ("http", "https") and bool(p.netloc)
                except Exception:
                    return False

            def _dedup(seq):
                out, seen = [], set()
                for s in seq:
                    if s and s not in seen:
                        seen.add(s); out.append(s)
                return out

            def _canon_video(u: str) -> str:
                """Stable id for a video url (YouTube => yt:ID, else normalized url)."""
                if not u:
                    return ""
                try:
                    p = urlsplit(u)
                    host = (p.netloc or "").lower().replace("www.", "")
                    if "youtube.com" in host:
                        q = parse_qs(p.query or "")
                        vid = (q.get("v", [""])[0] or "").strip()
                        return f"yt:{vid}" if vid else u.strip().lower()
                    if "youtu.be" in host:
                        vid = (p.path or "/").strip("/").split("/")[0]
                        return f"yt:{vid}" if vid else u.strip().lower()
                    return u.strip().lower()
                except Exception:
                    return str(u).strip().lower()

            def pick_sections(day_info: dict):
                """Find any section keys present for this lesson across levels."""
                candidates = [
                    ("lesen_hören",        "Lesen & Hören",        "📚"),
                    ("lesen_hoeren",       "Lesen & Hören",        "📚"),
                    ("lesenhoeren",        "Lesen & Hören",        "📚"),
                    ("lesen",              "Lesen",                "📖"),
                    ("hören",              "Hören",                "🎧"),
                    ("hoeren",             "Hören",                "🎧"),
                    ("schreiben_sprechen", "Schreiben & Sprechen", "📝"),
                    ("sprechen_schreiben", "Schreiben & Sprechen", "📝"),
                    ("sprechen",           "Sprechen",             "🗣️"),
                    ("schreiben",          "Schreiben",            "✍️"),
                ]
                found = []
                for key, title, icon in candidates:
                    if day_info.get(key):
                        found.append((key, title, icon))
                return found

            def render_section_any(day_info, key, title, icon, seen_videos: set):
                content = day_info.get(key)
                if not content:
                    return
                items = content if isinstance(content, list) else [content]
                st.markdown(f"#### {icon} {title}")
                for idx_part, part in enumerate(items):
                    if len(items) > 1:
                        st.markdown(f"###### {icon} Part {idx_part+1} of {len(items)}: Chapter {part.get('chapter','')}")
                    # videos (embed once)
                    for maybe_vid in [part.get("video"), part.get("youtube_link")]:
                        if _is_url(maybe_vid):
                            cid = _canon_video(maybe_vid)
                            if cid not in seen_videos:
                                st.markdown(f"[▶️ Watch on YouTube]({maybe_vid})")
                                seen_videos.add(cid)
                    # links/resources inline
                    if part.get('grammarbook_link'):
                        st.markdown(f"- [📘 Grammar Book (Notes)]({part['grammarbook_link']})")
                        st.markdown('<em>Further notice:</em> 📘 contains notes; 📒 is your workbook assignment.', unsafe_allow_html=True)
                    if part.get('workbook_link'):
                        st.markdown(f"- [📒 Workbook (Assignment)]({part['workbook_link']})")
                        render_vocab_lookup(f"{key}-{idx_part}")
                        render_assignment_reminder()
                    extras = part.get('extra_resources')
                    if extras:
                        for ex in _as_list(extras):
                            st.markdown(f"- [🔗 Extra]({ex})")

            # ---------- YOUR WORK (tolerant across levels; embeds each video at most once) ----------
            st.markdown("### 🧪 Your Work")
            seen_videos = set()
            sections = pick_sections(info)

            if sections:
                for key, title, icon in sections:
                    render_section_any(info, key, title, icon, seen_videos)
            else:
                # Fallback: show top-level resources even if there are no section keys
                showed = False
                if info.get("video"):
                    cid = _canon_video(info["video"])
                    if cid not in seen_videos:
                        st.markdown(f"[▶️ Watch on YouTube]({info['video']})")
                        seen_videos.add(cid)
                    showed = True
                if info.get("grammarbook_link"):
                    st.markdown(f"- [📘 Grammar Book (Notes)]({info['grammarbook_link']})")
                    showed = True
                if info.get("workbook_link"):
                    st.markdown(f"- [📒 Workbook (Assignment)]({info['workbook_link']})")              
                    render_vocab_lookup(f"fallback-{info.get('day', '')}")
                    render_assignment_reminder()
                    showed = True
                for ex in _as_list(info.get("extra_resources")):
                    st.markdown(f"- [🔗 Extra]({ex})")
                    showed = True

                if not showed:
                    st.info(
                        "No activity sections or links found for this lesson. Check the lesson data for A2/B1 key names."
                    )

            # --- quick access to translators ---
            st.markdown(
                "[🌐 DeepL Translator](https://www.deepl.com/translator) &nbsp; | &nbsp; "
                "[🌐 Google Translate](https://translate.google.com)",
                unsafe_allow_html=True,
            )

            # ---------- Build a clean downloadable bundle of links (no on-page repetition) ----------
            st.divider()
            st.markdown("### 📎 Lesson Links — Download")

            # Collect links (top-level + nested)
            resources = {"Grammar Notes": [], "Workbook": [], "Videos": [], "Extras": []}

            def _add(kind, val):
                for v in _as_list(val):
                    if _is_url(v):
                        resources[kind].append(v)

            # top-level
            _add("Videos", info.get("video"))
            _add("Grammar Notes", info.get("grammarbook_link"))
            _add("Workbook", info.get("workbook_link"))
            _add("Extras", info.get("extra_resources"))

            # nested: include whatever sections exist for this lesson
            for section_key, _, _ in sections or []:
                for part in _as_list(info.get(section_key)):
                    if not isinstance(part, dict):
                        continue
                    _add("Videos", [part.get("video"), part.get("youtube_link")])
                    _add("Grammar Notes", part.get("grammarbook_link"))
                    _add("Workbook", part.get("workbook_link"))
                    _add("Extras", part.get("extra_resources"))

            # dedupe + remove videos already embedded above
            for k in list(resources.keys()):
                resources[k] = _dedup(resources[k])

            # If nothing remains after filtering, don't show anything
            if not any(resources.values()):
                st.caption("All lesson links are already shown above. No extra links to download.")
            else:
                # Prepare TXT bundle
                lesson_header = f"Level: {level_key} | Day: {info.get('day','?')} | Chapter: {info.get('chapter','?')} | Topic: {info.get('topic','')}"
                parts_txt = [lesson_header, "-" * len(lesson_header)]
                for title, key_name in [("📘 Grammar Notes", "Grammar Notes"),
                                        ("📒 Workbook", "Workbook"),
                                        ("🎥 Videos", "Videos"),
                                        ("🔗 Extras", "Extras")]:
                    if resources[key_name]:
                        parts_txt.append(title)
                        parts_txt.extend([f"- {u}" for u in resources[key_name]])
                        parts_txt.append("")
                bundle_txt = "\n".join(parts_txt).strip() + "\n"

                temp_path = st.session_state.get("links_temp_path")
                if not temp_path or not os.path.exists(temp_path):
                    with tempfile.NamedTemporaryFile(delete=False, suffix=".txt") as tmp:
                        tmp.write(bundle_txt.encode("utf-8"))
                        temp_path = tmp.name
                    st.session_state["links_temp_path"] = temp_path

                cdl1, cdl2 = st.columns([1, 1])
                with cdl1:
                    file_obj = open(temp_path, "rb")
                    clicked = st.download_button(
                        "⬇️ Download lesson links (TXT)",
                        data=file_obj,
                        file_name=f"lesson_links_{level_key}_day{info.get('day','')}.txt",
                        mime="text/plain",
                        key="dl_links_txt",
                    )
                    file_obj.close()
                    if clicked:
                        try:
                            os.remove(temp_path)
                        finally:
                            st.session_state.pop("links_temp_path", None)

                

            with st.expander("📚 Study Resources"):
                if _is_url(info.get("video")):
                    st.video(info["video"])
                elif info.get("video"):
                    st.markdown(f"[▶️ Watch on YouTube]({info['video']})")
                    
                if _is_url(info.get("grammarbook_link")):
                    render_link("📘 Grammar Book (Notes)", info["grammarbook_link"])

                render_link("📗 Dictionary", "https://dict.leo.org/german-english")


            st.markdown("#### 🎬 Video of the Day for Your Level")
            playlist_ids = get_playlist_ids_for_level(level_key)
            fetch_videos = globals().get("fetch_youtube_playlist_videos")
            playlist_id = random.choice(playlist_ids) if playlist_ids else None

            if playlist_id and fetch_videos:
                if st.button("🔄 Refresh videos", key=f"refresh_vod_{level_key}"):
                    st.cache_data.clear()
                    st.rerun()
                st.caption(
                    "Click 'Refresh videos' to clear cached playlist data and reload"
                    " from YouTube if results look out of date."
                )
                try:
                    video_list = fetch_videos(playlist_id)
                except Exception:
                    video_list = []
                if video_list:
                    today_idx = date.today().toordinal() % len(video_list)
                    video = video_list[today_idx]
                    st.markdown(f"**{video['title']}**")
                    st.video(video['url'])
                else:
                    st.info("No videos found for your level’s playlist. Check back soon!")
            else:
                st.info("No playlist found for your level yet. Stay tuned!")
            st.markdown("**The End**")


        # SUBMIT
        elif coursebook_section == "Submit":
            st.markdown("### ✅ Submit Your Assignment")
            st.markdown(
                f"""
                <div style="box-sizing:border-box;padding:14px 16px;border-radius:10px;
                            background:#f0f9ff;border:1px solid #bae6fd;margin:6px 0 12px 0;">
                  <div style="font-size:1.05rem;">
                    📌 <b>You're on:</b> Level <b>{student_level}</b> • Day <b>{info['day']}</b> • Chapter <b>{info['chapter']}</b>
                  </div>
                  <div style="color:#0369a1;margin-top:4px;">
                    Make sure this matches the assignment your tutor set. If not, change the lesson from the dropdown above.
                  </div>
                </div>
                """,
                unsafe_allow_html=True
            )

            code = student_row.get('StudentCode', 'demo001')
            lesson_key = lesson_key_build(student_level, info['day'], info['chapter'])
            chapter_name = f"{info['chapter']} – {info.get('topic', '')}"
            name = st.text_input("Name", value=student_row.get('Name', ''))

            draft_key = f"draft_{lesson_key}"
            st.session_state["coursebook_draft_key"] = draft_key
            db_locked = is_locked(student_level, code, lesson_key)
            locked_key = f"{lesson_key}_locked"
            if db_locked:
                st.session_state[locked_key] = True
            locked = db_locked or st.session_state.get(locked_key, False)
            submit_in_progress_key = f"{lesson_key}_submit_in_progress"

            # ---------- save previous lesson on switch + force hydrate for this one ----------
            prev_active_key = st.session_state.get("__active_draft_key")
            if prev_active_key and prev_active_key != draft_key:
                try:
                    prev_text = st.session_state.get(prev_active_key, "")
                    save_draft_to_db(code, prev_active_key, prev_text)
                except Exception:
                    pass  # never block UI
                # ensure the newly selected lesson re-hydrates from cloud
                st.session_state.pop(f"{draft_key}__hydrated_v2", None)
            st.session_state["__active_draft_key"] = draft_key

            # ---------- Decide what to show (guarded hydration) ----------
            pending_key      = f"{draft_key}__pending_reload"
            pending_text_key = f"{draft_key}__reload_text"
            pending_ts_key   = f"{draft_key}__reload_ts"
            hydrated_key     = f"{draft_key}__hydrated_v2"  # only hydrate once per lesson

            last_val_key, last_ts_key, saved_flag_key, saved_at_key = _draft_state_keys(draft_key)

            # 1) If a forced reload was requested, apply it BEFORE widget creation
            if st.session_state.get(pending_key):
                cloud_text = st.session_state.pop(pending_text_key, "")
                cloud_ts   = st.session_state.pop(pending_ts_key, None)
                st.session_state[pending_key] = False

                st.session_state[draft_key]      = cloud_text or ""
                st.session_state[last_val_key]   = st.session_state[draft_key]
                st.session_state[last_ts_key]    = time.time()
                st.session_state[saved_flag_key] = True
                st.session_state[saved_at_key]   = (cloud_ts or datetime.now(_timezone.utc))
                st.session_state[hydrated_key]   = True

                try:
                    when = (cloud_ts.strftime('%Y-%m-%d %H:%M') + " UTC") if cloud_ts else "now"
                except Exception:
                    when = "now"
                st.info(f"Reloaded cloud draft (saved {when}).")

            else:
                # 2) If a SUBMISSION exists, always enforce it (locked) on every run
                latest = fetch_latest(student_level, code, lesson_key)
                if latest and (latest.get("answer", "") is not None):
                    sub_txt = latest.get("answer", "") or ""
                    sub_ts  = latest.get("updated_at")

                    st.session_state[draft_key]      = sub_txt
                    st.session_state[last_val_key]   = sub_txt
                    st.session_state[last_ts_key]    = time.time()
                    st.session_state[saved_flag_key] = True
                    st.session_state[saved_at_key]   = (sub_ts or datetime.now(_timezone.utc))
                    st.session_state[locked_key]     = True
                    st.session_state[hydrated_key]   = True
                    locked = True  # enforce read-only

                    when = f"{sub_ts.strftime('%Y-%m-%d %H:%M')} UTC" if sub_ts else ""
                    st.success(f"Showing your submitted answer. {('Updated ' + when) if when else ''}")

                else:
                    # 3) No submission → hydrate ONCE from cloud; after that, never clobber local typing
                    if not st.session_state.get(hydrated_key, False):
                        cloud_text, cloud_ts = load_draft_meta_from_db(code, draft_key)
                        if cloud_text is not None:
                            st.session_state[draft_key]      = cloud_text or ""
                            st.session_state[last_val_key]   = st.session_state[draft_key]
                            st.session_state[last_ts_key]    = time.time()
                            st.session_state[saved_flag_key] = True
                            st.session_state[saved_at_key]   = (cloud_ts or datetime.now(_timezone.utc))
                        else:
                            st.session_state.setdefault(draft_key, "")
                            st.session_state.setdefault(last_val_key, "")
                            st.session_state.setdefault(last_ts_key, time.time())
                            st.session_state.setdefault(saved_flag_key, False)
                            st.session_state.setdefault(saved_at_key, None)

                        st.session_state[hydrated_key] = True

                        if cloud_text:
                            when = f"{cloud_ts.strftime('%Y-%m-%d %H:%M')} UTC" if cloud_ts else ""
                            st.info(f"💾 Restored your saved draft. {('Last saved ' + when) if when else ''}")
                        else:
                            st.caption("Start typing your answer.")
                    else:
                        # If 'hydrated' but local is empty, pull cloud once
                        if not st.session_state.get(draft_key, "") and not locked:
                            ctext, cts = load_draft_meta_from_db(code, draft_key)
                            if ctext:
                                st.session_state[draft_key]      = ctext
                                st.session_state[last_val_key]   = ctext
                                st.session_state[last_ts_key]    = time.time()
                                st.session_state[saved_flag_key] = True
                                st.session_state[saved_at_key]   = (cts or datetime.now(_timezone.utc))

            st.subheader("✍️ Your Answer")

            if locked:
                st.warning("This box is locked because you have already submitted your work.")
                
            # ---------- Editor (save on blur + debounce) ----------
            st.text_area(
                "Type all your answers here",
                height=500,
                key=draft_key,              # value already hydrated in st.session_state[draft_key]
                on_change=save_now,         # guaranteed save on blur/change
                args=(draft_key, code),
                disabled=locked,
                help="Autosaves on blur and in the background while you type."
            )

            # Debounced autosave (safe so empty first-render won't wipe a non-empty cloud draft)
            current_text = st.session_state.get(draft_key, "")
            last_val = st.session_state.get(last_val_key, "")
            if not locked and (current_text.strip() or not last_val.strip()):
                autosave_maybe(code, draft_key, current_text, min_secs=2.0, min_delta=12, locked=locked)

            # ---------- Manual save + last saved time + safe reload ----------
            csave1, csave2, csave3 = st.columns([1, 1, 1])

            with csave1:
                if st.button("💾 Save Draft now", disabled=locked):
                    save_draft_to_db(code, draft_key, current_text)
                    st.session_state[last_val_key]   = current_text
                    st.session_state[last_ts_key]    = time.time()
                    st.session_state[saved_flag_key] = True
                    st.session_state[saved_at_key]   = datetime.now(_timezone.utc)
                    st.success("Draft saved.")

            with csave2:
                ts = st.session_state.get(saved_at_key)
                if ts:
                    st.caption("Last saved: " + ts.strftime("%Y-%m-%d %H:%M") + " UTC")
                else:
                    st.caption("No local save yet")

            with csave3:
                # Current draft text
                draft_txt = st.session_state.get(draft_key, "") or ""

                # Last-saved timestamp (for header)
                _, _, _, saved_at_key = _draft_state_keys(draft_key)
                ts = st.session_state.get(saved_at_key)
                when = (
                    ts.astimezone(_timezone.utc).strftime("%Y-%m-%d %H:%M UTC")
                    if ts else datetime.now(_timezone.utc).strftime("%Y-%m-%d %H:%M UTC")
                )

                # Strip any previous backup header the student may have pasted back
                def _strip_old_header(txt: str) -> str:
                    if not txt:
                        return ""
                    # Remove ONE leading “Falowen — Draft Backup … ======” block if present
                    pattern = r"(?s)\AFalowen\s+—\s+Draft\s+Backup.*?\n[-=]{8,}\n\n"
                    return re.sub(pattern, "", txt, count=1)

                clean_body = (_strip_old_header(draft_txt).rstrip() + "\n")

                # Build a simple, single header
                header_lines = [
                    "Falowen — Draft Backup",
                    f"Level: {student_level}  •  Day: {info['day']}  •  Chapter: {info.get('chapter','')}",
                    f"Student: {name}  •  Code: {code}",
                    f"Saved (UTC): {when}",
                    "=" * 56,
                    ""  # blank line before body
                ]
                header = "\n".join(header_lines)

                # Safe filename
                safe_chapter = re.sub(r"[^A-Za-z0-9_.-]+", "_", str(info.get("chapter", "")))
                fname = f"falowen_draft_{student_level}_day{info['day']}_{safe_chapter}.txt"

                st.download_button(
                    "⬇️ Download draft (TXT)",
                    data=(header + clean_body).encode("utf-8"),
                    file_name=fname,
                    mime="text/plain",
                    help="Save a clean backup of your current draft"
                )

            with st.expander("📌 How to Submit", expanded=False):
                st.markdown(f"""
                    1) Check you’re on the correct page: **Level {student_level} • Day {info['day']} • Chapter {info['chapter']}**.  
                    2) Tick the two confirmations below.  
                    3) Click **Confirm & Submit**.  
                    4) Your box will lock (read-only).  
                    _You’ll get an **email** when it’s marked. See **Results & Resources** for scores & feedback._
                """)

            col1, col2, col3 = st.columns(3)
            with col1:
                st.markdown("#### 🧾 Finalize")
                confirm_final = st.checkbox(
                    f"I confirm this is my complete work for Level {student_level} • Day {info['day']} • Chapter {info['chapter']}.",
                    key=f"confirm_final_{lesson_key}",
                    disabled=locked
                )
                confirm_lock = st.checkbox(
                    "I understand it will be locked after I submit.",
                    key=f"confirm_lock_{lesson_key}",
                    disabled=locked
                )
                can_submit = (confirm_final and confirm_lock and (not locked))

                submit_in_progress = st.session_state.get(submit_in_progress_key, False)

                if st.button(
                    "✅ Confirm & Submit",
                    type="primary",
                    disabled=(not can_submit) or submit_in_progress,
                ):
                    st.session_state[submit_in_progress_key] = True
                    
                    try:

                        # 1) Try to acquire the lock first
                        got_lock = acquire_lock(student_level, code, lesson_key)

                        # If lock exists already, check whether a submission exists; if yes, reflect lock and rerun.
                        if not got_lock:
                            if has_existing_submission(student_level, code, lesson_key):
                                st.session_state[locked_key] = True
                                st.warning("You have already submitted this assignment. It is locked.")
                                st.session_state["__refresh"] = st.session_state.get("__refresh", 0) + 1
                            else:
                                st.info("Found an old lock without a submission — recovering and submitting now…")

                        posts_ref = db.collection("submissions").document(student_level).collection("posts")

                        # 2) Pre-create doc (avoids add() tuple-order mismatch)
                        doc_ref = posts_ref.document()  # auto-ID now available
                        short_ref = f"{doc_ref.id[:8].upper()}-{info['day']}"

                        payload = {
                            "student_code": code,
                            "student_name": name or "Student",
                            "level": student_level,
                            "day": info["day"],
                            "chapter": chapter_name,
                            "lesson_key": lesson_key,
                            "answer": (st.session_state.get(draft_key, "") or "").strip(),
                            "status": "submitted",
                            "receipt": short_ref,  # persist receipt immediately
                            "created_at": firestore.SERVER_TIMESTAMP,
                            "updated_at": firestore.SERVER_TIMESTAMP,
                            "version": 1,
                        }

                        saved_ok = False

                        # Archive the draft so it won't rehydrate again (drafts_v2)
                        try:

                            doc_ref.set(payload)  # write the submission
                            saved_ok = True
                            st.caption(f"Saved to: `{doc_ref.path}`")  # optional debug
                        except Exception as e:
                            st.error(f"Could not save submission: {e}")

                        if saved_ok:
                            # 3) Success: lock UI, remember receipt, archive draft, notify, rerun
                            st.session_state[locked_key] = True
                            st.session_state[f"{lesson_key}__receipt"] = short_ref

                            st.success("Submitted! Your work has been sent to your tutor.")
                            st.caption(
                                f"Receipt: `{short_ref}` • You’ll be emailed when it’s marked. "
                                "See **Results & Resources** for scores & feedback."
                            )


                            # Archive the draft so it won't rehydrate again (drafts_v2)
                            try:
                                _draft_doc_ref(student_level, lesson_key, code).set(
                                    {"status": "submitted", "archived_at": firestore.SERVER_TIMESTAMP}, merge=True
                                )
                            except Exception:
                                pass

                            # Notify Slack (best-effort)
                            webhook = get_slack_webhook()
                            if webhook:
                                notify_slack_submission(
                                    webhook_url=webhook,
                                    student_name=name or "Student",
                                    student_code=code,
                                    level=student_level,
                                    day=info["day"],
                                    chapter=chapter_name,
                                    receipt=short_ref,
                                    preview=st.session_state.get(draft_key, "")
                                )

                            # Rerun so hydration path immediately shows locked view
                            st.session_state["__refresh"] = st.session_state.get("__refresh", 0) + 1
                        else:
                            # 4) Failure: remove the lock doc so student can retry cleanly
                            try:
                                db.collection("submission_locks").document(lock_id(student_level, code, lesson_key)).delete()
                            except Exception:
                                pass
                            st.warning("Submission not saved. Please fix the issue and try again.")
                    finally:
                        st.session_state[submit_in_progress_key] = False
                        st.markdown("**The End**")




    if cb_subtab == "🧑‍🏫 Classroom":
        # --- Classroom banner (top of subtab) ---
        st.markdown(
            '''
            <div style="
                padding: 16px;
                background: #0ea5e9;
                color: #ffffff;
                border-radius: 8px;
                text-align: center;
                margin-bottom: 16px;
                box-shadow: 0 4px 6px rgba(0,0,0,0.1);
            ">
                <span style="font-size:1.8rem; font-weight:600;">🧑‍🏫 Classroom</span>
            </div>
            ''',
            unsafe_allow_html=True
        )
        st.divider()

        # ---------- DB (Firestore) bootstrap ----------
        def _get_db():
            # Use existing global if present
            _existing = globals().get("db")
            if _existing is not None:
                return _existing
            # Try Firebase Admin SDK first (firestore.client())
            try:
                import firebase_admin
                from firebase_admin import firestore as fbfs
                if not firebase_admin._apps:
                    firebase_admin.initialize_app()
                return fbfs.client()
            except Exception:
                pass
            # Fallback to Google Cloud Firestore (firestore.Client())
            try:
                from google.cloud import firestore as gcf
                return gcf.Client()
            except Exception:
                st.error(
                    "Firestore client isn't configured. Provide Firebase Admin creds or set GOOGLE_APPLICATION_CREDENTIALS.",
                    icon="🛑",
                )
                raise

        db = _get_db()

        # ---------- Shared helpers & imports used across tabs ----------
        import math, os, io, re, json, hashlib, pandas as pd, requests
        from uuid import uuid4
        from datetime import datetime as _dt, timedelta as _td
        import urllib.parse as _urllib
        from urllib.parse import urlparse as _urlparse
        try:
            import streamlit.components.v1 as components
        except Exception:
            components = None

        def _safe_str(v, default: str = "") -> str:
            if v is None:
                return default
            if isinstance(v, float):
                try:
                    if math.isnan(v):
                        return default
                except Exception:
                    pass
            s = str(v).strip()
            return "" if s.lower() in ("nan", "none") else s

        def _safe_upper(v, default: str = "") -> str:
            s = _safe_str(v, default)
            return s.upper() if s else default

        student_row   = st.session_state.get("student_row") or {}
        student_code  = _safe_str(student_row.get("StudentCode"), "demo001")
        student_name  = _safe_str(student_row.get("Name"), "Student")
        student_level = _safe_upper(student_row.get("Level"), "A1")
        class_name    = _safe_str(student_row.get("ClassName")) or f"{student_level} General"

        ADMINS = set()
        try:
            ADMINS = set(st.secrets["roles"]["admins"])
        except Exception:
            pass
        IS_ADMIN = (student_code in ADMINS)

        # ---------- slack helper (use global notify_slack if present; else env/secrets) ----------
        def _notify_slack(text: str):
            try:
                fn = globals().get("notify_slack")
                if callable(fn):
                    try:
                        fn(text); return
                    except Exception:
                        pass
                url = (os.getenv("SLACK_WEBHOOK_URL") or
                       (st.secrets.get("slack", {}).get("webhook_url", "") if hasattr(st, "secrets") else "")).strip()
                if url:
                    try:
                        requests.post(url, json={"text": text}, timeout=6)
                    except Exception:
                        pass
            except Exception:
                pass

        def _ukey(base: str) -> str:
            # unique widget key per class (prevents duplicate-key crashes)
            seed = f"{base}|{class_name}"
            return f"{base}_{hashlib.md5(seed.encode()).hexdigest()[:8]}"


        # ---------- MINI-TABS INSIDE 'CLASSROOM' (radio style) ----------
        if "classroom_page" not in st.session_state:
            st.session_state["classroom_page"] = "Calendar"
        if "classroom_prev_page" not in st.session_state:
            st.session_state["classroom_prev_page"] = st.session_state["classroom_page"]

        def on_classroom_page_change() -> None:
            prev = st.session_state.get("classroom_prev_page")
            curr = st.session_state.get("classroom_page")
            st.session_state["classroom_prev_page"] = curr

        classroom_section = st.radio(
            "Classroom section",
            ["Calendar", "Join on Zoom", "Members", "Announcements", "Q&A"],
            horizontal=True,
            key="classroom_page",
            on_change=on_classroom_page_change,
        )

                # ===================== CALENDAR =====================
        if classroom_section == "Calendar":
            # Banner
            st.markdown(
                '''
                <div style="
                    padding: 12px;
                    background: #0ea5e9;
                    color: #ffffff;
                    border-radius: 8px;
                    text-align: center;
                    margin-bottom: 12px;
                    box-shadow: 0 2px 6px rgba(0,0,0,0.08);
                    font-weight: 600;
                ">
                    <span style="font-size:1.2rem;">📅 Calendar</span>
                    <div style="font-weight:500; font-size:0.98rem; margin-top:2px;">
                        Download the full course schedule or add reminders to your phone.
                    </div>
                </div>
                ''',
                unsafe_allow_html=True
            )
            st.divider()

            # Try dateutil if available; fall back gracefully.
            try:
                from dateutil import parser as _dateparse
            except Exception:
                _dateparse = None

            # -------- group schedule config (global/secrets/firestore/fallback) --------
            def _load_group_schedules():
                if not st.session_state.get("student_level"):
                    ensure_student_level()
                # 1) global
                cfg = globals().get("GROUP_SCHEDULES")
                if isinstance(cfg, dict) and cfg:
                    return cfg
                # 2) session_state
                cfg = st.session_state.get("GROUP_SCHEDULES")
                if isinstance(cfg, dict) and cfg:
                    globals()["GROUP_SCHEDULES"] = cfg
                    return cfg
                # 3) secrets
                try:
                    raw = st.secrets.get("group_schedules", None)
                    if raw:
                        cfg = json.loads(raw) if isinstance(raw, str) else raw
                        if isinstance(cfg, dict) and cfg:
                            st.session_state["GROUP_SCHEDULES"] = cfg
                            globals()["GROUP_SCHEDULES"] = cfg
                            return cfg
                except Exception:
                    pass
                # 4) Firestore (optional)
                try:
                    doc = db.collection("config").document("group_schedules").get()
                    if doc and getattr(doc, "exists", False):
                        data = doc.to_dict() or {}
                        cfg = data.get("data", data)
                        if isinstance(cfg, dict) and cfg:
                            st.session_state["GROUP_SCHEDULES"] = cfg
                            globals()["GROUP_SCHEDULES"] = cfg
                            return cfg
                except Exception:
                    pass
                    
                # 5) Shared fallback from module
                cfg = load_group_schedules()
                st.session_state["GROUP_SCHEDULES"] = cfg
                globals()["GROUP_SCHEDULES"] = cfg
                return cfg

            def _gdrive_direct_download(url: str) -> Optional[bytes]:
                if not url:
                    return None
                m = re.search(r"/file/d/([A-Za-z0-9_-]{20,})/", url) or re.search(r"[?&]id=([A-Za-z0-9_-]{20,})", url)
                file_id = m.group(1) if m else None
                if not file_id:
                    return None
                dl = f"https://drive.google.com/uc?export=download&id={file_id}"
                try:
                    r = requests.get(dl, timeout=15)
                    if r.status_code == 200 and r.content:
                        if b"uc-download-link" in r.content[:4000] and b"confirm" in r.content[:4000]:
                            return None
                        return r.content
                except Exception:
                    pass
                return None

            def _extract_text_from_pdf(pdf_bytes: bytes) -> str:
                try:
                    from pypdf import PdfReader
                    t = []
                    reader = PdfReader(io.BytesIO(pdf_bytes))
                    for p in reader.pages:
                        try:
                            t.append(p.extract_text() or "")
                        except Exception:
                            t.append("")
                    return "\n".join(t)
                except Exception:
                    pass
                try:
                    from pdfminer.high_level import extract_text
                    return extract_text(io.BytesIO(pdf_bytes)) or ""
                except Exception:
                    return ""

            _DATE_PATTERNS = [
                r"\b(20\d{2}-\d{2}-\d{2})\b",
                r"\b(\d{1,2}/\d{1,2}/20\d{2})\b",
                r"\b(\d{1,2}\s+(Jan|Feb|Mar|Apr|May|Jun|Jul|Aug|Sep|Sept|Oct|Nov|Dec)[a-z]*\s+20\d{2})\b",
                r"\b((Jan|Feb|Mar|Apr|May|Jun|Jul|Aug|Sep|Sept|Oct|Nov|Dec)[a-z]*\s+\d{1,2},\s*20\d{2})\b",
            ]

            def _parse_any_date(raw: str):
                if _dateparse:
                    for dayfirst in (False, True):
                        try:
                            return _dateparse.parse(raw, dayfirst=dayfirst, fuzzy=True).date()
                        except Exception:
                            pass
                for fmt in ("%Y-%m-%d", "%d %b %Y", "%b %d, %Y", "%m/%d/%Y", "%d/%m/%Y"):
                    try:
                        return _dt.strptime(raw, fmt).date()
                    except Exception:
                        pass
                return None

            def _find_dates_in_text(txt: str):
                found = []
                if not txt:
                    return found
                for pat in _DATE_PATTERNS:
                    for m in re.finditer(pat, txt, flags=re.IGNORECASE):
                        d = _parse_any_date(m.group(1))
                        if d:
                            found.append(d)
                uniq = []
                seen = set()
                for d in sorted(found):
                    if d not in seen:
                        seen.add(d)
                        uniq.append(d)
                return uniq

            def infer_start_end_from_doc(doc_url: str):
                pdf_bytes = _gdrive_direct_download(doc_url)
                if not pdf_bytes:
                    return None, None
                text = _extract_text_from_pdf(pdf_bytes)
                dates = _find_dates_in_text(text)
                if len(dates) >= 2:
                    return dates[0], dates[-1]
                if len(dates) == 1:
                    return dates[0], None
                return None, None

            GROUP_SCHEDULES = _load_group_schedules()

            class_cfg   = GROUP_SCHEDULES.get(class_name, {})
            days        = class_cfg.get("days", [])
            time_str    = class_cfg.get("time", "")
            start_str   = class_cfg.get("start_date", "")
            end_str     = class_cfg.get("end_date", "")
            doc_url     = class_cfg.get("doc_url", "")

            start_date_obj = None
            end_date_obj   = None
            try:
                if start_str:
                    start_date_obj = _dt.strptime(start_str, "%Y-%m-%d").date()
            except Exception:
                pass
            try:
                if end_str:
                    end_date_obj = _dt.strptime(end_str, "%Y-%m-%d").date()
            except Exception:
                pass

            _inferred_start = _inferred_end = False
            if (not start_date_obj or not end_date_obj) and doc_url:
                s, e = infer_start_end_from_doc(doc_url)
                if s and not start_date_obj:
                    start_date_obj = s; _inferred_start = True
                if e and not end_date_obj:
                    end_date_obj = e; _inferred_end = True

            if not (start_date_obj and end_date_obj and isinstance(time_str, str) and time_str.strip() and days):
                st.warning("This class doesn’t have a full calendar setup yet. Please contact the office.", icon="⚠️")
            else:
                _note_bits = []
                if _inferred_start or _inferred_end:
                    _note_bits.append("dates inferred from the schedule document")
                _note = f" ({', '.join(_note_bits)})" if _note_bits else ""
                st.info(
                    f"**Course period:** {start_date_obj.strftime('%d %b %Y')} → {end_date_obj.strftime('%d %b %Y')}{_note}",
                    icon="📅",
                )

                _WKD_ORDER = ["MO","TU","WE","TH","FR","SA","SU"]
                _FULL_TO_CODE = {
                    "monday":"MO","tuesday":"TU","wednesday":"WE","thursday":"TH","friday":"FR","saturday":"SA","sunday":"SU",
                    "mon":"MO","tue":"TU","tues":"TU","wed":"WE","thu":"TH","thur":"TH","thurs":"TH","fri":"FR","sat":"SA","sun":"SU"
                }
                DEFAULT_AMPM = "pm"

                def _normalize_time_groups(s: str) -> str:
                    s = (s or "").strip()
                    s = s.replace("–", "-").replace("—", "-")
                    s = re.sub(
                        r"(?i)\b(mon|tue|tues|wed|thu|thur|thurs|fri|sat|sun|monday|tuesday|wednesday|thursday|friday|saturday|sunday)\s*(\d)",
                        r"\1: \2",
                        s,
                    )
                    return s

                def _to_24h(h, m, ampm):
                    h = int(h); m = int(m); ap = (ampm or "").lower()
                    if ap == "pm" and h != 12: h += 12
                    if ap == "am" and h == 12: h = 0
                    return h, m

                def _parse_time_component_relaxed(s, default_ampm=DEFAULT_AMPM):
                    s = (s or "").strip().lower()
                    m = re.match(r"^(\d{1,2})(?::(\d{2}))?\s*(am|pm)?$", s)
                    if not m: return None
                    hh = int(m.group(1)); mm = int(m.group(2) or 0); ap = m.group(3)
                    if ap:
                        return _to_24h(hh, mm, ap)
                    if 0 <= hh <= 23:
                        if hh <= 12 and default_ampm in ("am","pm"):
                            return _to_24h(hh, mm, default_ampm)
                        return (hh, mm)
                    return None

                def _parse_time_range_relaxed(rng, default_ampm=DEFAULT_AMPM):
                    rng = (rng or "").strip().lower().replace("–","-").replace("—","-")
                    parts = [p.strip() for p in rng.split("-", 1)]
                    if len(parts) != 2: return None
                    a = _parse_time_component_relaxed(parts[0], default_ampm=default_ampm)
                    if not a: return None
                    ap_hint = re.search(r"(am|pm)\s*$", parts[0])
                    second_default = ap_hint.group(1) if ap_hint else default_ampm
                    b = _parse_time_component_relaxed(parts[1], default_ampm=second_default)
                    return (a, b) if b else None

                def _expand_day_token(tok):
                    tok = (tok or "").strip().lower().replace("–","-").replace("—","-")
                    if "-" in tok:
                        a, b = [t.strip() for t in tok.split("-", 1)]
                        a_code = _FULL_TO_CODE.get(a, ""); b_code = _FULL_TO_CODE.get(b, "")
                        if a_code and b_code:
                            ai = _WKD_ORDER.index(a_code); bi = _WKD_ORDER.index(b_code)
                            return _WKD_ORDER[ai:bi+1] if ai <= bi else _WKD_ORDER[ai:] + _WKD_ORDER[:bi+1]
                        return []
                    c = _FULL_TO_CODE.get(tok, "")
                    return [c] if c else []

                def _parse_time_blocks(time_str, days_list):
                    s = _normalize_time_groups(time_str)
                    blocks = []
                    if ":" in s:
                        groups = [g.strip() for g in s.split(",") if g.strip()]
                        for g in groups:
                            if ":" not in g:
                                continue
                            left, right = [x.strip() for x in g.split(":", 1)]
                            day_tokens = re.split(r"/", left)
                            codes = []
                            for tok in day_tokens:
                                codes.extend(_expand_day_token(tok))
                            tr = _parse_time_range_relaxed(right)
                            if codes and tr:
                                (sh, sm), (eh, em) = tr
                                blocks.append({
                                    "byday": sorted(set(codes), key=_WKD_ORDER.index),
                                    "start": (sh, sm), "end": (eh, em)
                                })
                        return blocks
                    tr = _parse_time_range_relaxed(s)
                    if not tr:
                        return []
                    (sh, sm), (eh, em) = tr
                    codes = []
                    for d in (days_list or []):
                        c = _FULL_TO_CODE.get(str(d).lower().strip(), "")
                        if c: codes.append(c)
                    codes = sorted(set(codes), key=_WKD_ORDER.index) or _WKD_ORDER[:]
                    return [{"byday": codes, "start": (sh, sm), "end": (eh, em)}]

                def _next_on_or_after(d, weekday_index):
                    delta = (weekday_index - d.weekday()) % 7
                    return d + _td(days=delta)

                _blocks = _parse_time_blocks(time_str, days)
                if not _blocks and (days and str(time_str or "").strip()):
                    tr_fallback = _parse_time_range_relaxed(str(time_str))
                    if tr_fallback:
                        (sh, sm), (eh, em) = tr_fallback
                        codes = []
                        for d in (days or []):
                            c = _FULL_TO_CODE.get(str(d).lower().strip(), "")
                            if c: codes.append(c)
                        if codes:
                            codes = sorted(set(codes), key=_WKD_ORDER.index)
                            _blocks = [{"byday": codes, "start": (sh, sm), "end": (eh, em)}]

                # === Next class countdown ======================
                def _compute_next_class_instance(now_utc: _dt):
                    if not _blocks:
                        return None, None, ""
                    _wmap = {"MO":0,"TU":1,"WE":2,"TH":3,"FR":4,"SA":5,"SU":6}
                    best = None
                    cur = max(start_date_obj, now_utc.date())
                    while cur <= end_date_obj:
                        widx = cur.weekday()
                        for blk in _blocks:
                            if any(_wmap[c] == widx for c in blk["byday"]):
                                sh, sm = blk["start"]; eh, em = blk["end"]
                                sdt = _dt(cur.year, cur.month, cur.day, sh, sm, tzinfo=_timezone.utc)   # Ghana == UTC
                                edt = _dt(cur.year, cur.month, cur.day, eh, em, tzinfo=_timezone.utc)
                                if edt <= now_utc:
                                    continue
                                def _fmt_ampm(h, m):
                                    ap = "AM" if h < 12 else "PM"
                                    hh = h if 1 <= h <= 12 else (12 if h % 12 == 0 else h % 12)
                                    return f"{hh}:{m:02d}{ap}"
                                label = f"{cur.strftime('%a %d %b')} • {_fmt_ampm(sh, sm)}–{_fmt_ampm(eh, em)}"
                                cand = (sdt, edt, label)
                                if (best is None) or (sdt < best[0]):
                                    best = cand
                        cur += _td(days=1)
                    return best if best else (None, None, "")

                def _human_delta_ms(ms: int) -> str:
                    s = max(0, ms // 1000)
                    d, r = divmod(s, 86400)
                    h, r = divmod(r, 3600)
                    m, _ = divmod(r, 60)
                    parts = []
                    if d: parts.append(f"{d}d")
                    if h: parts.append(f"{h}h")
                    if (d == 0) and (m or not parts):
                        parts.append(f"{m}m")
                    return " ".join(parts) if parts else "0m"

                _now = _dt.now(_timezone.utc)
                nxt_start, nxt_end, nxt_label = _compute_next_class_instance(_now)
                if nxt_start and nxt_end:
                    start_ms = int(nxt_start.timestamp() * 1000)
                    now_ms   = int(_now.timestamp() * 1000)
                    time_left_label = _human_delta_ms(start_ms - now_ms) if now_ms < start_ms else "now"
                    st.info(f"**Next class:** {nxt_label}  •  **Starts in:** {time_left_label}", icon="⏰")
                    if components:
                        components.html(
                            f"""
                            <div id="nextCount" style="margin:6px 0 2px;color:#0f172a;font-weight:600;"></div>
                            <script>
                              (function(){{
                                const startMs = {start_ms};
                                const el = document.getElementById('nextCount');
                                function tick(){{
                                  const now = Date.now();
                                  if (now >= startMs) {{
                                    el.textContent = "Class is LIVE or started.";
                                  }} else {{
                                    const diff = startMs - now;
                                    const s = Math.floor(diff/1000);
                                    const d = Math.floor(s/86400);
                                    const h = Math.floor((s%86400)/3600);
                                    const m = Math.floor((s%3600)/60);
                                    const sec = s % 60;
                                    let txt = "Starts in: ";
                                    if (d) txt += d + "d ";
                                    if (h) txt += h + "h ";
                                    if (d || h) {{
                                      txt += m + "m";
                                    }} else {{
                                      txt += m + "m " + sec + "s";
                                    }}
                                    el.textContent = txt;
                                  }}
                                  setTimeout(tick, 1000);
                                }}
                                tick();
                              }})();
                            </script>
                            """,
                            height=28,
                        )

                # ================= ICS BUILD (full course) =================
                ZOOM = {
                    "link": (st.secrets.get("zoom", {}).get("link", "") if hasattr(st, "secrets") else "") or "https://zoom.us",
                    "meeting_id": (st.secrets.get("zoom", {}).get("meeting_id", "") if hasattr(st, "secrets") else "") or "",
                    "passcode": (st.secrets.get("zoom", {}).get("passcode", "") if hasattr(st, "secrets") else "") or "",
                }
                _zl = (ZOOM or {}).get("link", "")
                _zid = (ZOOM or {}).get("meeting_id", "")
                _zpw = (ZOOM or {}).get("passcode", "")
                _details = f"Zoom link: {_zl}\\nMeeting ID: {_zid}\\nPasscode: {_zpw}"
                _dtstamp = _dt.now(_timezone.utc).strftime("%Y%m%dT%H%M%SZ")
                _until = _dt(end_date_obj.year, end_date_obj.month, end_date_obj.day, 23, 59, 59, tzinfo=_timezone.utc).strftime("%Y%m%dT%H%M%SZ")
                _summary = f"{class_name} — Live German Class"

                USE_TZID = False
                TZID = "Africa/Accra"

                _ics_lines = [
                    "BEGIN:VCALENDAR","VERSION:2.0","PRODID:-//Falowen//Course Scheduler//EN",
                    "CALSCALE:GREGORIAN","METHOD:PUBLISH",
                ]

                if not _blocks:
                    _start_dt = _dt(start_date_obj.year, start_date_obj.month, start_date_obj.day, 18, 0)
                    _end_dt   = _dt(start_date_obj.year, start_date_obj.month, start_date_obj.day, 19, 0)
                    if USE_TZID:
                        dtfmt = "%Y%m%dT%H%M%S"
                        dtstart_line = f"DTSTART;TZID={TZID}:{_start_dt.strftime(dtfmt)}"
                        dtend_line   = f"DTEND;TZID={TZID}:{_end_dt.strftime(dtfmt)}"
                    else:
                        dtstart_line = f"DTSTART:{_start_dt.strftime('%Y%m%dT%H%M%SZ')}"
                        dtend_line   = f"DTEND:{_end_dt.strftime('%Y%m%dT%H%M%SZ')}"
                    _ics_lines += [
                        "BEGIN:VEVENT",
                        f"UID:{uuid4()}@falowen",
                        f"DTSTAMP:{_dtstamp}",
                        dtstart_line,
                        dtend_line,
                        f"SUMMARY:{_summary}",
                        f"DESCRIPTION:{_details}",
                        f"URL:{_zl}",
                        "LOCATION:Zoom",
                        "BEGIN:VALARM","ACTION:DISPLAY","DESCRIPTION:Class starts soon","TRIGGER:-PT15M","END:VALARM",
                        "END:VEVENT",
                    ]
                else:
                    for blk in _blocks:
                        byday_codes = blk["byday"]
                        sh, sm = blk["start"]; eh, em = blk["end"]
                        _wmap = {"MO":0,"TU":1,"WE":2,"TH":3,"FR":4,"SA":5,"SU":6}
                        first_dates = []
                        for code in byday_codes:
                            widx = _wmap[code]
                            first_dates.append(_next_on_or_after(start_date_obj, widx))
                        first_date = min(first_dates)
                        dt_start = _dt(first_date.year, first_date.month, first_date.day, sh, sm)
                        dt_end   = _dt(first_date.year, first_date.month, first_date.day, eh, em)

                        if USE_TZID:
                            dtfmt = "%Y%m%dT%H%M%S"
                            dtstart_line = f"DTSTART;TZID={TZID}:{dt_start.strftime(dtfmt)}"
                            dtend_line   = f"DTEND;TZID={TZID}:{dt_end.strftime(dtfmt)}"
                        else:
                            dtstart_line = f"DTSTART:{dt_start.strftime('%Y%m%dT%H%M%SZ')}"
                            dtend_line   = f"DTEND:{dt_end.strftime('%Y%m%dT%H%M%SZ')}"

                        _ics_lines += [
                            "BEGIN:VEVENT",
                            f"UID:{uuid4()}@falowen",
                            f"DTSTAMP:{_dtstamp}",
                            dtstart_line,
                            dtend_line,
                            f"RRULE:FREQ=WEEKLY;BYDAY={','.join(byday_codes)};UNTIL={_until}",
                            f"SUMMARY:{_summary}",
                            f"DESCRIPTION:{_details}",
                            f"URL:{_zl}",
                            "LOCATION:Zoom",
                            "BEGIN:VALARM","ACTION:DISPLAY","DESCRIPTION:Class starts soon","TRIGGER:-PT15M","END:VALARM",
                            "END:VEVENT",
                        ]

                _ics_lines.append("END:VCALENDAR")
                _course_ics = "\n".join(_ics_lines)

                c1, c2 = st.columns([1, 1])
                with c1:
                    st.download_button(
                        "⬇️ Download full course (.ics)",
                        data=_course_ics,
                        file_name=f"{class_name.replace(' ', '_')}_course.ics",
                        mime="text/calendar",
                        key=_ukey("dl_course_ics"),
                    )
                with c2:
                    st.caption("Calendar created. Use the download button to import the full course.")

                # --- Quick Android repeat links ---
                _gcal_repeat_links = []
                try:
                    if _blocks:
                        _wmap = {"MO":0,"TU":1,"WE":2,"TH":3,"FR":4,"SA":5,"SU":6}
                        _code_to_pretty = {"MO":"Mon","TU":"Tue","WE":"Wed","TH":"Thu","FR":"Fri","SA":"Sat","SU":"Sun"}

                        def _fmt_time(h, m):
                            ap = "AM" if h < 12 else "PM"
                            hh = h if 1 <= h <= 12 else (12 if h % 12 == 0 else h % 12)
                            return f"{hh}:{m:02d}{ap}"

                        for blk in _blocks:
                            byday_codes = blk["byday"]
                            sh, sm = blk["start"]; eh, em = blk["end"]

                            first_dates = []
                            for code in byday_codes:
                                widx = _wmap[code]
                                first_dates.append(_next_on_or_after(start_date_obj, widx))
                            first_date = min(first_dates)

                            _start_dt = _dt(first_date.year, first_date.month, first_date.day, sh, sm)
                            _end_dt   = _dt(first_date.year, first_date.month, first_date.day, eh, em)
                            _start_str = _start_dt.strftime("%Y%m%dT%H%M%SZ")
                            _end_str   = _end_dt.strftime("%Y%m%dT%H%M%SZ")

                            _until = _dt(end_date_obj.year, end_date_obj.month, end_date_obj.day, 23, 59, 59).strftime("%Y%m%dT%H%M%SZ")
                            _rrule = f"RRULE:FREQ=WEEKLY;BYDAY={','.join(byday_codes)};UNTIL={_until}"

                            _days_pretty = "/".join(_code_to_pretty[c] for c in byday_codes)
                            _label = f"{_days_pretty} {_fmt_time(sh, sm)}–{_fmt_time(eh, em)}"

                            _recur_url = (
                                "https://calendar.google.com/calendar/render"
                                f"?action=TEMPLATE"
                                f"&text={_urllib.quote(_summary)}"
                                f"&dates={_start_str}/{_end_str}"
                                f"&details={_urllib.quote(_details)}"
                                f"&location={_urllib.quote('Zoom')}"
                                f"&ctz={_urllib.quote('Africa/Accra')}"
                                f"&recur={_urllib.quote(_rrule)}"
                                f"&sf=true"
                            )
                            _gcal_repeat_links.append((_label, _recur_url))
                except Exception:
                    _gcal_repeat_links = []

                if _gcal_repeat_links:
                    _items = "".join(
                        f"<li style='margin:4px 0;'><a href='{url.replace('&','&amp;')}' target='_blank'>Tap here: {lbl}</a></li>"
                        for (lbl, url) in _gcal_repeat_links
                    )
                    _phone_links_ul = f"<ul style='margin:6px 0 0 18px;padding:0;'>{_items}</ul>"
                else:
                    _phone_links_ul = (
                        "<div style='margin:6px 0 0 2px;color:#444;'>"
                        "No repeating blocks are set yet. Ask the office to add your class times."
                        "</div>"
                    )

                st.markdown(
                    f"""
                    **Computer or iPhone:** Download the **.ics** above and install.  
                    - **Computer (Google Calendar web):** calendar.google.com → **Settings** → **Import & export** → **Import**.
                    - **iPhone (Apple Calendar):** Download the `.ics`, open it, choose notifications, then **Done**.

                    **Android (Google Calendar app):** The app **can’t import `.ics`**. Use these links (**with repeat**):
                    {_phone_links_ul}
                    <div style="margin:8px 0 0 2px;"></div>
                    """,
                    unsafe_allow_html=True,
                )

        # ===================== MEMBERS =====================
        elif classroom_section == "Members":
            # Subtle hint banner
            st.markdown(
                """
                <div style="
                    padding:10px 12px;
                    background:#f0f9ff;
                    border:1px solid #bae6fd;
                    border-radius:12px;
                    margin: 6px 0 8px 0;
                    display:flex;align-items:center;gap:8px;">
                  <span style="font-size:1.05rem;">👥 <b>Class Members</b></span>
                  <span style="font-size:.92rem;color:#055d87;">Tap below to open and view the list</span>
                </div>
                """,
                unsafe_allow_html=True,
            )

            # Light CSS for expanders
            st.markdown(
                """
                <style>
                  div[data-testid="stExpander"] > details > summary {
                      background:#f0f9ff !important;
                      border:1px solid #bae6fd !important;
                      border-radius:12px !important;
                      padding:10px 12px !important;
                  }
                  div[data-testid="stExpander"] > details[open] > summary {
                      background:#e0f2fe !important;
                      border-color:#7dd3fc !important;
                  }
                </style>
                """,
                unsafe_allow_html=True,
            )

            with st.expander("👥 Class Members", expanded=False):
                try:
                    df_students = load_student_data()
                except Exception:
                    df_students = pd.DataFrame()
                if df_students is None:
                    df_students = pd.DataFrame()

                for col in ("ClassName", "Name", "Email", "Location"):
                    if col not in df_students.columns:
                        df_students[col] = ""
                    df_students[col] = df_students[col].fillna("").astype(str).str.strip()

                same_class = df_students[df_students["ClassName"] == class_name].copy()
                _n = len(same_class)
                st.markdown(
                    f"""
                    <div style="display:flex;justify-content:space-between;align-items:center;margin:4px 0 6px 0;">
                      <div style="font-weight:600;color:#0f172a;">{class_name}</div>
                      <span style="background:#0ea5e922;border:1px solid #0ea5e9;color:#0369a1;
                                   padding:3px 8px;border-radius:999px;font-size:.9rem;">
                        {_n} member{'' if _n==1 else 's'}
                      </span>
                    </div>
                    """,
                    unsafe_allow_html=True,
                )

                cols_show = [c for c in ["Name", "Email", "Location"] if c in same_class.columns]
                if not same_class.empty and cols_show:
                    st.dataframe(
                        same_class[cols_show].reset_index(drop=True),
                        use_container_width=True,
                        hide_index=True,
                    )
                else:
                    st.info("No members found for this class yet.")
#

        # ===================== JOIN =====================
        elif classroom_section == "Join on Zoom":
            with st.container():
                st.markdown(
                    """
                    <div style="padding: 12px; background: #facc15; color: #000; border-radius: 8px;
                         font-size: 1rem; margin-bottom: 16px; text-align: left; font-weight: 600;">
                      📣 <b>Zoom Classroom (Official)</b><br>
                      This is the <u>official Zoom link</u> for your class. <span style="font-weight:500;">Add the calendar below to get notifications before each class.</span>
                    </div>
                    """,
                    unsafe_allow_html=True,
                )

                ZOOM = {
                    "link": "https://us06web.zoom.us/j/6886900916?pwd=bEdtR3RLQ2dGTytvYzNrMUV3eFJwUT09",
                    "meeting_id": "688 690 0916",
                    "passcode": "german",
                }
                # Allow secrets override
                try:
                    zs = st.secrets.get("zoom", {})
                    if zs.get("link"):       ZOOM["link"]       = zs["link"]
                    if zs.get("meeting_id"): ZOOM["meeting_id"] = zs["meeting_id"]
                    if zs.get("passcode"):   ZOOM["passcode"]   = zs["passcode"]
                except Exception:
                    pass

                # Build iOS/Android deep-link (opens Zoom app directly)
                _mid_digits = ZOOM["meeting_id"].replace(" ", "")
                _pwd_enc = _urllib.quote(ZOOM["passcode"] or "")
                zoom_deeplink = f"zoommtg://zoom.us/join?action=join&confno={_mid_digits}&pwd={_pwd_enc}"

                z1, z2 = st.columns([3, 2])
                with z1:
                    # Primary join button (browser)
                    try:
                        st.link_button("➡️ Join Zoom Meeting (Browser)", ZOOM["link"], key=_ukey("zoom_join_btn"))
                    except Exception:
                        st.markdown(f"[➡️ Join Zoom Meeting (Browser)]({ZOOM['link']})")

                    # Secondary: open in Zoom app (mobile deep link)
                    try:
                        st.link_button("📱 Open in Zoom App", zoom_deeplink, key=_ukey("zoom_app_btn"))
                    except Exception:
                        st.markdown(f"[📱 Open in Zoom App]({zoom_deeplink})")

                    st.write(f"**Meeting ID:** `{ZOOM['meeting_id']}`")
                    st.write(f"**Passcode:** `{ZOOM['passcode']}`")

                    # Copy helpers (mobile-friendly, safe escaping)
                    _link_safe = ZOOM["link"].replace("'", "\\'")
                    _id_safe   = ZOOM["meeting_id"].replace("'", "\\'")
                    _pwd_safe  = ZOOM["passcode"].replace("'", "\\'")
                    if components:
                        components.html(
                            f"""
                            <div style="display:flex;gap:8px;margin-top:8px;">
                              <button id="zCopyLink"
                                      style="padding:6px 10px;border-radius:8px;border:1px solid #cbd5e1;background:#f1f5f9;cursor:pointer;">
                                Copy Link
                              </button>
                              <button id="zCopyId"
                                      style="padding:6px 10px;border-radius:8px;border:1px solid #cbd5e1;background:#f1f5f9;cursor:pointer;">
                                Copy ID
                              </button>
                              <button id="zCopyPwd"
                                      style="padding:6px 10px;border-radius:8px;border:1px solid #cbd5e1;background:#f1f5f9;cursor:pointer;">
                                Copy Passcode
                              </button>
                            </div>
                            <script>
                              (function(){{
                                try {{
                                  var link = '{_link_safe}', mid = '{_id_safe}', pwd = '{_pwd_safe}';
                                  function wire(btnId, txt, label) {{
                                    var b = document.getElementById(btnId);
                                    if (!b) return;
                                    b.addEventListener('click', function(){{
                                      navigator.clipboard.writeText(txt).then(function(){{
                                        b.innerText = '✓ Copied ' + label;
                                        setTimeout(function(){{ b.innerText = 'Copy ' + label; }}, 1500);
                                      }}).catch(function(){{}});
                                    }});
                                  }}
                                  wire('zCopyLink', link, 'Link');
                                  wire('zCopyId',   mid,  'ID');
                                  wire('zCopyPwd',  pwd,  'Passcode');
                                }} catch(e) {{}}
                              }})();
                            </script>
                            """,
                            height=72,
                        )

                with z2:
                    st.info(
                        f"You’re viewing: **{class_name}**  \n\n"
                        "✅ Use the **calendar** tab to receive automatic class reminders.",
                        icon="📅",
                    )


        # ===================== ANNOUNCEMENTS =====================
        elif classroom_section == "Announcements":
            # Fetch CSV (prefer cached helper)
            try:
                df = fetch_announcements_csv()
            except Exception:
                df = pd.DataFrame()
            if df.empty:
                CSV_URL = "https://docs.google.com/spreadsheets/d/16gjj0krncWsDwMfMbhlxODPSJsI50fuHAzkF7Prrs1k/export?format=csv&gid=0"
                try:
                    df = pd.read_csv(CSV_URL)
                except Exception:
                    df = pd.DataFrame()

            URL_RE = re.compile(r"(https?://[^\s]+)")

            # Banner with NEW badge
            _new_badge_html = ""
            try:
                _today = _dt.today().date()
                _recent = 0
                if not df.empty and "Date" in df.columns:
                    def _parse_date_any(s: str):
                        s = str(s).strip()
                        if not s:
                            return None
                        if _dateparse:
                            try:
                                return _dateparse.parse(s).date()
                            except Exception:
                                pass
                        for fmt in ("%Y-%m-%d", "%d/%m/%Y", "%m/%d/%Y", "%d-%m-%Y"):
                            try:
                                return _dt.strptime(s, fmt).date()
                            except Exception:
                                continue
                        return None
                    for v in df["Date"].astype(str).tolist():
                        d = _parse_date_any(v)
                        if d and (_today - d).days <= 7:
                            _recent += 1
                if _recent > 0:
                    _new_badge_html = f"<span style='margin-left:8px;background:#16a34a;color:#fff;padding:2px 8px;border-radius:999px;font-size:0.8rem;'>NEW · {_recent}</span>"
            except Exception:
                pass

            st.markdown(
                f'''
                <div style="
                    padding:12px;
                    background: linear-gradient(90deg,#0ea5e9,#22c55e);
                    color:#ffffff;
                    border-radius:8px;
                    margin-bottom:12px;
                    box-shadow:0 2px 6px rgba(0,0,0,0.08);
                    display:flex;align-items:center;justify-content:space-between;">
                    <div style="font-weight:700;font-size:1.15rem;">📢 Announcements {_new_badge_html}</div>
                    <div style="font-size:0.92rem;opacity:.9;">Latest class updates, deadlines & links</div>
                </div>
                ''',
                unsafe_allow_html=True
            )

            def _short_label_from_url(u: str) -> str:
                try:
                    p = _urlparse(u)
                    host = (p.netloc or "").replace("www.", "")
                    path = (p.path or "").strip("/")
                    label = host if not path else f"{host}/{path}"
                    return label[:60] + ("…" if len(label) > 60 else "")
                except Exception:
                    return u[:60] + ("…" if len(u) > 60 else "")

            def _guess_link_emoji_and_label(u: str):
                lu = u.lower()
                if "zoom.us" in lu: return "🎦", None
                if "youtu" in lu:   return "▶️", None
                if lu.endswith(".pdf"): return "📄", None
                if "drive.google" in lu: return "🟢", None
                if "deepl.com" in lu: return "🌐", None
                if "google.com" in lu: return "🔗", None
                return "🔗", None

            if not df.empty:
                df.columns = [str(c).strip() for c in df.columns]
                lower_map = {c.lower(): c for c in df.columns}

                def _col(name: str):
                    return lower_map.get(name.lower())

                for logical in ("announcement", "class", "date", "pinned"):
                    if _col(logical) is None:
                        df[logical] = ""

                rename_map = {}
                if _col("announcement"): rename_map[_col("announcement")] = "Announcement"
                if _col("class"):        rename_map[_col("class")]        = "Class"
                if _col("date"):         rename_map[_col("date")]         = "Date"
                if _col("pinned"):       rename_map[_col("pinned")]       = "Pinned"
                df = df.rename(columns=rename_map)

                for c in ("Announcement", "Class", "Date", "Pinned"):
                    if c not in df.columns:
                        df[c] = ""

                link_key = lower_map.get("link") or lower_map.get("links")
                df["Links"] = [[] for _ in range(len(df))]
                if link_key:
                    def _split_links(val):
                        s = str(val or "").strip()
                        if not s:
                            return []
                        parts = [p for chunk in s.split(",") for p in chunk.split()]
                        return [p.strip() for p in parts if p.strip().lower().startswith(("http://", "https://"))]
                    df["Links"] = df[link_key].apply(_split_links)

                def _norm_pinned(v) -> bool:
                    s = str(v).strip().lower()
                    return s in {"true", "yes", "1"}
                df["Pinned"] = df["Pinned"].apply(_norm_pinned)

                def _parse_dt(x):
                    for fmt in ("%Y-%m-%d %H:%M", "%Y/%m/%d %H:%M", "%d/%m/%Y %H:%M", "%Y-%m-%d", "%d/%m/%Y"):
                        try:
                            return _dt.strptime(str(x), fmt)
                        except Exception:
                            continue
                    try:
                        return pd.to_datetime(x, errors="coerce")
                    except Exception:
                        return pd.NaT
                df["__dt"] = df["Date"].apply(_parse_dt)

                def _append_detected_links(row):
                    txt = str(row.get("Announcement", "") or "")
                    found = URL_RE.findall(txt)
                    existing = list(row.get("Links", []) or [])
                    merged, seen = [], set()
                    for url in existing + found:
                        if url not in seen:
                            merged.append(url); seen.add(url)
                    return merged
                df["Links"] = df.apply(_append_detected_links, axis=1)

                def _ann_id(row):
                    try:
                        raw = f"{row.get('Class','')}|{row.get('Date','')}|{row.get('Announcement','')}".encode("utf-8")
                        return hashlib.sha1(raw).hexdigest()[:16]
                    except Exception:
                        return str(uuid4()).replace("-", "")[:16]
                df["__id"] = df.apply(_ann_id, axis=1)

            def _ann_reply_coll(ann_id: str):
                return (db.collection("class_announcements")
                         .document(class_name)
                         .collection("replies")
                         .document(ann_id)
                         .collection("posts"))

            def _load_replies_with_ids(ann_id: str):
                try:
                    docs = list(_ann_reply_coll(ann_id).order_by("timestamp").stream())
                except Exception:
                    docs = list(_ann_reply_coll(ann_id).stream())
                    docs.sort(key=lambda d: (d.to_dict() or {}).get("timestamp"))
                out = []
                for d in docs:
                    x = d.to_dict() or {}
                    x["__id"] = d.id
                    out.append(x)
                return out

            def _update_reply_text(ann_id: str, reply_id: str, new_text: str):
                _ann_reply_coll(ann_id).document(reply_id).update({
                    "text": new_text.strip(),
                    "edited_at": _dt.now(_timezone.utc),
                    "edited_by": student_name,
                    "edited_by_code": student_code,
                })

            def _delete_reply(ann_id: str, reply_id: str):
                _ann_reply_coll(ann_id).document(reply_id).delete()

            if df.empty:
                st.info("No announcements yet.")
            else:
                c1, c2, c3 = st.columns([1, 2, 1])
                with c1:
                    show_only_pinned = st.checkbox("Show only pinned", value=False, key="ann_only_pinned")
                with c2:
                    search_term = st.text_input("Search announcements…", "", key="ann_search")
                with c3:
                    if st.button("↻ Refresh", key="ann_refresh"):
                        try:
                            st.cache_data.clear()
                        except Exception:
                            pass
                        st.rerun()

                df["__class_norm"] = (
                    df["Class"].astype(str)
                    .str.replace(r"\s+", " ", regex=True)
                    .str.strip()
                    .str.lower()
                )
                class_norm = re.sub(r"\s+", " ", class_name.strip().lower())
                view = df[df["__class_norm"] == class_norm].copy()

                if show_only_pinned:
                    view = view[view["Pinned"] == True]
                if search_term.strip():
                    q = search_term.lower()
                    view = view[view["Announcement"].astype(str).str.lower().str.contains(q)]

                view.sort_values("__dt", ascending=False, inplace=True, na_position="last")
                pinned_df = view[view["Pinned"] == True]
                latest_df = view[view["Pinned"] == False]

                def render_announcement(row, is_pinned=False):
                    try:
                        ts_label = row.get("__dt").strftime("%d %b %H:%M")
                    except Exception:
                        ts_label = ""
                    st.markdown(
                        f"<div style='padding:10px 12px; background:{'#fff7ed' if is_pinned else '#f8fafc'}; "
                        f"border:1px solid #e5e7eb; border-radius:8px; margin:8px 0;'>"
                        f"{'📌 <b>Pinned</b> • ' if is_pinned else ''}"
                        f"<b>Teacher</b> <span style='color:#888;'>{ts_label} GMT</span><br>"
                        f"{row.get('Announcement','')}"
                        f"</div>",
                        unsafe_allow_html=True,
                    )

                    links = row.get("Links") or []
                    if isinstance(links, str):
                        links = [links] if links.strip() else []
                    if links:
                        st.markdown("**🔗 Links:**")
                        for u in links:
                            emoji, label = _guess_link_emoji_and_label(u)
                            label = label or _short_label_from_url(u)
                            st.markdown(f"- {emoji} [{label}]({u})")

                    ann_id = row.get("__id")
                    replies = _load_replies_with_ids(ann_id)
                    if replies:
                        for r in replies:
                            ts = r.get("timestamp")
                            when = ""
                            try:
                                when = ts.strftime("%d %b %H:%M") + " UTC"
                            except Exception:
                                pass
                            edited_badge = ""
                            if r.get("edited_at"):
                                try:
                                    edited_badge = f" <span style='color:#aaa;'>(edited {r['edited_at'].strftime('%d %b %H:%M')} UTC)</span>"
                                except Exception:
                                    edited_badge = " <span style='color:#aaa;'>(edited)</span>"

                            st.markdown(
                                f"<div style='margin-left:20px; color:#444;'>↳ <b>{r.get('student_name','')}</b> "
                                f"<span style='color:#bbb;'>{when}</span>{edited_badge}<br>"
                                f"{r.get('text','')}</div>",
                                unsafe_allow_html=True,
                            )

                            can_edit = IS_ADMIN or (r.get("student_code") == student_code)
                            if can_edit:
                                c_ed, c_del = st.columns([1, 1])
                                with c_ed:
                                    if st.button("✏️ Edit", key=f"ann_edit_reply_{ann_id}_{r['__id']}"):
                                        st.session_state[f"edit_mode_{ann_id}_{r['__id']}"] = True
                                        st.session_state[f"edit_text_{ann_id}_{r['__id']}"] = r.get("text", "")
                                        st.session_state["__refresh"] = st.session_state.get("__refresh", 0) + 1
                                with c_del:
                                    if st.button("🗑️ Delete", key=f"ann_del_reply_{ann_id}_{r['__id']}"):
                                        _delete_reply(ann_id, r["__id"])
                                        _notify_slack(
                                            f"🗑️ *Announcement reply deleted* — {class_name}\n"
                                            f"*By:* {student_name} ({student_code})\n"
                                            f"*When:* {_dt.now(_timezone.utc).strftime('%Y-%m-%d %H:%M')} UTC"
                                        )
                                        st.success("Reply deleted.")
                                        st.session_state["__refresh"] = st.session_state.get("__refresh", 0) + 1

                                if st.session_state.get(f"edit_mode_{ann_id}_{r['__id']}", False):
                                    new_txt = st.text_area(
                                        "Edit reply",
                                        key=f"ann_editbox_{ann_id}_{r['__id']}",
                                        value=st.session_state.get(f"edit_text_{ann_id}_{r['__id']}", r.get("text", "")),
                                        height=100,
                                    )
                                    ec1, ec2 = st.columns([1, 1])
                                    with ec1:
                                        if st.button("💾 Save", key=f"ann_save_reply_{ann_id}_{r['__id']}"):
                                            if new_txt.strip():
                                                _update_reply_text(ann_id, r["__id"], new_txt)
                                                _notify_slack(
                                                    f"✏️ *Announcement reply edited* — {class_name}\n"
                                                    f"*By:* {student_name} ({student_code})\n"
                                                    f"*When:* {_dt.utcnow().strftime('%Y-%m-%d %H:%M')} UTC\n"
                                                    f"*Preview:* {new_txt[:180]}{'…' if len(new_txt)>180 else ''}"
                                                )
                                                st.success("Reply updated.")
                                            st.session_state.pop(f"edit_mode_{ann_id}_{r['__id']}", None)
                                            st.session_state.pop(f"edit_text_{ann_id}_{r['__id']}", None)
                                            st.session_state["__refresh"] = st.session_state.get("__refresh", 0) + 1
                                    with ec2:
                                        if st.button("❌ Cancel", key=f"ann_cancel_reply_{ann_id}_{r['__id']}"):
                                            st.session_state.pop(f"edit_mode_{ann_id}_{r['__id']}", None)
                                            st.session_state.pop(f"edit_text_{ann_id}_{r['__id']}", None)
                                            st.session_state["__refresh"] = st.session_state.get("__refresh", 0) + 1

                for _, row in pinned_df.iterrows():
                    render_announcement(row, is_pinned=True)
                for _, row in latest_df.iterrows():
                    render_announcement(row, is_pinned=False)

        # ===================== Q&A =====================
        elif classroom_section == "Q&A":
            q_base = db.collection("class_qna").document(class_name).collection("questions")

            _new7, _unans, _total = 0, 0, 0
            try:
                _now = _dt.now(_timezone.utc)
                try:
                    from firebase_admin import firestore as fbfs
                    direction_desc = getattr(fbfs.Query, "DESCENDING", "DESCENDING")
                    _qdocs = list(q_base.order_by("created_at", direction=direction_desc).limit(250).stream())
                except Exception:
                    _qdocs = list(q_base.order_by("created_at", direction="DESCENDING").limit(250).stream())

                def _to_datetime_any(v):
                    if v is None:
                        return None
                    try:
                        if hasattr(v, "to_datetime"):
                            return v.to_datetime()
                    except Exception:
                        dt_val = None
                    if dt_val is None:
                        try:
                            if hasattr(v, "seconds"):
                                dt_val = _dt.fromtimestamp(int(v.seconds), _timezone.utc)
                        except Exception:
                            dt_val = None
                    if dt_val is None:
                        try:
                            if _dateparse:
                                dt_val = _dateparse.parse(str(v))
                        except Exception:
                            dt_val = None
                    if dt_val is None:
                        for fmt in ("%Y-%m-%d", "%Y-%m-%d %H:%M:%S", "%d/%m/%Y", "%m/%d/%Y", "%d-%m-%Y"):
                            try:
                                dt_val = _dt.strptime(str(v), fmt)
                                break
                            except Exception:
                                continue
                    if dt_val and dt_val.tzinfo is None:
                        dt_val = dt_val.replace(tzinfo=_timezone.utc)
                    return dt_val
                   

                for _doc in _qdocs:
                    _d = (_doc.to_dict() or {})
                    _total += 1
                    _rc = 0
                    if isinstance(_d.get("answers"), list):
                        _rc = len(_d["answers"])
                    elif isinstance(_d.get("replies"), list):
                        _rc = len(_d["replies"])
                    elif isinstance(_d.get("reply_count"), int):
                        _rc = int(_d["reply_count"])
                    if _rc == 0:
                        _unans += 1
                    _created = _to_datetime_any(_d.get("created_at") or _d.get("ts") or _d.get("timestamp"))
                    if _created and (_now - _created).days <= 7:
                        _new7 += 1
            except Exception:
                pass

            _badges = []
            if _new7 > 0:
                _badges.append(
                    f"<span style='margin-left:8px;background:#16a34a;color:#fff;padding:2px 8px;"
                    f"border-radius:999px;font-size:0.8rem;'>NEW · {_new7}</span>"
                )
            if _unans > 0:
                _badges.append(
                    f"<span style='margin-left:8px;background:#f97316;color:#fff;padding:2px 8px;"
                    f"border-radius:999px;font-size:0.8rem;'>UNANSWERED · {_unans}</span>"
                )
            _badge_html = "".join(_badges)

            st.markdown(
                f'''
                <div style="
                    padding:12px;
                    background: linear-gradient(90deg,#6366f1,#0ea5e9);
                    color:#ffffff;
                    border-radius:8px;
                    margin-bottom:12px;
                    box-shadow:0 2px 6px rgba(0,0,0,0.08);
                    display:flex;align-items:center;justify-content:space-between;">
                    <div style="font-weight:700;font-size:1.15rem;">💬 Class Q&amp;A {_badge_html}</div>
                    <div style="font-size:0.92rem;opacity:.9;">Ask a question • Help classmates with answers</div>
                </div>
                ''',
                unsafe_allow_html=True
            )

            def _fmt_ts(ts):
                try:
                    return ts.strftime("%d %b %H:%M")
                except Exception:
                    return ""

            with st.expander("➕ Ask a new question", expanded=False):
                if st.session_state.get("__clear_q_form"):
                    st.session_state.pop("__clear_q_form", None)
                    st.session_state["q_topic"] = ""
                    st.session_state["q_text"] = ""
                topic = st.text_input("Topic (optional)", key="q_topic")
                new_q = st.text_area("Your question", key="q_text", height=80)
                if st.button("Post Question", key="qna_post_question") and new_q.strip():
                    q_id = str(uuid4())[:8]
                    payload = {
                        "question": new_q.strip(),
                        "asked_by_name": student_name,
                        "asked_by_code": student_code,
                        "timestamp": _dt.utcnow(),
                        "topic": (topic or "").strip(),
                    }
                    q_base.document(q_id).set(payload)
                    preview = (payload["question"][:180] + "…") if len(payload["question"]) > 180 else payload["question"]
                    topic_tag = f" • Topic: {payload['topic']}" if payload["topic"] else ""
                    _notify_slack(
                        f"❓ *New class question* — {class_name}{topic_tag}\n"
                        f"*From:* {student_name} ({student_code})\n"
                        f"*When:* {_dt.utcnow().strftime('%Y-%m-%d %H:%M')} UTC\n"
                        f"*Q:* {preview}"
                    )
                    st.session_state["__clear_q_form"] = True
                    st.success("Question posted!")
                    st.session_state["__refresh"] = st.session_state.get("__refresh", 0) + 1

            colsa, colsb, colsc = st.columns([2, 1, 1])
            with colsa:
                q_search = st.text_input("Search questions (text or topic)…", key="q_search")
            with colsb:
                show_latest = st.toggle("Newest first", value=True, key="q_show_latest")
            with colsc:
                if st.button("↻ Refresh", key="qna_refresh"):
                    st.session_state["__refresh"] = st.session_state.get("__refresh", 0) + 1

            try:
                try:
                    from firebase_admin import firestore as fbfs
                    direction_desc = getattr(fbfs.Query, "DESCENDING", "DESCENDING")
                    q_docs = list(q_base.order_by("timestamp", direction=direction_desc).stream())
                except Exception:
                    q_docs = list(q_base.order_by("timestamp", direction="DESCENDING").stream())
                questions = [dict(d.to_dict() or {}, id=d.id) for d in q_docs]
            except Exception:
                q_docs = list(q_base.stream())
                questions = [dict(d.to_dict() or {}, id=d.id) for d in q_docs]
                questions.sort(key=lambda x: x.get("timestamp"), reverse=True)

            if q_search.strip():
                ql = q_search.lower()
                questions = [
                    q for q in questions
                    if ql in str(q.get("question", "")).lower() or ql in str(q.get("topic", "")).lower()
                ]
            if not show_latest:
                questions = list(reversed(questions))

            if not questions:
                st.info("No questions yet.")
            else:
                for q in questions:
                    q_id = q.get("id", "")
                    ts = q.get("timestamp")
                    ts_label = _fmt_ts(ts)
                    topic_html = (f"<div style='font-size:0.9em;color:#666;'>{q.get('topic','')}</div>" if q.get("topic") else "")
                    st.markdown(
                        f"<div style='padding:10px;background:#f8fafc;border:1px solid #ddd;border-radius:6px;margin:6px 0;'>"
                        f"<b>{q.get('asked_by_name','')}</b>"
                        f"<span style='color:#aaa;'> • {ts_label}</span>"
                        f"{topic_html}"
                        f"{q.get('question','')}"
                        f"</div>",
                        unsafe_allow_html=True
                    )

                    can_modify_q = (q.get("asked_by_code") == student_code) or IS_ADMIN
                    if can_modify_q:
                        qc1, qc2, _ = st.columns([1, 1, 6])
                        with qc1:
                            if st.button("✏️ Edit", key=f"q_edit_btn_{q_id}"):
                                st.session_state[f"q_editing_{q_id}"] = True
                                st.session_state[f"q_edit_text_{q_id}"] = q.get("question", "")
                                st.session_state[f"q_edit_topic_{q_id}"] = q.get("topic", "")
                        with qc2:
                            if st.button("🗑️ Delete", key=f"q_del_btn_{q_id}"):
                                try:
                                    r_ref = q_base.document(q_id).collection("replies")
                                    for rdoc in r_ref.stream():
                                        rdoc.reference.delete()
                                except Exception:
                                    pass
                                q_base.document(q_id).delete()
                                _notify_slack(
                                    f"🗑️ *Q&A question deleted* — {class_name}\n"
                                    f"*By:* {student_name} ({student_code}) • QID: {q_id}\n"
                                    f"*When:* {_dt.utcnow().strftime('%Y-%m-%d %H:%M')} UTC"
                                )
                                st.success("Question deleted.")
                                st.session_state["__refresh"] = st.session_state.get("__refresh", 0) + 1

                        if st.session_state.get(f"q_editing_{q_id}", False):
                            with st.form(f"q_edit_form_{q_id}"):
                                new_topic = st.text_input(
                                    "Edit topic (optional)",
                                    value=st.session_state.get(f"q_edit_topic_{q_id}", ""),
                                    key=f"q_edit_topic_input_{q_id}"
                                )
                                new_text = st.text_area(
                                    "Edit question",
                                    value=st.session_state.get(f"q_edit_text_{q_id}", ""),
                                    key=f"q_edit_text_input_{q_id}",
                                    height=100
                                )
                                save_edit = st.form_submit_button("💾 Save")
                                cancel_edit = st.form_submit_button("❌ Cancel")
                            if save_edit and new_text.strip():
                                q_base.document(q_id).update({
                                    "question": new_text.strip(),
                                    "topic": (new_topic or "").strip(),
                                })
                                _notify_slack(
                                    f"✏️ *Q&A question edited* — {class_name}\n"
                                    f"*By:* {student_name} ({student_code}) • QID: {q_id}\n"
                                    f"*When:* {_dt.utcnow().strftime('%Y-%m-%d %H:%M')} UTC\n"
                                    f"*New:* {(new_text[:180] + '…') if len(new_text) > 180 else new_text}"
                                )
                                st.session_state[f"q_editing_{q_id}"] = False
                                st.success("Question updated.")
                                st.session_state["__refresh"] = st.session_state.get("__refresh", 0) + 1
                            if cancel_edit:
                                st.session_state[f"q_editing_{q_id}"] = False
                                st.session_state["__refresh"] = st.session_state.get("__refresh", 0) + 1

                    r_ref = q_base.document(q_id).collection("replies")
                    try:
                        replies_docs = list(r_ref.order_by("timestamp").stream())
                    except Exception:
                        replies_docs = list(r_ref.stream())
                        replies_docs.sort(key=lambda r: (r.to_dict() or {}).get("timestamp"))

                    if replies_docs:
                        for r in replies_docs:
                            rid = r.id
                            r_data = r.to_dict() or {}
                            r_label = _fmt_ts(r_data.get("timestamp"))
                            st.markdown(
                                f"<div style='margin-left:20px;color:#444;'>↳ <b>{r_data.get('replied_by_name','')}</b> "
                                f"<span style='color:#bbb;'>{r_label}</span><br>"
                                f"{r_data.get('reply_text','')}</div>",
                                unsafe_allow_html=True
                            )

                            can_modify_r = (r_data.get("replied_by_code") == student_code) or IS_ADMIN
                            if can_modify_r:
                                rc1, rc2, _ = st.columns([1, 1, 6])
                                with rc1:
                                    if st.button("✏️ Edit", key=f"r_edit_btn_{q_id}_{rid}"):
                                        st.session_state[f"r_editing_{q_id}_{rid}"] = True
                                        st.session_state[f"r_edit_text_{q_id}_{rid}"] = r_data.get("reply_text", "")
                                with rc2:
                                    if st.button("🗑️ Delete", key=f"r_del_btn_{q_id}_{rid}"):
                                        r.reference.delete()
                                        _notify_slack(
                                            f"🗑️ *Q&A reply deleted* — {class_name}\n"
                                            f"*By:* {student_name} ({student_code}) • QID: {q_id}\n"
                                            f"*When:* {_dt.now(_timezone.utc).strftime('%Y-%m-%d %H:%M')} UTC"
                                        )
                                        st.success("Reply deleted.")
                                        st.session_state["__refresh"] = st.session_state.get("__refresh", 0) + 1

                                if st.session_state.get(f"r_editing_{q_id}_{rid}", False):
                                    with st.form(f"r_edit_form_{q_id}_{rid}"):
                                        new_rtext = st.text_area(
                                            "Edit reply",
                                            value=st.session_state.get(f"r_edit_text_{q_id}_{rid}", ""),
                                            key=f"r_edit_text_input_{q_id}_{rid}",
                                            height=80
                                        )
                                        rsave = st.form_submit_button("💾 Save")
                                        rcancel = st.form_submit_button("❌ Cancel")
                                    if rsave and new_rtext.strip():
                                        r.reference.update({
                                            "reply_text": new_rtext.strip(),
                                             "edited_at": _dt.now(_timezone.utc),
                                        })
                                        _notify_slack(
                                            f"✏️ *Q&A reply edited* — {class_name}\n"
                                            f"*By:* {student_name} ({student_code}) • QID: {q_id}\n"
                                            f"*When:* {_dt.now(_timezone.utc).strftime('%Y-%m-%d %H:%M')} UTC\n"
                                            f"*New:* {(new_rtext[:180] + '…') if len(new_rtext) > 180 else new_rtext}"
                                        )
                                        st.session_state[f"r_editing_{q_id}_{rid}"] = False
                                        st.success("Reply updated.")
                                        st.session_state["__refresh"] = st.session_state.get("__refresh", 0) + 1
                                    if rcancel:
                                        st.session_state[f"r_editing_{q_id}_{rid}"] = False
                                        st.session_state["__refresh"] = st.session_state.get("__refresh", 0) + 1

                    draft_key = f"classroom_reply_draft_{q_id}"
                    last_val_key, last_ts_key, saved_flag_key, saved_at_key = _draft_state_keys(draft_key)
                    if draft_key not in st.session_state:
                        txt, ts = load_draft_meta_from_db(student_code, draft_key)
                        st.session_state[draft_key] = txt or ""
                        st.session_state[last_val_key] = st.session_state[draft_key]
                        st.session_state[last_ts_key] = time.time()
                        st.session_state[saved_flag_key] = bool(txt)
                        st.session_state[saved_at_key] = ts
                    reply_text = st.text_input(
                        f"Reply to Q{q_id}",
                        key=draft_key,
                        placeholder="Write your reply…",
                        on_change=save_now,
                        args=(draft_key, student_code),
                    )
                    current_text = st.session_state.get(draft_key, "")
                    autosave_maybe(student_code, draft_key, current_text, min_secs=2.0, min_delta=12)
                    if st.button(f"Send Reply {q_id}", key=f"q_reply_btn_{q_id}") and current_text.strip():
                        reply_payload = {
                            "reply_text": current_text.strip(),
                            "replied_by_name": student_name,
                            "replied_by_code": student_code,
                            "timestamp": _dt.now(_timezone.utc),
                        }
                        r_ref = q_base.document(q_id).collection("replies")
                        r_ref.document(str(uuid4())[:8]).set(reply_payload)
                        prev = (reply_payload["reply_text"][:180] + "…") if len(reply_payload["reply_text"]) > 180 else reply_payload["reply_text"]
                        _notify_slack(
                            f"💬 *New Q&A reply* — {class_name}\n"
                            f"*By:* {student_name} ({student_code})  •  *QID:* {q_id}\n"
                            f"*When:* {_dt.now(_timezone.utc).strftime('%Y-%m-%d %H:%M')} UTC\n"
                            f"*Reply:* {prev}"
                        )

                        save_draft_to_db(student_code, draft_key, "")
                        st.session_state[draft_key] = ""
                        st.session_state[last_val_key] = ""
                        st.session_state[last_ts_key] = time.time()
                        st.session_state[saved_flag_key] = False
                        st.session_state[saved_at_key] = None
                        st.success("Reply sent!")
                        st.session_state["__refresh"] = st.session_state.get("__refresh", 0) + 1


    # === LEARNING NOTES SUBTAB ===
    elif cb_subtab == "📒 Learning Notes":
        st.markdown("""
            <div style="padding: 14px; background: #8d4de8; color: #fff; border-radius: 8px; 
            text-align:center; font-size:1.5rem; font-weight:700; margin-bottom:16px; letter-spacing:.5px;">
            📒 My Learning Notes
            </div>
        """, unsafe_allow_html=True)

        student_code = st.session_state.get("student_code", "demo001")
        key_notes = f"notes_{student_code}"

        if key_notes not in st.session_state:
            st.session_state[key_notes] = load_notes_from_db(student_code)
        notes = st.session_state[key_notes]

        if st.session_state.get("switch_to_edit_note"):
            st.session_state["course_notes_radio"] = "➕ Add/Edit Note"
            del st.session_state["switch_to_edit_note"]
        elif st.session_state.get("switch_to_library"):
            st.session_state["course_notes_radio"] = "📚 My Notes Library"
            del st.session_state["switch_to_library"]

        notes_subtab = st.radio(
            "Notebook",
            ["➕ Add/Edit Note", "📚 My Notes Library"],
            horizontal=True,
            key="course_notes_radio"
        )

        if notes_subtab == "➕ Add/Edit Note":
            # >>>> New helper message for pre-filled note context <<<<
            editing = st.session_state.get("edit_note_idx", None) is not None
            if editing:
                idx = st.session_state["edit_note_idx"]
                title = st.session_state.get("edit_note_title", "")
                tag = st.session_state.get("edit_note_tag", "")
                text = st.session_state.get("edit_note_text", "")
            else:
                title, tag, text = "", "", ""

            if title and tag:
                st.info(f"You're adding a note for **{title}** ({tag}).")

            st.markdown("#### ✍️ Create a new note or update an old one")

            with st.form("note_form", clear_on_submit=not editing):
                st.session_state.setdefault("learning_note_title", title)
                st.session_state.setdefault("learning_note_tag", tag)
                st.session_state.setdefault("learning_note_draft", text)
                st.session_state.setdefault("learning_note_last_saved", None)

                st.text_input(
                    "Note Title",
                    max_chars=50,
                    key="learning_note_title",
                )
                st.text_input(
                    "Category/Tag (optional)",
                    max_chars=20,
                    key="learning_note_tag",
                )
                st.text_area(
                    "Your Note",
                    height=200,
                    max_chars=3000,
                    key="learning_note_draft",
                )
                
                col1, col2 = st.columns(2)
                save_btn = col1.form_submit_button("Save")
                cancel_btn = editing and col2.form_submit_button("❌ Cancel Edit")
                if save_btn:
                    autosave_learning_note(student_code, key_notes)
                if st.session_state.get("learning_note_last_saved"):
                    st.caption(
                        f"Last saved {st.session_state['learning_note_last_saved']} UTC"
                    )            

            if cancel_btn:

                for k in [
                    "edit_note_idx",
                    "edit_note_title",
                    "edit_note_text",
                    "edit_note_tag",
                    "learning_note_title",
                    "learning_note_tag",
                    "learning_note_draft",
                    "learning_note_last_saved",
                ]:
                    if k in st.session_state:
                        del st.session_state[k]

                st.session_state["switch_to_library"] = True
                st.session_state["__refresh"] = st.session_state.get("__refresh", 0) + 1

        elif notes_subtab == "📚 My Notes Library":
            st.markdown("#### 📚 All My Notes")

            if not notes:
                st.info("No notes yet. Add your first note in the ➕ tab!")
            else:
                search_term = st.text_input("🔎 Search your notes…", "")
                if search_term.strip():
                    filtered = []
                    st.markdown('<div style="height:10px"></div>', unsafe_allow_html=True)
                    for n in notes:
                        if (search_term.lower() in n.get("title","").lower() or 
                            search_term.lower() in n.get("tag","").lower() or 
                            search_term.lower() in n.get("text","").lower()):
                            filtered.append(n)
                    notes_to_show = filtered
                    if not filtered:
                        st.warning("No matching notes found!")
                else:
                    notes_to_show = notes

                # --- Download Buttons (TXT, PDF, DOCX) FOR ALL NOTES ---
                all_notes = []
                for n in notes_to_show:
                    note_text = f"Title: {n.get('title','')}\n"
                    if n.get('tag'):
                        note_text += f"Tag: {n['tag']}\n"
                    note_text += n.get('text','') + "\n"
                    note_text += f"Date: {n.get('updated', n.get('created',''))}\n"
                    note_text += "-"*32 + "\n"
                    all_notes.append(note_text)
                txt_data = "\n".join(all_notes)

                st.download_button(
                    label="⬇️ Download All Notes (TXT)",
                    data=txt_data.encode("utf-8"),
                    file_name=f"{student_code}_notes.txt",
                    mime="text/plain"
                )

                # --- PDF Download (all notes, Unicode/emoji ready!) ---
                class PDF(FPDF):
                    def header(self):
                        self.set_font('DejaVu', '', 16)
                        self.cell(0, 12, "My Learning Notes", align="C", ln=1)
                        self.ln(5)
                pdf = PDF()
                pdf.add_font('DejaVu', '', './font/DejaVuSans.ttf', uni=True)
                pdf.add_page()
                pdf.set_auto_page_break(auto=True, margin=15)
                pdf.set_font("DejaVu", '', 13)
                pdf.cell(0, 10, "Table of Contents", ln=1)
                pdf.set_font("DejaVu", '', 11)
                for idx, note in enumerate(notes_to_show):
                    pdf.cell(0, 8, f"{idx+1}. {note.get('title','')} - {note.get('created', note.get('updated',''))}", ln=1)
                pdf.ln(5)
                for n in notes_to_show:
                    pdf.set_font("DejaVu", '', 13)
                    pdf.cell(0, 10, f"Title: {n.get('title','')}", ln=1)
                    pdf.set_font("DejaVu", '', 11)
                    if n.get("tag"):
                        pdf.cell(0, 8, f"Tag: {n['tag']}", ln=1)
                    pdf.set_font("DejaVu", '', 12)
                    for line in n.get('text','').split("\n"):
                        pdf.multi_cell(0, 7, line)
                    pdf.ln(1)
                    pdf.set_font("DejaVu", '', 11)
                    pdf.cell(0, 8, f"Date: {n.get('updated', n.get('created',''))}", ln=1)
                    pdf.ln(5)
                    pdf.set_font("DejaVu", '', 10)
                    pdf.cell(0, 4, '-' * 55, ln=1)
                    pdf.ln(8)
                with tempfile.NamedTemporaryFile(delete=False, suffix=".pdf") as tmp_pdf:
                    pdf.output(tmp_pdf.name)
                    tmp_pdf.seek(0)
                    pdf_bytes = tmp_pdf.read()
                os.remove(tmp_pdf.name)
                st.download_button(
                    label="⬇️ Download All Notes (PDF)",
                    data=pdf_bytes,
                    file_name=f"{student_code}_notes.pdf",
                    mime="application/pdf"
                )

                # --- DOCX Download (all notes) ---
                def export_notes_to_docx(notes, student_code="student"):
                    doc = Document()
                    doc.add_heading("My Learning Notes", 0)
                    doc.add_heading("Table of Contents", level=1)
                    for idx, note in enumerate(notes):
                        doc.add_paragraph(f"{idx+1}. {note.get('title', '(No Title)')} - {note.get('created', note.get('updated',''))}")
                    doc.add_page_break()
                    for note in notes:
                        doc.add_heading(note.get('title','(No Title)'), level=1)
                        if note.get("tag"):
                            doc.add_paragraph(f"Tag: {note.get('tag','')}")
                        doc.add_paragraph(note.get('text', ''))
                        doc.add_paragraph(f"Date: {note.get('created', note.get('updated',''))}")
                        doc.add_paragraph('-' * 40)
                        doc.add_paragraph("")
                    with tempfile.NamedTemporaryFile(delete=False, suffix=".docx") as f:
                        doc.save(f.name)
                        return f.name
                docx_path = export_notes_to_docx(notes_to_show, student_code)
                with open(docx_path, "rb") as f:
                    st.download_button(
                        label="⬇️ Download All Notes (DOCX)",
                        data=f.read(),
                        file_name=f"{student_code}_notes.docx",
                        mime="application/vnd.openxmlformats-officedocument.wordprocessingml.document"
                    )
                os.remove(docx_path)

                st.markdown("---")
                pinned_notes = [n for n in notes_to_show if n.get("pinned")]
                other_notes = [n for n in notes_to_show if not n.get("pinned")]
                show_list = pinned_notes + other_notes
                for i, note in enumerate(show_list):
                    st.markdown(
                        f"<div style='padding:12px 0 6px 0; font-weight:600; color:#7c3aed; font-size:1.18rem;'>"
                        f"{'📌 ' if note.get('pinned') else ''}{note.get('title','(No Title)')}"
                        f"</div>", unsafe_allow_html=True)
                    if note.get("tag"):
                        st.caption(f"🏷️ Tag: {note['tag']}")
                    st.markdown(
                        f"<div style='margin-top:-5px; margin-bottom:6px; font-size:1.08rem; line-height:1.7;'>{note['text']}</div>",
                        unsafe_allow_html=True)
                    st.caption(f"🕒 {note.get('updated',note.get('created',''))}")

                    # --- Per-Note Download Buttons (TXT, PDF, DOCX) ---
                    download_cols = st.columns([1,1,1])
                    with download_cols[0]:
                        # TXT per note
                        txt_note = f"Title: {note.get('title','')}\n"
                        if note.get('tag'):
                            txt_note += f"Tag: {note['tag']}\n"
                        txt_note += note.get('text', '') + "\n"
                        txt_note += f"Date: {note.get('updated', note.get('created',''))}\n"
                        st.download_button(
                            label="⬇️ TXT",
                            data=txt_note.encode("utf-8"),
                            file_name=f"{student_code}_{note.get('title','note').replace(' ','_')}.txt",
                            mime="text/plain",
                            key=f"download_txt_{i}"
                        )
                    with download_cols[1]:
                        # PDF per note (Unicode/emoji ready!)
                        class SingleNotePDF(FPDF):
                            def header(self):
                                self.set_font('DejaVu', '', 13)
                                self.cell(0, 10, note.get('title','Note'), ln=True, align='C')
                                self.ln(2)
                        pdf_note = SingleNotePDF()
                        pdf_note.add_font('DejaVu', '', './font/DejaVuSans.ttf', uni=True)
                        pdf_note.add_page()
                        pdf_note.set_font("DejaVu", '', 12)
                        if note.get("tag"):
                            pdf_note.cell(0, 8, f"Tag: {note.get('tag','')}", ln=1)
                        for line in note.get('text','').split("\n"):
                            pdf_note.multi_cell(0, 7, line)
                        pdf_note.ln(1)
                        pdf_note.set_font("DejaVu", '', 11)
                        pdf_note.cell(0, 8, f"Date: {note.get('updated', note.get('created',''))}", ln=1)
                        pdf_bytes_single = pdf_note.output(dest="S").encode("latin1", "replace")
                        st.download_button(
                            label="⬇️ PDF",
                            data=pdf_bytes_single,
                            file_name=f"{student_code}_{note.get('title','note').replace(' ','_')}.pdf",
                            mime="application/pdf",
                            key=f"download_pdf_{i}"
                        )
                    with download_cols[2]:
                        # DOCX per note
                        doc_single = Document()
                        doc_single.add_heading(note.get('title','(No Title)'), level=1)
                        if note.get("tag"):
                            doc_single.add_paragraph(f"Tag: {note.get('tag','')}")
                        doc_single.add_paragraph(note.get('text', ''))
                        doc_single.add_paragraph(f"Date: {note.get('updated', note.get('created',''))}")
                        single_docx_io = io.BytesIO()
                        doc_single.save(single_docx_io)
                        st.download_button(
                            label="⬇️ DOCX",
                            data=single_docx_io.getvalue(),
                            file_name=f"{student_code}_{note.get('title','note').replace(' ','_')}.docx",
                            mime="application/vnd.openxmlformats-officedocument.wordprocessingml.document",
                            key=f"download_docx_{i}"
                        )

                    cols = st.columns([1,1,1,1])
                    with cols[0]:
                        if st.button("✏️ Edit", key=f"edit_{i}"):
                            st.session_state["edit_note_idx"] = i
                            st.session_state["edit_note_title"] = note["title"]
                            st.session_state["edit_note_text"] = note["text"]
                            st.session_state["edit_note_tag"] = note.get("tag", "")
                            st.session_state["switch_to_edit_note"] = True
                            st.session_state["__refresh"] = st.session_state.get("__refresh", 0) + 1
                    with cols[1]:
                        if st.button("🗑️ Delete", key=f"del_{i}"):
                            notes.remove(note)
                            st.session_state[key_notes] = notes
                            save_notes_to_db(student_code, notes)
                            st.success("Note deleted.")
                            st.session_state["__refresh"] = st.session_state.get("__refresh", 0) + 1
                    with cols[2]:
                        if note.get("pinned"):
                            if st.button("📌 Unpin", key=f"unpin_{i}"):
                                note["pinned"] = False
                                st.session_state[key_notes] = notes
                                save_notes_to_db(student_code, notes)
                                st.session_state["__refresh"] = st.session_state.get("__refresh", 0) + 1
                        else:
                            if st.button("📍 Pin", key=f"pin_{i}"):
                                note["pinned"] = True
                                st.session_state[key_notes] = notes
                                save_notes_to_db(student_code, notes)
                                st.session_state["__refresh"] = st.session_state.get("__refresh", 0) + 1
                    with cols[3]:
                        st.caption("")



# =========================== MY RESULTS & RESOURCES ===========================
if tab == "My Results and Resources":
    render_results_and_resources_tab()

# ================================
# 5. EXAMS MODE & CUSTOM CHAT — uses your prompts + bubble UI + highlighting
# ================================

# —— keep Firestore `db` and OpenAI `client` from above (not redefined here) ——

# Ensure these are available in this tab
import re, random
import urllib.parse as _urllib

# Optional: progress saver (kept from your code; safe if unused)
def save_exam_progress(student_code, progress_items):
    doc_ref = db.collection("exam_progress").document(student_code)
    doc = doc_ref.get()
    data = doc.to_dict() if doc.exists else {}
    all_progress = data.get("completed", [])
    now = datetime.now().strftime("%Y-%m-%d %H:%M")
    for item in progress_items:
        already = any(
            p["level"] == item["level"] and
            p["teil"] == item["teil"] and
            p["topic"] == item["topic"]
            for p in all_progress
        )
        if not already:
            all_progress.append({
                "level": item["level"],
                "teil": item["teil"],
                "topic": item["topic"],
                "date": now
            })
    doc_ref.set({"completed": all_progress}, merge=True)

# Simple back-step that returns to Stage 1 (used in buttons)
def back_step():
    draft_key = st.session_state.get("falowen_chat_draft_key")
    for key in [
        "falowen_mode", "falowen_level", "falowen_teil",
        "falowen_exam_topic", "falowen_exam_keyword",
        "remaining_topics", "used_topics", "falowen_messages",
        "falowen_loaded_key", "falowen_conv_key",
        "falowen_chat_draft_key", "custom_topic_intro_done",
        "falowen_turn_count",
    ]:
        st.session_state.pop(key, None)
    if draft_key:
        st.session_state.pop(draft_key, None)
        for extra in _draft_state_keys(draft_key):
            st.session_state.pop(extra, None)
    st.session_state["_falowen_loaded"] = False
    st.session_state["falowen_stage"] = 1
    st.session_state["__refresh"] = st.session_state.get("__refresh", 0) + 1

# --- CONFIG (same doc, no duplicate db init) ---
exam_sheet_id = "1zaAT5NjRGKiITV7EpuSHvYMBHHENMs9Piw3pNcyQtho"
exam_sheet_name = "exam_topics"
exam_csv_url = f"https://docs.google.com/spreadsheets/d/{exam_sheet_id}/gviz/tq?tqx=out:csv&sheet={exam_sheet_name}"

@st.cache_data(ttl=3600)
def _load_exam_topics_cached():
    df = pd.read_csv(exam_csv_url)
    for col in ['Level', 'Teil', 'Topic/Prompt', 'Keyword/Subtopic']:
        if col not in df.columns:
            df[col] = ""
    # strip
    for c in df.columns:
        if df[c].dtype == "O":
            df[c] = df[c].astype(str).str.strip()
    return df

def load_exam_topics():
    if "exam_topics_df" not in st.session_state:
        st.session_state["exam_topics_df"] = _load_exam_topics_cached()
    return st.session_state["exam_topics_df"]

# ================= UI styles: bubbles + highlights (yours, restored) =================
bubble_user = (
    "background:#1976d2; color:#fff; border-radius:18px 18px 2px 18px;"
    "padding:10px 16px; margin:5px 0 5px auto; max-width:90vw; display:inline-block; font-size:1.12em;"
    "box-shadow:0 2px 8px rgba(0,0,0,0.09); word-break:break-word;"
)
bubble_assistant = (
    "background:#faf9e4; color:#2d2d2d; border-radius:18px 18px 18px 2px;"
    "padding:10px 16px; margin:5px auto 5px 0; max-width:90vw; display:inline-block; font-size:1.12em;"
    "box-shadow:0 2px 8px rgba(0,0,0,0.09); word-break:break-word;"
)
highlight_words = [
    "Fehler", "Tipp", "Achtung", "gut", "korrekt", "super", "nochmals",
    "Bitte", "Vergessen Sie nicht"
]

def highlight_keywords(text, words, ignore_case=True):
    flags = re.IGNORECASE if ignore_case else 0
    for w in words:
        pattern = r'\b' + re.escape(w) + r'\b'
        text = re.sub(
            pattern,
            lambda m: f"<span style='background:#ffe082; color:#d84315; font-weight:bold;'>{m.group(0)}</span>",
            text,
            flags=flags,
        )
    return text

def clear_falowen_chat(student_code, mode, level, teil):
    """Deletes the saved chat for a particular student/mode/level/teil from Firestore."""
    chat_key = f"{mode}_{level}_{teil or 'custom'}"
    doc_ref = db.collection("falowen_chats").document(student_code)
    doc = doc_ref.get()
    if doc.exists:
        data = doc.to_dict()
        chats = data.get("chats", {})
        drafts = data.get("drafts", {})
        changed = False
        if chat_key in chats:
            del chats[chat_key]
            changed = True
        if chat_key in drafts:
            del drafts[chat_key]
            changed = True
        if changed:
            doc_ref.set({"chats": chats, "drafts": drafts}, merge=True)

# ====== Quick links (kept) ======
lesen_links = {
    "A1": [("Goethe A1 Lesen (Lesen & Hören page)", "https://www.goethe.de/ins/mm/en/spr/prf/gzsd1/ueb.html")],
    "A2": [("Goethe A2 Lesen (Lesen & Hören page)", "https://www.goethe.de/ins/mm/en/spr/prf/gzsd2/ueb.html")],
    "B1": [("Goethe B1 Lesen (Lesen & Hören page)", "https://www.goethe.de/ins/mm/en/spr/prf/gzb1/ueb.html")],
    "B2": [("Goethe B2 Lesen (Lesen & Hören page)", "https://www.goethe.de/ins/mm/en/spr/prf/gzb2/ue9.html")],
    "C1": [("Goethe C1 Lesen (Lesen & Hören page)", "https://www.goethe.de/ins/be/en/spr/prf/gzc1/u24.html")],
}
hoeren_links = {
    "A1": [("Goethe A1 Hören (Lesen & Hören page)", "https://www.goethe.de/ins/mm/en/spr/prf/gzsd1/ueb.html")],
    "A2": [("Goethe A2 Hören (Lesen & Hören page)", "https://www.goethe.de/ins/mm/en/spr/prf/gzsd2/ueb.html")],
    "B1": [("Goethe B1 Hören (Lesen & Hören page)", "https://www.goethe.de/ins/mm/en/spr/prf/gzb1/ueb.html")],
    "B2": [("Goethe B2 Hören (Lesen & Hören page)", "https://www.goethe.de/ins/mm/en/spr/prf/gzb2/ue9.html")],
    "C1": [("Goethe C1 Hören (Lesen & Hören page)", "https://www.goethe.de/ins/be/en/spr/prf/gzc1/u24.html")],
}

# ================= PROMPT BUILDERS (yours, unchanged) =================
def build_a1_exam_intro():
    return (
        "**A1 – Teil 1: Basic Introduction**\n\n"
        "In the A1 exam's first part, you will be asked to introduce yourself. "
        "Typical information includes: your **Name, Land, Wohnort, Sprachen, Beruf, Hobby**.\n\n"
        "After your introduction, you will be asked 3 basic questions such as:\n"
        "- Haben Sie Geschwister?\n"
        "- Wie alt ist deine Mutter?\n"
        "- Bist du verheiratet?\n\n"
        "You might also be asked to spell your name (**Buchstabieren**). "
        "Please introduce yourself now using all the keywords above."
    )

def build_exam_instruction(level, teil):
    # (your original long strings kept)
    if level == "A1":
        if "Teil 1" in teil:
            return build_a1_exam_intro()
        elif "Teil 2" in teil:
            return (
                "**A1 – Teil 2: Question and Answer**\n\n"
                "You will get a topic and a keyword. Your job: ask a question using the keyword, "
                "then answer it yourself. Example: Thema: Geschäft – Keyword: schließen → "
                "Wann schließt das Geschäft?\nLet's try one. Type 'Yes' in the chatbox so we start?"
            )
        elif "Teil 3" in teil:
            return (
                "**A1 – Teil 3: Making a Request**\n\n"
                "You'll receive a prompt (e.g. 'Radio anmachen'). Write a polite request or imperative. "
                "Example: Können Sie bitte das Radio anmachen?\nReady?"
                "Type Yes in the chatbox so we start?"
            )
    if level == "A2":
        if "Teil 1" in teil:
            return (
                "**A2 – Teil 1: Fragen zu Schlüsselwörtern**\n\n"
                "You'll get a topic (e.g. 'Wohnort'). Ask a question, then answer it yourself. "
                "When you're ready, type 'Begin'."
            )
        elif "Teil 2" in teil:
            return (
                "**A2 – Teil 2: Über das Thema sprechen**\n\n"
                "Talk about the topic in 3–4 sentences. I'll correct and give tips. Start when ready."
            )
        elif "Teil 3" in teil:
            return (
                "**A2 – Teil 3: Gemeinsam planen**\n\n"
                "Let's plan something together. Respond and make suggestions. Start when ready."
            )
    if level == "B1":
        if "Teil 1" in teil:
            return (
                "**B1 – Teil 1: Gemeinsam planen**\n\n"
                "We'll plan an activity together (e.g., a trip or party). Give your ideas and answer questions."
            )
        elif "Teil 2" in teil:
            return (
                "**B1 – Teil 2: Präsentation**\n\n"
                "Give a short presentation on the topic (about 2 minutes). I'll ask follow-up questions."
            )
        elif "Teil 3" in teil:
            return (
                "**B1 – Teil 3: Feedback & Fragen stellen**\n\n"
                "Answer questions about your presentation. I'll give you feedback on your language and structure."
            )
    if level == "B2":
        if "Teil 1" in teil:
            return (
                "**B2 – Teil 1: Diskussion**\n\n"
                "We'll discuss a topic. Express your opinion and justify it."
            )
        elif "Teil 2" in teil:
            return (
                "**B2 – Teil 2: Präsentation**\n\n"
                "Present a topic in detail. I'll challenge your points and help you improve."
            )
        elif "Teil 3" in teil:
            return (
                "**B2 – Teil 3: Argumentation**\n\n"
                "Argue your perspective. I'll give feedback and counterpoints."
            )
    if level == "C1":
        if "Teil 1" in teil:
            return (
                "**C1 – Teil 1: Vortrag**\n\n"
                "Bitte halte einen kurzen Vortrag zum Thema. Ich werde anschließend Fragen stellen und deine Sprache bewerten."
            )
        elif "Teil 2" in teil:
            return (
                "**C1 – Teil 2: Diskussion**\n\n"
                "Diskutiere mit mir über das gewählte Thema. Ich werde kritische Nachfragen stellen."
            )
        elif "Teil 3" in teil:
            return (
                "**C1 – Teil 3: Bewertung**\n\n"
                "Bewerte deine eigene Präsentation. Was würdest du beim nächsten Mal besser machen?"
            )
    return ""

def build_exam_system_prompt(level: str, teil: str, student_code: str = "felixa1") -> str:
    """
    Builds the system prompt for the examiner persona.
    (Your original logic retained.)
    """
    rec_url = (
        f"https://script.google.com/macros/s/"
        f"AKfycbzMIhHuWKqM2ODaOCgtS7uZCikiZJRBhpqv2p6OyBmK1yAVba8HlmVC1zgTcGWSTfrsHA"
        f"/exec?code={student_code}"
    )
    record_line = (
        "IMPORTANT: After EVERY question, prompt, correction, or feedback, append this line on its own:\n"
        f"• 🎙️ **You can chat here for more ideas or Record your answer now**: [Open Sprechen Recorder]({rec_url})\n"
        f"If Markdown is not supported, show the raw URL: {rec_url}\n"
    )
    if level == "A1":
        if "Teil 1" in teil:
            return (
                "You are Herr Felix, a supportive A1 German examiner. "
                "Ask the student to introduce themselves using the keywords (Name, Land, Wohnort, Sprachen, Beruf, Hobby). "
                "Check if all info is given, correct any errors (explain in English), and give the right way to say things in German. "
                "1) Always explain errors and suggestions in English only. Only the next question should be in German; they are A1. "
                "After their intro, ask these three questions one by one: "
                "'Haben Sie Geschwister?', 'Wie alt ist deine Mutter?', 'Bist du verheiratet?'. "
                "Correct their answers (explain in English). At the end, mention they may be asked to spell their name ('Buchstabieren') and wish them luck. "
                "Give them a score out of 25 and let them know if they passed or not.\n"
                + record_line
            )
        elif "Teil 2" in teil:
            return (
                "You are Herr Felix, an A1 examiner. Randomly give the student a Thema and Keyword from the official list. "
                "Let them know you have 52 cards available and you are here to help them prepare for the exams. "
                "Tell them they can relax and continue another time when tired. Explain in English. "
                "Tell them to ask a question with the keyword and answer it themselves, then correct their German (explain errors in English, show the correct version), and move to the next topic. "
                "1) After every input, let them know if they passed or not and explain why.\n"
                + record_line
            )
        elif "Teil 3" in teil:
            return (
                "You are Herr Felix, an A1 examiner. Give the student a prompt (e.g., 'Radio anmachen'). "
                "Let them know you have 20 cards available and you are here to help them prepare. Explain in English. "
                "Ask them to write a polite request or imperative and answer themselves like their partners will do. "
                "Check if it's correct and polite, explain errors in English, and provide the right German version. Then give the next prompt. "
                "They can respond using 'Ja, gerne', 'In Ordnung', or 'Ich kann …' with the verb at the end (e.g., 'Ich kann das Radio anmachen').\n"
                + record_line
            )

    if level == "A2":
        if "Teil 1" in teil:
            return (
                "You are Herr Felix, a Goethe A2 examiner. Give a topic from the A2 list. "
                "Always let the student know that you are here to help them pass, so they should sit for a few minutes and be consistent. Teach them how to pass. "
                "1) After student input, tell them you will ask just 3 questions and then give a score out of 25. "
                "2) Use phrases like 'Your next recommended question…' to smoothly move forward. "
                "Ask the student to ask and answer a question on the topic. Always correct their German (explain errors in English), show the correct version, and encourage them. "
                "Ask one question at a time. Pick 3 random keywords from the topic and ask exactly 1 question per keyword. "
                "When explaining mistakes, use English and simple German. After the third question, grade out of 25 and say if they passed, with an English explanation.\n"
                + record_line
            )
        elif "Teil 2" in teil:
            return (
                "You are Herr Felix, an A2 examiner. Give a topic. The student gives a short monologue. "
                "Correct errors (in English), give suggestions, and follow up with one question. "
                "Remind them you will ask 3 questions total, then give a score out of 25. "
                "Use 'your next recommended question…' to guide them. "
                "Pick 3 random keywords and ask 1 question per keyword (total 3). "
                "Explain mistakes using English and simple German. After the third question, mark out of 25 and say if they passed, explaining in English.\n"
                + record_line
            )
        elif "Teil 3" in teil:
            return (
                "You are Herr Felix, an A2 examiner. Plan something together (e.g., going to the cinema). "
                "Check the student's suggestions, correct errors, and keep the conversation going. "
                "Tell them you are helping them pass the exam and to be consistent. "
                "Guide the plan with exactly 5 short prompts. After the last prompt, mark out of 25 and say if they passed, explaining in English.\n"
                + record_line
            )

    if level == "B1":
        if "Teil 1" in teil:
            return (
                "You are Herr Felix, a Goethe B1 supportive examiner. You and the student plan an activity together. "
                "Give feedback in both German and English, correct mistakes, suggest improvements, and keep it realistic. "
                "1) Keep answers short and encouraging to invite replies. "
                "2) Tell them you will ask 5 questions total and then give a score out of 25, with an English explanation. "
                "3) Ask only 5 questions and try to close the conversation. "
                "4) Give a mini-score after each presentation moment, noting pass/not yet. "
                "5) Use 'your next recommended question…' to move forward.\n"
                + record_line
            )
        elif "Teil 2" in teil:
            return (
                "You are Herr Felix, a Goethe B1 examiner. The student gives a presentation. "
                "Give constructive feedback in German and English, ask for more details, and highlight strengths and weaknesses. "
                "1) After student input, say you will ask 3 questions total and then give a score out of 25 with an English explanation. "
                "2) Ask only 3 questions, one at a time. "
                "3) Keep replies friendly and not overly long. "
                "4) After your third question, mark and give the student their score. "
                "5) Use 'your next recommended question…' to advance.\n"
                + record_line
            )
        elif "Teil 3" in teil:
            return (
                "You are Herr Felix, a Goethe B1 examiner. The student answers questions about their presentation. "
                "Encourage them; you are here to help them pass. Invite questions if they don’t understand and they can ask for translations of words. "
                "Give exam-style feedback (in German and English), correct language, and motivate. "
                "1) Ask only 3 questions, one at a time. "
                "2) Keep replies friendly and not overly long. "
                "3) After your third question, give their score out of 25 with an English explanation. "
                "4) Use 'your next recommended question…' to guide them.\n"
                + record_line
            )

    return ""
    # (Your B2/C1 fallbacks left as in your working version)

def build_custom_chat_prompt(level, student_code=None):
    # (kept exactly as your working version—no recorder line added here to respect your request)
    if student_code is None:
        student_code = st.session_state.get("student_code", "")
    if level == "C1":
        return (
            "You are supportive German C1 Teacher. Speak both english and German "
            "Ask student one question at a time"
            "Suggest useful phrases student can use to begin their phrases"
            "Check if student is writing on C1 Level"
            "After correction, proceed to the next question using the phrase your next recommended question"
            "When there is error, correct for the student and teach them how to say it correctly"
            "Stay on one topic and always ask next question. After 5 intelligent questions only on a topic, give the student their performance and scores and suggestions to improve"
            "Help student progress from B2 to C1 with your support and guidance"
        )
    if level in ["A1", "A2", "B1", "B2"]:
        correction_lang = "in English" if level in ["A1", "A2"] else "half in English and half in German"
        rec_url = (
            "https://script.google.com/macros/s/AKfycbzMIhHuWKqM2ODaOCgtS7uZCikiZJRBhpqv2p6OyBmK1yAVba8HlmVC1zgTcGWSTfrsHA/exec"
            f"?code={student_code}"
            )
        return (
            f"You are Herr Felix, a supportive and innovative German teacher. "
            f"1. Congratulate the student in English for the topic and give interesting tips on the topic. Always let the student know how the session is going to go in English. It shouldnt just be questions but teach them also. The total number of questios,what they should expect,what they would achieve at the end of the session. Let them know they can ask questions or ask for translation if they dont understand anything. You are ready to always help "
            f"2. If student input looks like a letter question instead of a topic for discussion, then prompt them that you are trained to only help them with their speaking so they should rather paste their letter question in the ideas generator in the schreiben tab. "
            f"Promise them that if they answer all 6 questions, you use their own words to build a presentation of 60 words for them. After completion you will give them a link to record their audio to see if they can apply what they practiced. They only have to be consistent "
            f"Pick 3 useful keywords related to the student's topic and use them as the focus for conversation. Give students ideas and how to build their points for the conversation in English. "
            f"For each keyword, ask the student up to 2 creative, diverse and interesting questions in German only based on student language level, one at a time, not all at once. Just askd the question and don't let student know this is the keyword you are using. "
            f"After each student answer, give feedback and a suggestion to extend their answer if it's too short. Feedback in English and suggestion in German. "
            f" Explain difficult words when level is A1,A2,B1,B2. "
            f"IMPORTANT: If a student asks 3 grammar questions in a row without trying to answer your conversation questions, respond warmly but firmly: remind them to check their course book using the search button for grammar explanations. Explain that reading their book will help them become more independent and confident as a learner. Kindly pause grammar explanations until they have checked the book and tried the conversation questions. Stay positive, but firm about using the resources. If they still have a specific question after reading, gladly help. "
            f"After keyword questions, continue with other random follow-up questions that reflect student selected level about the topic in German (until you reach 6 questions in total). "
            f"Never ask more than 2 questions about the same keyword. "
            f"After the student answers 6 questions, give final feedback on their performance: what they did well, mistakes, and what to improve in English and end the chat with motivation and tips. "
            f"Tell them to visit this link to record their audio: [Record your audio here]({rec_url}). "
            f"Also give them 60 words from their own words in a presentation form that they can use in class.  Wish them luck in their next class and tell them to apply everything they have learnt. "
            f"All feedback and corrections should be {correction_lang}. "
            f"Encourage the student and keep the chat motivating. "
        )
    return ""

# ================= SESSION DEFAULTS (reuse your falowen_* keys) =================
default_state = {
    "falowen_stage": 1,                  # 1: mode, 2: level, 3: part, 4: chat, 99: pron checker
    "falowen_mode": None,                # **RENAMED choices in UI below**
    "falowen_level": None,
    "falowen_teil": None,
    "falowen_messages": [],
    "falowen_turn_count": 0,
    "custom_topic_intro_done": False,
    "custom_chat_level": None,
    "falowen_exam_topic": None,
    "falowen_exam_keyword": None,
}
for key, val in default_state.items():
    if key not in st.session_state:
        st.session_state[key] = val

if tab == "Exams Mode & Custom Chat":
    st.markdown(
        '''
        <div style="padding: 8px 12px; background: #28a745; color: #fff; border-radius: 6px;
                    text-align: center; margin-bottom: 8px; font-size: 1.3rem;">
            🗣️ Exams Mode & Custom Chat
        </div>
        ''',
        unsafe_allow_html=True
    )
    st.divider()

    # ===== Login context (reuse app login; no duplicate UI here) =====
    if "student_code" not in st.session_state or not st.session_state["student_code"]:
        st.warning("Please log in on the main page to continue.")
        st.stop()
    code = st.session_state["student_code"]

    # ——— Step 1: Mode ———
    if st.session_state["falowen_stage"] == 1:
        st.subheader("Step 1: Choose Practice Mode")
        st.info(
            """
            - **Exams Mode**: Chat with an examiner (Sprechen) and quick links to official Lesen/Hören.
            - **Custom Chat**: Free conversation on your topic with feedback.
            - **Pronunciation & Speaking Checker**: Upload a short audio for scoring and tips.
            """,
            icon="ℹ️"
        )
        mode = st.radio(
            "How would you like to practice?",
            ["Exams Mode", "Custom Chat", "Pronunciation & Speaking Checker"],
            key="falowen_mode_center"
        )
        if st.button("Next ➡️", key="falowen_next_mode"):
            st.session_state["falowen_mode"] = mode
            st.session_state["falowen_stage"] = 99 if mode == "Pronunciation & Speaking Checker" else 2
            if mode == "Pronunciation & Speaking Checker":
                st.session_state["falowen_stage"] = 99
                st.session_state["falowen_level"] = None
            else:
                level = get_student_level(
                    st.session_state["student_code"], default=None
                )
                if level is None:
                    st.session_state["falowen_level"] = None
                    st.session_state["falowen_stage"] = 2
                else:
                    st.session_state["falowen_level"] = level
                    st.session_state["falowen_stage"] = 3 if mode == "Exams Mode" else 4



    # ——— Step 2: Level ———
    if st.session_state["falowen_stage"] == 2 and not st.session_state.get("falowen_level"):
        st.subheader("Step 2: Choose Your Level")
        level = st.radio("Select your level:", ["A1","A2","B1","B2","C1"], key="falowen_level_center")

        col1, col2 = st.columns(2)
        with col1:
            if st.button("⬅️ Back", key="falowen_back1"):
                st.session_state["falowen_stage"] = 1
                st.session_state["falowen_messages"] = []
                st.session_state["_falowen_loaded"] = False
                st.session_state["__refresh"] = st.session_state.get("__refresh", 0) + 1
        with col2:
            if st.button("Next ➡️", key="falowen_next_level"):
                if st.session_state.get("falowen_level"):
                    st.session_state["falowen_stage"] = 3 if st.session_state["falowen_mode"] == "Exams Mode" else 4
                    st.session_state["falowen_teil"] = None
                    st.session_state["falowen_messages"] = []
                    st.session_state["custom_topic_intro_done"] = False
                    st.session_state["__refresh"] = st.session_state.get("__refresh", 0) + 1
        st.stop()

    # ——— Step 3: Exam Part or Lesen/Hören links ———
    if st.session_state["falowen_stage"] == 3:
        st.subheader("Step 3: Choose Exam Part")
        teil_options = {
            "A1": ["Teil 1 – Basic Introduction", "Teil 2 – Question and Answer", "Teil 3 – Making A Request",
                   "Lesen – Past Exam Reading", "Hören – Past Exam Listening"],
            "A2": ["Teil 1 – Fragen zu Schlüsselwörtern", "Teil 2 – Über das Thema sprechen", "Teil 3 – Gemeinsam planen",
                   "Lesen – Past Exam Reading", "Hören – Past Exam Listening"],
            "B1": ["Teil 1 – Gemeinsam planen (Dialogue)", "Teil 2 – Präsentation (Monologue)", "Teil 3 – Feedback & Fragen stellen",
                   "Lesen – Past Exam Reading", "Hören – Past Exam Listening"],
            "B2": ["Teil 1 – Diskussion", "Teil 2 – Präsentation", "Teil 3 – Argumentation",
                   "Lesen – Past Exam Reading", "Hören – Past Exam Listening"],
            "C1": ["Teil 1 – Vortrag", "Teil 2 – Diskussion", "Teil 3 – Bewertung",
                   "Lesen – Past Exam Reading", "Hören – Past Exam Listening"],
        }
        level = st.session_state["falowen_level"]
        teil = st.radio("Which exam part?", teil_options[level], key="falowen_teil_center")

        if "Lesen" in teil or "Hören" in teil:
            if "Lesen" in teil:
                st.markdown(
                    """
                    <div style="background:#e1f5fe;border-radius:10px;
                                padding:1.1em 1.4em;margin:1.2em 0;">
                      <span style="font-size:1.18em;color:#0277bd;">
                        <b>📖 Past Exam: Lesen (Reading)</b>
                      </span><br><br>
                    """,
                    unsafe_allow_html=True
                )
                for label, url in lesen_links.get(level, []):
                    st.markdown(
                        f'<a href="{url}" target="_blank" style="font-size:1.10em;color:#1976d2;font-weight:600">'
                        f'👉 {label}</a><br>',
                        unsafe_allow_html=True
                    )
                st.markdown("</div>", unsafe_allow_html=True)

            if "Hören" in teil:
                st.markdown(
                    """
                    <div style="background:#ede7f6;border-radius:10px;
                                padding:1.1em 1.4em;margin:1.2em 0;">
                      <span style="font-size:1.18em;color:#512da8;">
                        <b>🎧 Past Exam: Hören (Listening)</b>
                      </span><br><br>
                    """,
                    unsafe_allow_html=True
                )
                for label, url in hoeren_links.get(level, []):
                    st.markdown(
                        f'<a href="{url}" target="_blank" style="font-size:1.10em;color:#5e35b1;font-weight:600">'
                        f'👉 {label}</a><br>',
                        unsafe_allow_html=True
                    )
                st.markdown("</div>", unsafe_allow_html=True)

            if st.button("⬅️ Back", key="lesen_hoeren_back"):
                st.session_state["falowen_stage"] = 2
                st.session_state["falowen_messages"] = []
                st.session_state["__refresh"] = st.session_state.get("__refresh", 0) + 1

        else:
            # Topic picker (your format: "Topic/Prompt" + "Keyword/Subtopic")
            teil_number = teil.split()[1]  # e.g., "1"
            exam_df = load_exam_topics()
            exam_topics = exam_df[(exam_df["Level"] == level) & (exam_df["Teil"] == f"Teil {teil_number}")].copy()

            topics_list = []
            if not exam_topics.empty:
                topic_vals   = exam_topics["Topic/Prompt"].astype(str).str.strip()
                keyword_vals = exam_topics["Keyword/Subtopic"].astype(str).str.strip()
                topics_list  = [
                    f"{t} – {k}" if k else t
                    for t, k in zip(topic_vals, keyword_vals) if t
                ]

            search = st.text_input("🔍 Search topic or keyword...", "")
            filtered = [t for t in topics_list if search.lower() in t.lower()] if search else topics_list

            if filtered:
                st.markdown("**Preview: Available Topics**")
                for t in filtered[:6]:
                    st.markdown(f"- {t}")
                if len(filtered) > 6:
                    with st.expander(f"See all {len(filtered)} topics"):
                        col1, col2 = st.columns(2)
                        for i, t in enumerate(filtered):
                            with (col1 if i % 2 == 0 else col2):
                                st.markdown(f"- {t}")

                choice = st.selectbox("Pick your topic (or choose random):", ["(random)"] + filtered, key="topic_picker")
                chosen = random.choice(filtered) if choice == "(random)" else choice

                if " – " in chosen:
                    topic, keyword = chosen.split(" – ", 1)
                else:
                    topic, keyword = chosen, None

                st.session_state["falowen_exam_topic"]   = topic
                st.session_state["falowen_exam_keyword"] = keyword
                st.success(f"**Your exam topic is:** {topic}" + (f" – {keyword}" if keyword else ""))

            else:
                st.info("No topics found. Try a different search.")

            col_mode, col_level, col_start = st.columns([1, 1, 2])
            with col_mode:
                if st.button("↩ Back to Mode", key="falowen_back_mode"):
                    back_step()
            with col_level:
                if st.button("⬅️ Back", key="falowen_back_part"):
                    st.session_state["falowen_stage"]    = 2
                    st.session_state["falowen_messages"] = []
                    st.session_state["__refresh"] = st.session_state.get("__refresh", 0) + 1
            with col_start:
                if st.button("Start Practice", key="falowen_start_practice"):
                    st.session_state["falowen_teil"]            = teil
                    st.session_state["falowen_stage"]           = 4
                    st.session_state["falowen_messages"]        = []
                    st.session_state["custom_topic_intro_done"] = False
                    st.session_state["remaining_topics"]        = filtered.copy()
                    random.shuffle(st.session_state["remaining_topics"])
                    st.session_state["used_topics"]             = []
                    st.session_state["__refresh"] = st.session_state.get("__refresh", 0) + 1


    # ——— Step 4: Chat (Exam or Custom) ———
    if st.session_state.get("falowen_stage") == 4:
        # Ensure unique widget keys per student (prevents duplicate-id errors)
        try:
            _ = _wkey  # already defined?
        except NameError:
            import hashlib
            def _wkey(base: str) -> str:
                sc = str(st.session_state.get("student_code", "anon"))
                return f"{base}_{hashlib.md5(f'{base}|{sc}'.encode()).hexdigest()[:8]}"

        # Ensure urllib alias exists
        try:
            _ = _urllib.quote  # noqa
        except Exception:
            import urllib.parse as _urllib

        level = st.session_state.get("falowen_level")
        teil  = st.session_state.get("falowen_teil")
        mode  = st.session_state.get("falowen_mode")
        is_exam = (mode == "Exams Mode")
        student_code = st.session_state.get("student_code", "demo")
        
        # === Load messages & draft PER (student_code + mode/level/teil) ===
        conv_key = f"{mode}_{level}_{(teil or 'custom')}"
        draft_key = _wkey("chat_draft")
        st.session_state["falowen_chat_draft_key"] = draft_key
        st.session_state["falowen_conv_key"] = conv_key
        try:
            doc = db.collection("falowen_chats").document(student_code).get()
            if doc.exists:
                chats = (doc.to_dict() or {}).get("chats", {})
                st.session_state["falowen_messages"] = chats.get(conv_key, [])
            else:
                st.session_state["falowen_messages"] = []
        except Exception:
            st.session_state["falowen_messages"] = []

        if st.session_state.get("falowen_loaded_key") != conv_key:
            draft_text = load_chat_draft_from_db(student_code, conv_key)
            st.session_state[draft_key] = draft_text
            lv, lt, sf, sa = _draft_state_keys(draft_key)
            st.session_state[lv] = draft_text
            st.session_state[lt] = time.time()
            st.session_state[sf] = True
            st.session_state[sa] = datetime.now(_timezone.utc)
            st.session_state["falowen_loaded_key"] = conv_key

        # Seed the first assistant instruction if chat is empty
        if not st.session_state["falowen_messages"]:
            instruction = build_exam_instruction(level, teil) if is_exam else (
                "Hallo! 👋 What would you like to talk about? Give me details of what you want so I can understand."
            )
            st.session_state["falowen_messages"].append({"role": "assistant", "content": instruction})
            try:
                doc = db.collection("falowen_chats").document(student_code)
                snap = doc.get()
                chats = snap.to_dict().get("chats", {}) if snap.exists else {}
                chats[conv_key] = st.session_state["falowen_messages"]
                doc.set({"chats": chats}, merge=True)
            except Exception:
                pass

        # Build system prompt (exam persona vs custom chat)
        if is_exam:
            if (not st.session_state.get("falowen_exam_topic")) and st.session_state.get("remaining_topics"):
                next_topic = st.session_state["remaining_topics"].pop(0)
                if " – " in next_topic:
                    topic, keyword = next_topic.split(" – ", 1)
                    st.session_state["falowen_exam_topic"] = topic
                    st.session_state["falowen_exam_keyword"] = keyword
                else:
                    st.session_state["falowen_exam_topic"] = next_topic
                    st.session_state["falowen_exam_keyword"] = None
                st.session_state["used_topics"].append(next_topic)

            base_prompt = build_exam_system_prompt(level, teil)
            topic = st.session_state.get("falowen_exam_topic")
            if topic:
                system_prompt = f"{base_prompt} Thema: {topic}."
                if st.session_state.get("falowen_exam_keyword"):
                    system_prompt += f" Keyword: {st.session_state['falowen_exam_keyword']}."
            else:
                system_prompt = base_prompt
        else:
            system_prompt = build_custom_chat_prompt(level, student_code)

        # Always-visible recorder button
        RECORDER_BASE = "https://script.google.com/macros/s/AKfycbzMIhHuWKqM2ODaOCgtS7uZCikiZJRBhpqv2p6OyBmK1yAVba8HlmVC1zgTcGWSTfrsHA/exec"
        rec_url = f"{RECORDER_BASE}?code={_urllib.quote(student_code)}"
        try:
            st.link_button(
                "🎙️ Record your answer now (Sprechen Recorder)",
                rec_url,
                type="primary",
                use_container_width=True,
                key=_wkey("btn_recorder")
            )
        except Exception:
            st.markdown(
                f'<a href="{rec_url}" target="_blank" style="display:block;text-align:center;'
                'padding:12px 16px;border-radius:10px;background:#2563eb;color:#fff;'
                'text-decoration:none;font-weight:700;">🎙️ Record your answer now (Sprechen Recorder)</a>',
                unsafe_allow_html=True,
            )
        chat_display = st.container()
        st.caption("You can keep chatting here or record your answer now.")

        # ========= Handle new input FIRST =========

        col_in, col_btn = st.columns([8, 1])
        if st.session_state.pop("falowen_clear_draft", False):
            st.session_state[draft_key] = ""
            save_now(draft_key, student_code)
        with col_in:
            st.text_area(
                "Type your answer...",
                key=draft_key,
                on_change=save_now,
                args=(draft_key, student_code),
            )
            autosave_maybe(
                student_code,
                draft_key,
                st.session_state[draft_key],
                min_secs=2.0,
                min_delta=12,
            )
        # Older Streamlit releases lack ``st.autorefresh``. Try to use the
        # ``streamlit-autorefresh`` helper when available so the chat area
        # periodically reruns in those environments.
        try:
            from streamlit_autorefresh import st_autorefresh

            st_autorefresh(interval=2000, key=_wkey("chat_autosave"))
        except ImportError:
            # Fall back to manual refresh or ``st.rerun`` if the helper isn't
            # installed.
            pass
        with col_btn:
            send_clicked = st.button("Send", key=_wkey("chat_send"), type="primary")

        user_input = st.session_state.get(draft_key, "").strip() if send_clicked else ""
        if user_input:
            st.session_state["falowen_messages"].append({"role": "user", "content": user_input})
            try:
                if "inc_sprechen_usage" in globals():
                    inc_sprechen_usage(student_code)
            except Exception:
                pass

            with st.spinner("🧑‍🏫 Herr Felix is typing..."):
                messages = [{"role": "system", "content": system_prompt}] + st.session_state["falowen_messages"]
                try:
                    resp = client.chat.completions.create(
                        model="gpt-4o",
                        messages=messages,
                        temperature=0.15,
                        max_tokens=600,
                    )
                    ai_reply = (resp.choices[0].message.content or "").strip()
                except Exception as e:
                    ai_reply = f"Sorry, an error occurred: {e}"

            # 3) append assistant message
            st.session_state["falowen_messages"].append({"role": "assistant", "content": ai_reply})

            try:
                doc = db.collection("falowen_chats").document(student_code)
                snap = doc.get()
                chats = snap.to_dict().get("chats", {}) if snap.exists else {}
                chats[conv_key] = st.session_state["falowen_messages"]
                doc.set({"chats": chats}, merge=True)
            except Exception:
                pass

            # Guard against empty or missing draft_key before clearing the draft
            if (
                isinstance(draft_key, str)
                and draft_key
                and draft_key in st.session_state
            ):
                try:
                    st.session_state["falowen_clear_draft"] = True
                    st.rerun()
                except StreamlitAPIException as e:
                    st.error(f"Unexpected error clearing draft: {e}")
            else:
                st.warning("Missing draft key; nothing to clear.")
        with chat_display:
            for msg in st.session_state["falowen_messages"]:
                if msg["role"] == "assistant":
                    with st.chat_message("assistant", avatar="🧑‍🏫"):
                        st.markdown(
                            "<span style='color:#cddc39;font-weight:bold'>🧑‍🏫 Herr Felix:</span><br>"
                            f"<div style='{bubble_assistant}'>{highlight_keywords(msg['content'], highlight_words)}</div>",
                            unsafe_allow_html=True
                        )
                else:  # user
                    with st.chat_message("user"):
                        st.markdown(
                            f"<div style='display:flex;justify-content:flex-end;'>"
                            f"<div style='{bubble_user}'>🗣️ {msg['content']}</div></div>",
                            unsafe_allow_html=True
                        )
        # ---- Downloads
        if st.session_state["falowen_messages"]:
            from fpdf import FPDF
            def falowen_download_pdf(messages, filename):
                def safe_latin1(text): return text.encode("latin1","replace").decode("latin1")
                pdf = FPDF(); pdf.add_page(); pdf.set_font("Arial", size=12)
                for m in messages:
                    who = "Herr Felix" if m["role"]=="assistant" else "Student"
                    pdf.multi_cell(0, 8, safe_latin1(f"{who}: {m['content']}"))
                    pdf.ln(1)
                return pdf.output(dest='S').encode('latin1','replace')

            teil_str = str(teil) if teil else "chat"
            pdf_bytes = falowen_download_pdf(
                st.session_state["falowen_messages"],
                f"Falowen_Chat_{level}_{teil_str.replace(' ', '_')}"
            )
            st.download_button(
                "⬇️ Download Chat as PDF",
                pdf_bytes,
                file_name=f"Falowen_Chat_{level}_{teil_str.replace(' ', '_')}.pdf",
                mime="application/pdf",
                key=_wkey("dl_chat_pdf")
            )
            chat_as_text = "\n".join(
                [f"{m['role'].capitalize()}: {m['content']}" for m in st.session_state["falowen_messages"]]
            )
            st.download_button(
                "⬇️ Download Chat as TXT",
                chat_as_text.encode("utf-8"),
                file_name=f"Falowen_Chat_{level}_{teil_str.replace(' ', '_')}.txt",
                mime="text/plain",
                key=_wkey("dl_chat_txt")
            )

        # ---- Actions
        col1, col2 = st.columns(2)
        with col1:
            if st.button("🗑️ Delete All Chat History", key=_wkey("btn_delete_history")):
                try:
                    db.collection("falowen_chats").document(student_code).delete()
                except Exception as e:
                    st.error(f"Could not delete chat history: {e}")
                else:
                    for k in [
                        "falowen_stage","falowen_mode","falowen_level","falowen_teil",
                        "falowen_messages","custom_topic_intro_done","falowen_exam_topic",
                        "falowen_exam_keyword","remaining_topics","used_topics",
                        "_falowen_loaded","falowen_loaded_key"
                    ]:
                        st.session_state.pop(k, None)
                    st.session_state["falowen_stage"] = 1
                    st.success("All chat history deleted.")
                    st.session_state["__refresh"] = st.session_state.get("__refresh", 0) + 1
        with col2:
            if st.button("⬅️ Back", key=_wkey("btn_back_stage4")):
                save_now(draft_key, student_code)
                back_step()

        st.divider()

    # ——— Stage 99: Pronunciation & Speaking Checker (unchanged)
    if st.session_state.get("falowen_stage") == 99:
        import urllib.parse as _urllib

        STUDENTS_CSV_URL = (
            "https://docs.google.com/spreadsheets/d/12NXf5FeVHr7JJT47mRHh7Jp-"
            "TC1yhPS7ZG6nzZVTt1U/export?format=csv&gid=104087906"
        )

        def _norm_code(v: str) -> str:
            return (
                str(v or "")
                .strip()
                .lower()
                .replace("\u00a0", " ")
                .replace(" ", "")
            )

        student_code = _norm_code(st.session_state.get("student_code"))

        if not student_code:
            try:
                qp = st.query_params
                q_from_url = qp.get("code")
                if isinstance(q_from_url, list):
                    q_from_url = q_from_url[0]
                q_from_url = _norm_code(q_from_url)
                if q_from_url:
                    student_code = q_from_url
                    st.session_state["student_code"] = student_code
            except Exception:
                pass

        if not student_code:
            st.warning("Missing student code. Please enter it to continue.")
            _entered = st.text_input("Student Code", value="", key="enter_student_code")
            if st.button("Continue", type="primary", key="enter_code_btn"):
                _entered = _norm_code(_entered)
                if _entered:
                    st.session_state["student_code"] = _entered
                    st.session_state["__refresh"] = st.session_state.get("__refresh", 0) + 1
            st.stop()

        try:
            import pandas as pd
            df_students = pd.read_csv(STUDENTS_CSV_URL)
            _cands = {c.strip().lower(): c for c in df_students.columns}
            col = None
            for key in ["studentcode", "student_code", "code", "student code"]:
                if key in _cands:
                    col = _cands[key]
                    break
            if col:
                codes = {_norm_code(x) for x in df_students[col].astype(str)}
                if student_code not in codes:
                    st.error("Student code not found in our records. Please check and try again.")
                    st.stop()
        except Exception:
            pass

        st.subheader("🎤 Pronunciation & Speaking Checker")
        st.info("Click the button below to open the Sprechen Recorder.")

        RECORDER_URL = (
            "https://script.google.com/macros/s/AKfycbzMIhHuWKqM2ODaOCgtS7uZCikiZJRBhpqv2p6OyBmK1yAVba8HlmVC1zgTcGWSTfrsHA/exec"
        )
        rec_url = f"{RECORDER_URL}?code={_urllib.quote(student_code)}"

        try:
            st.link_button("📼 Open Sprechen Recorder", rec_url, type="primary", use_container_width=True)
        except Exception:
            st.markdown(
                f'<a href="{rec_url}" target="_blank" style="display:block;text-align:center;'
                'padding:12px 16px;border-radius:10px;background:#2563eb;color:#fff;'
                'text-decoration:none;font-weight:700;">📼 Open Sprechen Recorder</a>',
                unsafe_allow_html=True,
            )

        st.caption("If the button doesn’t open, copy & paste this link:")
        st.code(rec_url, language="text")

        if st.button("⬅️ Back to Start"):
            st.session_state["falowen_stage"] = 1
            st.session_state["__refresh"] = st.session_state.get("__refresh", 0) + 1

# =========================================
# End
# =========================================


# =========================================
# Vocab
# =========================================


# ================================
# CONFIG: Sheet for Vocab + Audio
# ================================
SHEET_ID  = "1I1yAnqzSh3DPjwWRh9cdRSfzNSPsi7o4r5Taj9Y36NU"
SHEET_GID = 0  # <-- change this if your Vocab tab uses another gid

# ================================
# HELPERS: Utilities used below
# ================================
def normalize_join(tokens):
    s = " ".join(tokens)
    for p in [",", ".", "!", "?", ":", ";"]:
        s = s.replace(f" {p}", p)
    return s

def render_message(role, msg):
    align   = "left"   if role=="assistant" else "right"
    bgcolor = "#FAFAFA" if role=="assistant" else "#D2F8D2"
    bordcol = "#CCCCCC"
    label   = "Herr Felix 👨‍🏫" if role=="assistant" else "You"
    style = (
        f"padding:14px; border-radius:12px; max-width:96vw; "
        f"margin:7px 0; text-align:{align}; background:{bgcolor}; "
        f"border:1px solid {bordcol}; font-size:1.12em; word-break:break-word;"
    )
    st.markdown(f"<div style='{style}'><b>{label}:</b> {msg}</div>", unsafe_allow_html=True)

def clean_text(text):
    return text.replace("the ", "").replace(",", "").replace(".", "").strip().lower()

def is_correct_answer(user_input, answer):
    import re
    possible = [clean_text(a) for a in re.split(r"[,/;]", str(answer))]
    return clean_text(str(user_input)) in possible

# ---------- Fallback TTS bytes (for when sheet link missing) ----------
@st.cache_data(show_spinner=False)
def _dict_tts_bytes_de(word: str, slow: bool = False):
    try:
        from gtts import gTTS
        import io
        t = gTTS(text=word, lang="de", slow=bool(slow))
        buf = io.BytesIO()
        t.write_to_fp(buf)
        buf.seek(0)
        return buf.read()
    except Exception:
        return None

# ---- Safety shims for Sentence Builder stats (prevents NameError) ----
if 'get_sentence_progress' not in globals():
    def get_sentence_progress(student_code: str, level: str):
        # Fallback: no DB? just return 0 done, and the count of available sentences
        return 0, len(SENTENCE_BANK.get(level, []))

if 'save_sentence_attempt' not in globals():
    def save_sentence_attempt(student_code, level, target_sentence, chosen_sentence, correct, tip):
        # No-op fallback if Firestore/_get_db not set up
        return


# ================================
# HELPERS: Load vocab + audio from Sheet
# ================================
@st.cache_data
def load_vocab_lists():
    """
    Reads the Vocab tab CSV (Level, German, English) and optional audio columns:
    - Audio (normal) / Audio (slow) / Audio
    Returns:
      VOCAB_LISTS: dict[level] -> list[(German, English)]
      AUDIO_URLS:  dict[(level, German)] -> {"normal": url, "slow": url}
    """
    import pandas as pd
    csv_url = f"https://docs.google.com/spreadsheets/d/{SHEET_ID}/export?format=csv&gid={SHEET_GID}"
    try:
        df = pd.read_csv(csv_url)
    except Exception as e:
        st.error(f"Could not fetch vocab CSV: {e}")
        return {}, {}

    df.columns = df.columns.str.strip()
    missing = [c for c in ("Level","German","English") if c not in df.columns]
    if missing:
        st.error(f"Missing column(s) in your vocab sheet: {missing}")
        return {}, {}

    # Normalize
    df["Level"]  = df["Level"].astype(str).str.strip()
    df["German"] = df["German"].astype(str).str.strip()
    df["English"]= df["English"].astype(str).str.strip()
    df = df.dropna(subset=["Level","German"])

    # Flexible audio detection
    def pick(*names):
        for n in names:
            if n in df.columns:
                return n
        return None
    normal_col = pick("Audio (normal)", "Audio normal", "Audio_Normal", "Audio")
    slow_col   = pick("Audio (slow)", "Audio slow", "Audio_Slow")

    # Build outputs
    vocab_lists = {lvl: list(zip(grp["German"], grp["English"])) for lvl, grp in df.groupby("Level")}
    audio_urls = {}
    for _, r in df.iterrows():
        key = (r["Level"], r["German"])
        audio_urls[key] = {
            "normal": str(r.get(normal_col, "")).strip() if normal_col else "",
            "slow":   str(r.get(slow_col, "")).strip()   if slow_col else "",
        }
    return vocab_lists, audio_urls

VOCAB_LISTS, AUDIO_URLS = load_vocab_lists()

def refresh_vocab_from_sheet():
    load_vocab_lists.clear()
    global VOCAB_LISTS, AUDIO_URLS
    VOCAB_LISTS, AUDIO_URLS = load_vocab_lists()

def get_audio_url(level: str, german_word: str) -> str:
    """Prefer slow for A1, otherwise normal; fallback to whichever exists."""
    urls = AUDIO_URLS.get((str(level).upper(), str(german_word).strip()), {})
    lvl = str(level).upper()
    return (urls.get("slow") if (lvl == "A1" and urls.get("slow")) else urls.get("normal")) or urls.get("slow") or ""

@st.cache_data
def build_dict_df(levels):
    rows = []
    for lvl in levels:
        for de, en in VOCAB_LISTS.get(lvl, []):
            rows.append({"Level": lvl, "German": de, "English": en, "Pronunciation": ""})
    df = pd.DataFrame(rows) if rows else pd.DataFrame(columns=["Level", "German", "English", "Pronunciation"])

    extra = []
    for lvl in levels:
        for item in SENTENCE_BANK.get(lvl, []):
            for tok in item.get("tokens", []):
                t = str(tok).strip()
                if not t or t in [",", ".", "!", "?", ":", ";"]:
                    continue
                if not ((df["German"] == t) & (df["Level"] == lvl)).any():
                    extra.append({"Level": lvl, "German": t, "English": "", "Pronunciation": ""})
    if extra:
        df = pd.concat([df, pd.DataFrame(extra)], ignore_index=True)
        df = df.drop_duplicates(subset=["Level", "German"]).reset_index(drop=True)
    return df

# ================================
# TAB: Vocab Trainer (locked by Level)
# ================================
if tab == "Vocab Trainer":
    # --- Who is this? ---
    student_code = st.session_state.get("student_code", "demo001")

    # --- Lock the level from your Sheet/profile ---
    student_level_locked = (
        get_student_level(student_code, default=None)
        or st.session_state.get("student_level")
        or "A1"
    )
    # Header
    st.markdown(
        """
        <div style="
            padding:8px 12px; background:#6f42c1; color:#fff;
            border-radius:6px; text-align:center; margin-bottom:8px;
            font-size:1.3rem;">
        📚 Vocab Trainer
        </div>
        """,
        unsafe_allow_html=True
    )
    st.markdown(f"**Practicing Level:** `{student_level_locked}` (from your profile)")
    st.caption("Your level is loaded automatically from the school list. Ask your tutor if this looks wrong.")
    st.divider()

    subtab = st.radio(
        "Choose practice:",
        ["Sentence Builder", "Vocab Practice", "Dictionary"],
        horizontal=True,
        key="vocab_practice_subtab"
    )

    # ===========================
    # SUBTAB: Sentence Builder  (unchanged logic, audio not needed here)
    # ===========================
    if subtab == "Sentence Builder":
        student_level = student_level_locked
        st.info(f"✍️ You are practicing **Sentence Builder** at **{student_level}** (locked from your profile).")
        
        # --- Guide ---
        with st.expander("✍️ Sentence Builder — Guide", expanded=False):
            st.caption("Click words in order; use Check/Next.")

        # --- Progress ---
        with st.expander("Progress", expanded=False):
        
            try:
                done_unique, total_items = get_sentence_progress(student_code, student_level)
            except Exception:
                total_items = len(SENTENCE_BANK.get(student_level, []))
                done_unique = 0
            pct = int((done_unique / total_items) * 100) if total_items else 0
            st.progress(pct)
            st.caption(
                f"Overall Progress: {done_unique} / {total_items} unique sentences correct ({pct}%)."
            )

        # ---- Session state defaults ----
        init_defaults = {
            "sb_round": 0, "sb_pool": None, "sb_pool_level": None, "sb_current": None,
            "sb_shuffled": [], "sb_selected_idx": [], "sb_score": 0, "sb_total": 0,
            "sb_feedback": "", "sb_correct": None,
        }
        for k, v in init_defaults.items():
            st.session_state.setdefault(k, v)

        # ---- Init / Level change ----
        if (st.session_state.sb_pool is None) or (st.session_state.sb_pool_level != student_level):
            import random
            st.session_state.sb_pool_level = student_level
            st.session_state.sb_pool = SENTENCE_BANK.get(student_level, SENTENCE_BANK.get("A1", [])).copy()
            random.shuffle(st.session_state.sb_pool)
            st.session_state.sb_round = 0
            st.session_state.sb_score = 0
            st.session_state.sb_total = 0
            st.session_state.sb_feedback = ""
            st.session_state.sb_correct = None
            st.session_state.sb_current = None
            st.session_state.sb_selected_idx = []
            st.session_state.sb_shuffled = []

        def new_sentence():
            import random
            if not st.session_state.sb_pool:
                st.session_state.sb_pool = SENTENCE_BANK.get(student_level, SENTENCE_BANK.get("A1", [])).copy()
                random.shuffle(st.session_state.sb_pool)
            if st.session_state.sb_pool:
                st.session_state.sb_current = st.session_state.sb_pool.pop()
                words = st.session_state.sb_current.get("tokens", [])[:]
                random.shuffle(words)
                st.session_state.sb_shuffled = words
                st.session_state.sb_selected_idx = []
                st.session_state.sb_feedback = ""
                st.session_state.sb_correct = None
                st.session_state.sb_round += 1
            else:
                st.warning("No sentences available for this level.")

        if st.session_state.sb_current is None:
            new_sentence()

        # ---- Top metrics ----
        target = SB_SESSION_TARGET
        cols = st.columns(2)
        with cols[0]:
            st.metric("Score (this session)", f"{st.session_state.sb_score}")
        with cols[1]:
            st.metric("Progress (this session)", f"{st.session_state.sb_total}/{target}")

        st.divider()

        # Prompt box
        cur = st.session_state.sb_current or {}
        prompt_en = cur.get("prompt_en", "")
        hint_en = cur.get("hint_en", "")
        grammar_tag = cur.get("grammar_tag", "")
        if prompt_en:
            st.markdown(
                f"""
                <div style="box-sizing:border-box; padding:12px 14px; margin:6px 0 14px 0;
                            background:#f0f9ff; border:1px solid #bae6fd; border-left:6px solid #0ea5e9;
                            border-radius:10px;">
                  <div style="font-size:1.05rem;">
                    🇬🇧 <b>Translate into German:</b> <span style="color:#0b4a6f">{prompt_en}</span>
                  </div>
                </div>
                """,
                unsafe_allow_html=True
            )
            with st.expander("💡 Need a nudge? (Hint)"):
                if hint_en: st.markdown(f"**Hint:** {hint_en}")
                if grammar_tag: st.caption(f"Grammar: {grammar_tag}")

        # Word buttons
        st.markdown("#### 🧩 Click the words in order")
        if st.session_state.sb_shuffled:
            word_cols = st.columns(min(6, len(st.session_state.sb_shuffled)) or 1)
            for i, w in enumerate(st.session_state.sb_shuffled):
                selected = i in st.session_state.sb_selected_idx
                btn_label = f"✅ {w}" if selected else w
                col = word_cols[i % len(word_cols)]
                with col:
                    if st.button(btn_label, key=f"sb_word_{st.session_state.sb_round}_{i}", disabled=selected):
                        st.session_state.sb_selected_idx.append(i)
                        st.session_state["__refresh"] = st.session_state.get("__refresh", 0) + 1

        # Preview
        chosen_tokens = [st.session_state.sb_shuffled[i] for i in st.session_state.sb_selected_idx]
        st.markdown("#### ✨ Your sentence")
        st.code(normalize_join(chosen_tokens) if chosen_tokens else "—", language="text")

        # Actions
        a, b, c = st.columns(3)
        with a:
            if st.button("🧹 Clear"):
                st.session_state.sb_selected_idx = []
                st.session_state.sb_feedback = ""
                st.session_state.sb_correct = None
                st.session_state["__refresh"] = st.session_state.get("__refresh", 0) + 1
        with b:
            if st.button("✅ Check"):
                target_sentence = st.session_state.sb_current.get("target_de", "").strip()
                chosen_sentence = normalize_join(chosen_tokens).strip()
                correct = (chosen_sentence.lower() == target_sentence.lower())
                st.session_state.sb_correct = correct
                st.session_state.sb_total += 1
                if correct:
                    st.session_state.sb_score += 1
                    st.session_state.sb_feedback = "✅ **Correct!** Great job!"
                else:
                    tip = st.session_state.sb_current.get("hint_en", "")
                    st.session_state.sb_feedback = f"❌ **Not quite.**\n\n**Correct:** {target_sentence}\n\n*Tip:* {tip}"
                save_sentence_attempt(
                    student_code=student_code,
                    level=student_level,
                    target_sentence=target_sentence,
                    chosen_sentence=chosen_sentence,
                    correct=correct,
                    tip=st.session_state.sb_current.get("hint_en", ""),
                )
                st.session_state["__refresh"] = st.session_state.get("__refresh", 0) + 1
        with c:
            next_disabled = (st.session_state.sb_correct is None)
            if st.button("➡️ Next", disabled=next_disabled):
                if st.session_state.sb_total >= target:
                    st.success(f"Session complete! Score: {st.session_state.sb_score}/{st.session_state.sb_total}")
                new_sentence()
                st.session_state["__refresh"] = st.session_state.get("__refresh", 0) + 1

        # Feedback
        if st.session_state.sb_feedback:
            (st.success if st.session_state.sb_correct else st.info)(st.session_state.sb_feedback)

    # ===========================
    # SUBTAB: Vocab Practice  (download-only audio)
    # ===========================
    elif subtab == "Vocab Practice":
        defaults = {
            "vt_history": [], "vt_list": [], "vt_index": 0,
            "vt_score": 0, "vt_total": None, "vt_saved": False, "vt_session_id": None,
            "vt_mode": "Only new words",
        }
        for k, v in defaults.items():
            st.session_state.setdefault(k, v)

        # Stats
        stats = render_vocab_stats(student_code)

        # Level lock
        level = student_level_locked
        items = VOCAB_LISTS.get(level, [])
        completed = set(stats["completed_words"])
        not_done = [p for p in items if p[0] not in completed]
        st.info(f"{len(not_done)} words NOT yet done at {level}.")

        if st.button("🔁 Start New Practice", key="vt_reset"):
            for k in defaults:
                st.session_state[k] = defaults[k]
            st.session_state["__refresh"] = st.session_state.get("__refresh", 0) + 1

        if st.session_state.vt_total is None:
            with st.form("vt_setup"):
                st.subheader("Daily Practice Setup")
                mode = st.radio(
                    "Select words:",
                    ["Only new words", "All words"],
                    horizontal=True,
                    key="vt_mode",
                )
                session_vocab = (not_done if mode == "Only new words" else items).copy()
                maxc = len(session_vocab)
                if maxc == 0:
                    st.success("🎉 All done! Switch to 'All words' to repeat.")
                    st.stop()
                count = st.number_input(
                    "How many today?", 1, maxc, min(7, maxc), key="vt_count"
                )
                submitted = st.form_submit_button("Start")
            if submitted:
                import random
                from uuid import uuid4
                random.shuffle(session_vocab)
                st.session_state.vt_list = session_vocab[:count]
                st.session_state.vt_total = count
                st.session_state.vt_index = 0
                st.session_state.vt_score = 0
                st.session_state.vt_history = [
                    ("assistant", f"Hallo! Ich bin Herr Felix. Let's do {count} words!")
                ]
                st.session_state.vt_saved = False
                st.session_state.vt_session_id = str(uuid4())
                st.session_state["__refresh"] = st.session_state.get("__refresh", 0) + 1
        else:
            st.markdown("### Daily Practice Setup")
            st.info(
                f"{st.session_state.vt_total} words · {st.session_state.get('vt_mode')}"
            )
            if st.button("Change goal", key="vt_change_goal"):
                st.session_state.vt_total = None
                st.session_state["__refresh"] = st.session_state.get("__refresh", 0) + 1

        tot = st.session_state.vt_total
        idx = st.session_state.vt_index
        score = st.session_state.vt_score

        if st.session_state.vt_history:
            if isinstance(tot, int) and tot:
                remaining = tot - idx
                c1, c2 = st.columns(2)
                with c1:
                    st.metric("Words", f"{idx}/{tot}", f"{remaining} left")
                    st.progress(idx / tot)
                with c2:
                    st.metric("Score", score)

            st.markdown("### 🗨️ Practice Chat")
            for who, msg in st.session_state.vt_history:
                render_message(who, msg)

        if isinstance(tot, int) and idx < tot:
            word, answer = st.session_state.vt_list[idx]

            # ---- AUDIO (download-only: prefer sheet link; fallback to gTTS bytes) ----
            audio_url = get_audio_url(level, word)
            if audio_url:
                st.markdown(f"[⬇️ Download / Open MP3]({audio_url})")
            else:
                audio_bytes = _dict_tts_bytes_de(word)  # fallback generation
                if audio_bytes:
                    st.download_button(
                        "⬇️ Download MP3",
                        data=audio_bytes,
                        file_name=f"{word}.mp3",
                        mime="audio/mpeg",
                        key=f"dl_{idx}"
                    )
                else:
                    st.caption("Audio not available yet.")

            # nicer input styling
            st.markdown(
                """
                <style>
                div[data-baseweb="input"] input { font-size: 18px !important; font-weight: 600 !important; color: black !important; }
                </style>
                """,
                unsafe_allow_html=True
            )

            usr = st.text_input(f"{word} = ?", key=f"vt_input_{idx}", placeholder="Type your answer here...")
            if usr and st.button("Check", key=f"vt_check_{idx}"):
                st.session_state.vt_history.append(("user", usr))
                if is_correct_answer(usr, answer):
                    st.session_state.vt_score += 1
                    fb = f"✅ Correct! '{word}' = '{answer}'"
                else:
                    fb = f"❌ Nope. '{word}' = '{answer}'"
                st.session_state.vt_history.append(("assistant", fb))
                st.session_state.vt_index += 1
                st.session_state["__refresh"] = st.session_state.get("__refresh", 0) + 1

        if isinstance(tot, int) and idx >= tot:
            score = st.session_state.vt_score
            words = [w for w, _ in (st.session_state.vt_list or [])]
            st.markdown(f"### 🏁 Done! You scored {score}/{tot}.")
            if not st.session_state.get("vt_saved", False):
                if not st.session_state.get("vt_session_id"):
                    from uuid import uuid4
                    st.session_state.vt_session_id = str(uuid4())
                if not vocab_attempt_exists(student_code, st.session_state.vt_session_id):
                    save_vocab_attempt(
                        student_code=student_code,
                        level=level,
                        total=tot,
                        correct=score,
                        practiced_words=words,
                        session_id=st.session_state.vt_session_id
                    )
                st.session_state.vt_saved = True
                st.session_state["__refresh"] = st.session_state.get("__refresh", 0) + 1
            if st.button("Practice Again", key="vt_again"):
                for k in defaults:
                    st.session_state[k] = defaults[k]
                st.session_state["__refresh"] = st.session_state.get("__refresh", 0) + 1

    # ===========================
    # SUBTAB: Dictionary  (download-only audio)
    # ===========================
    elif subtab == "Dictionary":
        import io, json, difflib, pandas as pd

        # functions used here
        _map = {"ä":"ae","ö":"oe","ü":"ue","ß":"ss"}
        def _norm(s: str) -> str:
            s = (s or "").strip().lower()
            for k,v in _map.items(): s = s.replace(k, v)
            return "".join(ch for ch in s if ch.isalnum() or ch.isspace())

        # Build data (for the locked level)
        levels = [student_level_locked]
        df_dict = build_dict_df(levels)
        for c in ["Level","German","English","Pronunciation"]:
            if c not in df_dict.columns: df_dict[c] = ""
        df_dict["g_norm"] = df_dict["German"].astype(str).map(_norm)
        df_dict["e_norm"] = df_dict["English"].astype(str).map(_norm)
        df_dict = df_dict.sort_values(["German"]).reset_index(drop=True)

        # Sticky search UI
        st.markdown(
            """
            <style>
              .sticky-search { position: sticky; top: 0; z-index: 999; background: white; padding: 8px 0 10px 0; }
              input[type="text"] { font-size: 18px !important; }
              .chip { display:inline-block; padding:6px 10px; border-radius:999px; border:1px solid #e5e7eb; margin-right:6px; margin-bottom:6px; }
            </style>
            """,
            unsafe_allow_html=True
        )
        with st.container():
            st.markdown('<div class="sticky-search">', unsafe_allow_html=True)
            cols = st.columns([6, 3, 3])
            with cols[0]:
                q = st.text_input("🔎 Search (German or English)", key="dict_q", placeholder="e.g., Wochenende, bakery, spielen")
            with cols[1]:
                search_in = st.selectbox("Field", ["Both", "German", "English"], 0, key="dict_field")
            with cols[2]:
                match_mode = st.selectbox("Match", ["Contains", "Starts with", "Exact"], 0, key="dict_mode")
            st.markdown('</div>', unsafe_allow_html=True)

        # Filter + choose top row
        df_view = df_dict.copy()
        suggestions = []
        top_row = None

        if q:
            qn = _norm(q)
            g_contains = df_view["g_norm"].str.contains(qn, na=False) if search_in in ("Both","German") else pd.Series([False]*len(df_view))
            g_starts   = df_view["g_norm"].str.startswith(qn, na=False) if search_in in ("Both","German") else pd.Series([False]*len(df_view))
            g_exact    = df_view["g_norm"].eq(qn) if search_in in ("Both","German") else pd.Series([False]*len(df_view))
            e_contains = df_view["e_norm"].str.contains(qn, na=False) if search_in in ("Both","English") else pd.Series([False]*len(df_view))
            e_starts   = df_view["e_norm"].str.startswith(qn, na=False) if search_in in ("Both","English") else pd.Series([False]*len(df_view))
            e_exact    = df_view["e_norm"].eq(qn) if search_in in ("Both","English") else pd.Series([False]*len(df_view))

            mask = (g_contains | e_contains) if match_mode=="Contains" else (g_starts | e_starts) if match_mode=="Starts with" else (g_exact | e_exact)
            if mask.any():
                df_view = df_view[mask].copy().reset_index(drop=True)
                exact_mask  = (g_exact | e_exact)
                starts_mask = (g_starts | e_starts)
                top_row = df_view[exact_mask].iloc[0] if exact_mask.any() else df_view[starts_mask].iloc[0] if starts_mask.any() else df_view.iloc[0]
            else:
                vocab_all = df_view["German"].astype(str).unique().tolist()
                suggestions = difflib.get_close_matches(q, vocab_all, n=5, cutoff=0.72)
                # Still show a card for the query itself
                dummy = {"Level": student_level_locked, "German": q, "English": "", "Pronunciation": "", "g_norm": qn, "e_norm": ""}
                df_view = pd.concat([df_view, pd.DataFrame([dummy])], ignore_index=True)
                top_row = pd.Series(dummy)
        else:
            if not df_view.empty: top_row = df_view.iloc[0]

        # Details panel (download-only audio)
        if top_row is not None and len(top_row) > 0:
            de  = str(top_row["German"])
            en  = str(top_row.get("English", "") or "")
            lvl = str(top_row.get("Level", student_level_locked))

            st.markdown(f"### {de}")
            if en: st.markdown(f"**Meaning:** {en}")

            sheet_audio = get_audio_url(lvl, de)
            if sheet_audio:
                st.markdown(f"[⬇️ Download / Open MP3]({sheet_audio})")
            else:
                audio_bytes = _dict_tts_bytes_de(de)
                if audio_bytes:
                    st.download_button(
                        "⬇️ Download MP3",
                        data=audio_bytes,
                        file_name=f"{de}.mp3",
                        mime="audio/mpeg",
                        key=f"dl_{de}_{lvl}"
                    )
                else:
                    st.caption("Audio not available yet.")

        if q and suggestions:
            st.markdown("**Did you mean:**")
            bcols = st.columns(min(5, len(suggestions)))
            for i, s in enumerate(suggestions[:5]):
                with bcols[i]:
                    if st.button(s, key=f"sugg_{i}"):
                        st.session_state["dict_q"] = s
                        st.session_state["__refresh"] = st.session_state.get("__refresh", 0) + 1

        with st.expander(f"Browse all words at level {student_level_locked}", expanded=False):
            df_show = df_view[["German","English"]].copy()
            st.dataframe(df_show, use_container_width=True, height=420)




# ===== Schreiben =====

# -- Feedback HTML Highlight Helper --
highlight_words = ["correct", "should", "mistake", "improve", "tip"]

def highlight_feedback(text: str) -> str:
    # 1) Highlight “[correct]…[/correct]” spans in green
    text = re.sub(
        r"\[correct\](.+?)\[/correct\]",
        r"<span style="
        r"'background-color:#d4edda;"
        r"color:#155724;"
        r"border-radius:4px;"
        r"padding:2px 6px;"
        r"margin:0 2px;"
        r"font-weight:600;'"
        r">\1</span>",
        text,
        flags=re.DOTALL
    )

    # 2) Highlight “[wrong]…[/wrong]” spans in red with strikethrough
    text = re.sub(
        r"\[wrong\](.+?)\[/wrong\]",
        r"<span style="
        r"'background-color:#f8d7da;"
        r"color:#721c24;"
        r"border-radius:4px;"
        r"padding:2px 6px;"
        r"margin:0 2px;"
        r"text-decoration:line-through;"
        r"font-weight:600;'"
        r">\1</span>",
        text,
        flags=re.DOTALL
    )

    # 3) Bold keywords
    def repl_kw(m):
        return f"<strong style='color:#d63384'>{m.group(1)}</strong>"
    pattern = r"\b(" + "|".join(map(re.escape, highlight_words)) + r")\b"
    text = re.sub(pattern, repl_kw, text, flags=re.IGNORECASE)

    # 4) Restyle the final breakdown block as a simple, transparent list
    def _format_breakdown(m):
        lines = [line.strip() for line in m.group(0).splitlines() if line.strip()]
        items = "".join(f"<li style='margin-bottom:4px'>{line}</li>" for line in lines)
        return (
            "<ul style='margin:8px 0 12px 1em;"
            "padding:0;"
            "list-style:disc inside;"
            "font-size:0.95em;'>"
            f"{items}"
            "</ul>"
        )

    text = re.sub(
        r"(Grammar:.*?\nVocabulary:.*?\nSpelling:.*?\nStructure:.*)",
        _format_breakdown,
        text,
        flags=re.DOTALL
    )

    return text

# -- Firestore-only: Usage Limit (Daily Mark My Letter) --
def get_schreiben_usage(student_code):
    today = str(date.today())
    doc = db.collection("schreiben_usage").document(f"{student_code}_{today}").get()
    return doc.to_dict().get("count", 0) if doc.exists else 0

def inc_schreiben_usage(student_code):
    today = str(date.today())
    doc_ref = db.collection("schreiben_usage").document(f"{student_code}_{today}")
    try:
        doc = doc_ref.get()
        if doc.exists:
            doc_ref.update({"count": firestore.Increment(1)})
        else:
            doc_ref.set({"student_code": student_code, "date": today, "count": 1})
    except Exception as exc:
        st.error(f"Failed to increment Schreiben usage: {exc}")

# -- Firestore: Save/load Letter Coach progress --
def save_letter_coach_progress(student_code, level, prompt, chat):
    try:
        doc_ref = db.collection("letter_coach_progress").document(student_code)
        doc_ref.set({
            "student_code": student_code,
            "level": level,
            "prompt": prompt,
            "chat": chat,
            "date": firestore.SERVER_TIMESTAMP
        })
    except Exception as exc:
        st.error(f"Failed to save Letter Coach progress: {exc}")

def load_letter_coach_progress(student_code):
    doc = db.collection("letter_coach_progress").document(student_code).get()
    if doc.exists:
        data = doc.to_dict()
        return data.get("prompt", ""), data.get("chat", [])
    else:
        return "", []


# --- Helper: Get level from Google Sheet (public CSV) ---

SHEET_URL = "https://docs.google.com/spreadsheets/d/12NXf5FeVHr7JJT47mRHh7Jp-TC1yhPS7ZG6nzZVTt1U/export?format=csv"

@st.cache_data(ttl=300)
def load_sheet():
    return pd.read_csv(SHEET_URL)

def get_level_from_code(student_code):
    df = load_sheet()
    student_code = str(student_code).strip().lower()
    # Make sure 'StudentCode' column exists and is lowercase
    if "StudentCode" not in df.columns:
        df.columns = [c.strip() for c in df.columns]
    if "StudentCode" in df.columns:
        matches = df[df["StudentCode"].astype(str).str.strip().str.lower() == student_code]
        if not matches.empty:
            # Handles NaN, empty cells
            level = matches.iloc[0]["Level"]
            return str(level).strip().upper() if pd.notna(level) else "A1"
    return "A1"




#Maincode for me

if tab == "Schreiben Trainer":
    st.markdown(
        '''
        <div style="
            padding: 8px 12px;
            background: #d63384;
            color: #fff;
            border-radius: 6px;
            text-align: center;
            margin-bottom: 8px;
            font-size: 1.3rem;">
            ✍️ Schreiben Trainer (Writing Practice)
        </div>
        ''',
        unsafe_allow_html=True
    )

    st.info(
        """
        ✍️ **This section is for Writing (Schreiben) only.**
        - Practice your German letters, emails, and essays for A1–C1 exams.
        - **Want to prepare for class presentations, topic expansion, or practice Speaking, Reading (Lesen), or Listening (Hören)?**  
          👉 Go to **Exam Mode & Custom Chat** (tab above)!
        - **Tip:** Choose your exam level on the right before submitting your letter. Your writing will be checked and scored out of 25 marks, just like in the real exam.
        """,
        icon="✉️"
    )

    st.divider()

    # --- Writing stats summary with Firestore ---
    student_code = st.session_state.get("student_code", "demo")
    stats = render_schreiben_stats(student_code)

    # --- Update session states for new student (preserves drafts, etc) ---
    prev_student_code = st.session_state.get("prev_student_code", None)
    if student_code != prev_student_code:
        stats = stats or get_schreiben_stats(student_code)
        st.session_state[f"{student_code}_last_feedback"] = None
        st.session_state[f"{student_code}_last_user_letter"] = None
        st.session_state[f"{student_code}_delta_compare_feedback"] = None
        st.session_state[f"{student_code}_final_improved_letter"] = ""
        st.session_state[f"{student_code}_awaiting_correction"] = False
        st.session_state[f"{student_code}_improved_letter"] = ""
        st.session_state["prev_student_code"] = student_code

    # --- Sub-tabs for the Trainer ---
    sub_tab = st.radio(
        "Choose Mode",
        ["Mark My Letter", "Ideas Generator (Letter Coach)"],
        horizontal=True,
        key=f"schreiben_sub_tab_{student_code}"
    )

        # --- Level picker: Auto-detect from student code (manual override removed) ---
    if student_code:
        detected_level = get_level_from_code(student_code)
        # Only apply detected level when first seeing this student code
        if st.session_state.get("prev_student_code_for_level") != student_code:
            st.session_state["schreiben_level"] = detected_level
            st.session_state["prev_student_code_for_level"] = student_code
    else:
        detected_level = "A1"
        if "schreiben_level" not in st.session_state:
            st.session_state["schreiben_level"] = detected_level

    # Ensure current writing level variable reflects auto-detected one
    schreiben_level = st.session_state.get("schreiben_level", "A1")

    st.markdown(
        f"<span style='color:gray;font-size:0.97em;'>Auto-detected level from your code: <b>{detected_level}</b></span>",
        unsafe_allow_html=True
    )


    st.divider()

    # ----------- 1. MARK MY LETTER -----------
    if sub_tab == "Mark My Letter":
        MARK_LIMIT = 3
        daily_so_far = get_schreiben_usage(student_code)
        st.markdown(f"**Daily usage:** {daily_so_far} / {MARK_LIMIT}")

        
        try:
            _ = _wkey
        except NameError:
            import hashlib

            def _wkey(base: str) -> str:
                sc = str(st.session_state.get("student_code", "anon"))
                return f"{base}_{hashlib.md5(f'{base}|{sc}'.encode()).hexdigest()[:8]}"

        draft_key = _wkey("schreiben_letter")
        existing_draft = load_draft_from_db(student_code, draft_key)
        existing_feedback, existing_letter = load_schreiben_feedback(student_code)
        if existing_feedback or existing_letter:
            st.session_state[f"{student_code}_last_feedback"] = existing_feedback
            st.session_state[f"{student_code}_last_user_letter"] = existing_letter

        user_letter = st.text_area(
            "Paste or type your German letter/essay here.",
            key=draft_key,
            value=existing_draft,
            on_change=lambda: save_now(draft_key, student_code),
            disabled=(daily_so_far >= MARK_LIMIT),
            height=400,
            placeholder="Write your German letter here...",
        )
        
        autosave_maybe(student_code, draft_key, user_letter, min_secs=2.0, min_delta=20)
   
        if st.button("\U0001f4be Save Draft", key=f"save_draft_btn_{student_code}"):
            save_now(draft_key, student_code)
            st.toast("Draft saved!", icon="\U0001f4be")
        st.caption("Auto-saves every few seconds or click 'Save Draft' to save now.")
        
        def clear_feedback_and_start_new():
            for k in [
                "last_feedback",
                "last_user_letter",
                "delta_compare_feedback",
                "improved_letter",
                "final_improved_letter",
            ]:
                st.session_state.pop(f"{student_code}_{k}", None)
            st.session_state[f"{student_code}_awaiting_correction"] = False
            st.session_state.pop(draft_key, None)
            save_now(draft_key, student_code)
            lv, lt, sf, sa = _draft_state_keys(draft_key)
            for key in (lv, lt, sf, sa):
                st.session_state.pop(key, None)
            delete_schreiben_feedback(student_code)
            st.rerun()

        if st.session_state.get(f"{student_code}_last_feedback"):
            st.info(
                "Draft auto-save is paused while feedback is visible. "
                "Clear feedback to resume saving."
            )

        # --- Word count and Goethe exam rules ---
        import re
        def get_level_requirements(level):
            reqs = {
                "A1": {"min": 25, "max": 40, "desc": "A1 formal/informal letters should be 25–40 words. Cover all bullet points."},
                "A2": {"min": 30, "max": 40, "desc": "A2 formal/informal letters should be 30–40 words. Cover all bullet points."},
                "B1": {"min": 80, "max": 150, "desc": "B1 letters/essays should be about 80–150 words, with all points covered and clear structure."},
                "B2": {"min": 150, "max": 250, "desc": "B2 essays are 180–220 words, opinion essays or reports, with good structure and connectors."},
                "C1": {"min": 230, "max": 350, "desc": "C1 essays are 230–250+ words. Use advanced structures and express opinions clearly."}
            }
            return reqs.get(level.upper(), reqs["A1"])

        def count_words(text):
            return len(re.findall(r'\b\w+\b', text))

        if user_letter.strip():
            words = re.findall(r'\b\w+\b', user_letter)
            chars = len(user_letter)
            st.info(f"**Word count:** {len(words)} &nbsp;|&nbsp; **Character count:** {chars}")

            # -- Apply Goethe writing rules here --
            requirements = get_level_requirements(detected_level)  # << USE AUTO-DETECTED LEVEL
            word_count = count_words(user_letter)
            min_wc = requirements["min"]
            max_wc = requirements["max"]

            if detected_level in ("A1", "A2"):
                if word_count < min_wc:
                    st.error(f"⚠️ Your letter is too short for {detected_level} ({word_count} words). {requirements['desc']}")
                    st.stop()
                elif word_count > max_wc:
                    st.warning(f"ℹ️ Your letter is a bit long for {detected_level} ({word_count} words). The exam expects {min_wc}-{max_wc} words.")
            else:
                if word_count < min_wc:
                    st.error(f"⚠️ Your essay is too short for {detected_level} ({word_count} words). {requirements['desc']}")
                    st.stop()
                elif word_count > max_wc + 40 and detected_level in ("B1", "B2"):
                    st.warning(f"ℹ️ Your essay is longer than the usual limit for {detected_level} ({word_count} words). Try to stay within the guidelines.")

        # --------- Reset correction states (do not indent inside above ifs)
        for k, v in [
            ("last_feedback", None),
            ("last_user_letter", None),
            ("delta_compare_feedback", None),
            ("improved_letter", ""),
            ("awaiting_correction", False),
            ("final_improved_letter", "")
        ]:
            session_key = f"{student_code}_{k}"
            if session_key not in st.session_state:
                st.session_state[session_key] = v

        # Namespaced correction state per student (reset on session)
        for k, v in [
            ("last_feedback", None),
            ("last_user_letter", None),
            ("delta_compare_feedback", None),
            ("improved_letter", ""),
            ("awaiting_correction", False),
            ("final_improved_letter", "")
        ]:
            session_key = f"{student_code}_{k}"
            if session_key not in st.session_state:
                st.session_state[session_key] = v

        submit_disabled = daily_so_far >= MARK_LIMIT or not user_letter.strip()
        feedback_btn = st.button(
            "Get Feedback",
            type="primary",
            disabled=submit_disabled,
            key=f"feedback_btn_{student_code}"
        )

        if feedback_btn:
            st.session_state[f"{student_code}_awaiting_correction"] = True
            ai_prompt = (
                f"You are Herr Felix, a supportive and innovative German letter writing trainer.\n"
                f"You help students prepare for A1, A2, B1, B2, and C1 German exam letters or essays.\n"
                f"The student has submitted a {schreiben_level} German letter or essay.\n"
                f"Your job is to mark, score, and explain feedback in a kind, step-by-step way.\n"
                f"Always answer in English.\n"
                f"1. Give a quick summary (one line) of how well the student did overall.\n"
                f"2. Then show a detailed breakdown of strengths and weaknesses in 4 areas:\n"
                f"   Grammar, Vocabulary, Spelling, Structure.\n"
                f"3. For each area, say what was good and what should improve.\n"
                f"4. Highlight every mistake with [wrong]...[/wrong] and every good example with [correct]...[/correct].\n"
                f"5. Give 2-3 improvement tips in bullet points.\n"
                f"6. At the end, give a realistic score out of 25 in the format: Score: X/25.\n"
                f"7. For A1 and A2, be strict about connectors, basic word order, modal verbs, and correct formal/informal greeting.\n"
                f"8. For B1+, mention exam criteria and what examiner wants.\n"
                f"9. Never write a new letter for the student, only mark what they submit.\n"
                f"10. When possible, point out specific lines or examples from their letter in your feedback.\n"
                f"11. When student score is 18 or above then they have passed. When score is less than 18, is a fail and they must try again before submitting to prevent low marks.\n"
                f"12. After completion, remind them to only copy their improved letter without your feedback, go to 'my course' on the app and submit together with their lesen and horen answers. They only share the letter and feedback with their teacher for evaluation only when they preparing for the exams\n"
                
            )

            with st.spinner("🧑‍🏫 Herr Felix is typing..."):
                try:
                    completion = client.chat.completions.create(
                        model="gpt-4o",
                        messages=[
                            {"role": "system", "content": ai_prompt},
                            {"role": "user", "content": user_letter},
                        ],
                        temperature=0.6,
                    )
                    feedback = completion.choices[0].message.content
                    st.session_state[f"{student_code}_last_feedback"] = feedback
                    st.session_state[f"{student_code}_last_user_letter"] = user_letter
                    st.session_state[f"{student_code}_delta_compare_feedback"] = None
                except Exception as e:
                    st.error("AI feedback failed. Please check your OpenAI setup.")
                    feedback = None

            if feedback:
                st.markdown("[⬇️ Jump to feedback](#feedback-reference)")
                st.session_state[f"{student_code}_awaiting_correction"] = True

                save_schreiben_feedback(student_code, feedback, user_letter)

                # --- Save to Firestore ---
                score_match = re.search(r"Score[: ]+(\d+)", feedback)
                score = int(score_match.group(1)) if score_match else 0
                passed = score >= 17
                save_submission(
                    student_code=student_code,
                    score=score,
                    passed=passed,
                    timestamp=None,  # Not needed
                    level=schreiben_level,
                    letter=user_letter
                )
                update_schreiben_stats(student_code)
                save_draft_to_db(student_code, draft_key, "")
                st.session_state.pop(draft_key, None)

        elif (
            st.session_state.get(f"{student_code}_last_feedback")
            and st.session_state.get(f"{student_code}_last_user_letter")
        ):
            st.markdown("[⬇️ Jump to feedback](#feedback-reference)")
            
        # --- Improvement section: Compare, download, WhatsApp ---
        if st.session_state.get(f"{student_code}_last_feedback") and st.session_state.get(f"{student_code}_last_user_letter"):
            st.markdown("---")
            st.markdown('<div id="feedback-reference"></div>', unsafe_allow_html=True)
            st.markdown("#### 📝 Feedback from Herr Felix (Reference)")
            st.markdown(
                highlight_feedback(st.session_state[f"{student_code}_last_feedback"]),
                unsafe_allow_html=True
            )
            clear_feedback_reference = st.button(
                "🗑️ Clear feedback and start a new letter",
                key=f"clear_feedback_{student_code}_reference",
            )
            if clear_feedback_reference:
                clear_feedback_and_start_new()
            st.markdown(
                """
                <div style="background:#e3f7da; border-left:7px solid #44c767;
                color:#295327; padding:1.15em; margin-top:1em; border-radius:10px; font-size:1.09em;">
                    🔁 <b>Try to improve your letter!</b><br>
                    Paste your improved version below and click <b>Compare My Improvement</b>.<br>
                    The AI will highlight what’s better, what’s still not fixed, and give extra tips.<br>
                    <b>You can download or share the improved version & new feedback below.</b>
                </div>
                """, unsafe_allow_html=True
            )
            improved_letter = st.text_area(
                "Your improved version (try to fix the mistakes Herr Felix mentioned):",
                key=f"{student_code}_improved_letter",
                height=400,
                placeholder="Paste your improved letter here..."
            )
            compare_clicked = st.button("Compare My Improvement", key=f"compare_btn_{student_code}")

            if compare_clicked and improved_letter.strip():
                ai_compare_prompt = (
                    "You are Herr Felix, a supportive German writing coach. "
                    "A student first submitted this letter:\n\n"
                    f"{st.session_state[f'{student_code}_last_user_letter']}\n\n"
                    "Your feedback was:\n"
                    f"{st.session_state[f'{student_code}_last_feedback']}\n\n"
                    "Now the student has submitted an improved version below.\n"
                    "Compare both versions and:\n"
                    "- Tell the student exactly what they improved, and which mistakes were fixed.\n"
                    "- Point out if there are still errors left, with new tips for further improvement.\n"
                    "- Encourage the student. If the improvement is significant, say so.\n"
                    "1. If student dont improve after the third try, end the chat politely and tell the student to try again tomorrow. Dont continue to give the feedback after third try.\n"
                    "2. Always explain your feeback in English for them to understand. You can still highlight their german phrases. But your correction should be english\n"
                    "3. For A1 and A2 students, make sure a sentence is not more than 7 words."
                    "4. For A1 and A2 students, break their phrases down for them when they use relative clauses."
                    "5. For A1 and A2 students, only recommend connectors such as deshalb, weil, ich mochte wissen,und,oder."
                    "- Give a revised score out of 25 (Score: X/25)."
                )
                with st.spinner("👨‍🏫 Herr Felix is comparing your improvement..."):
                    try:
                        result = client.chat.completions.create(
                            model="gpt-4o",
                            messages=[
                                {"role": "system", "content": ai_compare_prompt},
                                {"role": "user", "content": improved_letter}
                            ],
                            temperature=0.5,
                        )
                        compare_feedback = result.choices[0].message.content
                        st.session_state[f"{student_code}_delta_compare_feedback"] = compare_feedback
                        st.session_state[f"{student_code}_final_improved_letter"] = improved_letter
                    except Exception as e:
                        st.session_state[f"{student_code}_delta_compare_feedback"] = f"Sorry, there was an error comparing your letters: {e}"

            if st.session_state.get(f"{student_code}_delta_compare_feedback"):
                st.markdown("---")
                st.markdown("### 📝 Improvement Feedback from Herr Felix")
                st.markdown(highlight_feedback(st.session_state[f"{student_code}_delta_compare_feedback"]), unsafe_allow_html=True)

                # PDF & WhatsApp buttons
                from fpdf import FPDF
                import urllib.parse, os

                def sanitize_text(text):
                    return text.encode('latin-1', errors='replace').decode('latin-1')

                # PDF
                pdf = FPDF()
                pdf.add_page()
                pdf.set_font("Arial", size=12)
                improved_letter = st.session_state.get(f"{student_code}_final_improved_letter", "")
                improved_feedback = st.session_state[f"{student_code}_delta_compare_feedback"]
                pdf.multi_cell(0, 10, f"Your Improved Letter:\n\n{sanitize_text(improved_letter)}\n\nFeedback from Herr Felix:\n\n{sanitize_text(improved_feedback)}")
                pdf_output = f"Feedback_{student_code}_{schreiben_level}_improved.pdf"
                pdf.output(pdf_output)
                with open(pdf_output, "rb") as f:
                    pdf_bytes = f.read()
                st.download_button(
                    "⬇️ Download Improved Version + Feedback (PDF)",
                    pdf_bytes,
                    file_name=pdf_output,
                    mime="application/pdf"
                )
                os.remove(pdf_output)

                # WhatsApp share
                wa_message = (
                    f"Hi, here is my IMPROVED German letter and AI feedback:\n\n"
                    f"{improved_letter}\n\n"
                    f"Feedback:\n{st.session_state[f'{student_code}_delta_compare_feedback']}"
                )
                wa_url = (
                    "https://api.whatsapp.com/send"
                    "?phone=233205706589"
                    f"&text={urllib.parse.quote(wa_message)}"
                )
                st.markdown(
                    f"[📲 Send Improved Letter & Feedback to Tutor on WhatsApp]({wa_url})",
                    unsafe_allow_html=True,
                )
                clear_feedback = st.button(
                    "🗑️ Clear feedback and start a new letter",
                    key=f"clear_feedback_{student_code}",
                )
                if clear_feedback:
                    for k in [
                        "last_feedback",
                        "last_user_letter",
                        "delta_compare_feedback",
                        "improved_letter",
                        "final_improved_letter",
                    ]:
                        st.session_state.pop(f"{student_code}_{k}", None)
                    st.session_state[f"{student_code}_awaiting_correction"] = False
                    st.session_state.pop(draft_key, None)
                    save_now(draft_key, student_code)
                    lv, lt, sf, sa = _draft_state_keys(draft_key)
                    for key in (lv, lt, sf, sa):
                        st.session_state.pop(key, None)
                    st.rerun()
    if sub_tab == "Ideas Generator (Letter Coach)":
        import io

        # === NAMESPACED SESSION KEYS (per student) ===
        student_code = st.session_state.get("student_code", "demo")
        ns_prefix = f"{student_code}_letter_coach_"
        def ns(key): return ns_prefix + key

        # --- Reset per-student Letter Coach state on student change ---
        prev_letter_coach_code = st.session_state.get("prev_letter_coach_code", None)
        if student_code != prev_letter_coach_code:
            last_prompt, last_chat = load_letter_coach_progress(student_code)
            st.session_state[ns("prompt")] = last_prompt or ""
            st.session_state[ns("chat")] = last_chat or []
            st.session_state[ns("stage")] = 1 if last_chat else 0
            st.session_state["prev_letter_coach_code"] = student_code

        # --- Set per-student defaults if missing ---
        for k, default in [
            ("prompt", ""),
            ("chat", []),
            ("stage", 0),
            ("clear_prompt", False),
            ("clear_chat", False),
            ("clear_chat_draft", False),
        ]:
            if ns(k) not in st.session_state:
                st.session_state[ns(k)] = default

        
        if st.session_state.get(ns("reset_coach")):
            st.session_state[ns("prompt")] = ""
            st.session_state[ns("chat")] = []
            st.session_state[ns("stage")] = 0
            st.session_state[ns("prompt_draft")] = ""
            st.session_state[ns("chat_draft")] = ""
            save_now(ns("prompt_draft"), student_code)
            save_now(ns("chat_draft"), student_code)
            st.session_state.pop(ns("reset_coach"))


        LETTER_COACH_PROMPTS = {
            "A1": (
                "You are Herr Felix, a creative and supportive German letter-writing coach for A1 students. "
                "Always reply in English, never in German. "
                "When a student submits something, first congratulate them with ideas about how to go about the letter. "
                "Analyze if their message is a new prompt, a continuation, or a question. "
                "If it's a question, answer simply and encourage them to keep building their letter step by step. "
                "If it's a continuation, review their writing so far and guide them to the next step. "
                "    1. Always give students short ideas, structure and tips and phrases on how to build their points for the conversation in English and simple German. Don't overfeed students, help them but let them think by themselves also. "
                "    2. For conjunctions, only suggest 'weil', 'deshalb', 'ich möchte wissen, ob' and 'ich möchte wissen, wann'. Don't recommend 'da', 'dass' and relative clauses. "
                "    3. For requests, teach them how to use 'Könnten Sie...' and how it ends with a main verb to make a request when necessary. "
                "    4. For formal/informal letter: guide them to use 'Ich schreibe Ihnen/dir...', and show how to use 'weil' with 'ich' and end with only 'möchte' to prevent mistakes. Be strict with this. "
                "    5. Always check that the student statement is not too long or complicated. For example, if they use two conjunctions, warn them and break it down for them. "
                "    6. Warn students if their statement per input is too long or complicated. When student statement has more than 7 or 8 words, break it down for them with full stops and simple conjunctions. "
                "    7. Always add your ideas after student submits their sentence if necessary. "
                "    8. Make sure the complete letter is between 25 and 35 words. "
                "    9. When the letter is about cancelling appointments, teach students how they can use reasons connected to weather and health to cancel appointments. Teach them how to use 'absagen' to cancel appointments. "
                "    10. For enquiries or registrations, teach students how to use 'Anfrage stellen' for the Ich schreibe. "
                "    11. When the letter is about registrations like a course, teach students how they can use 'anfangen', 'beginnen'. "
                "    12. Asking for price, teach them how to use 'wie viel kostet...' and how they should ask for price always when it is about enquiries. "
                "    13. Teach them to use 'Es tut mir leid.' to say sorry. "
                "    14. Always remind students to use 'Ich schreibe Ihnen/dir, weil ich ... möchte.' for their reasons. "
                "Always make grammar correction or suggest a better phrase when necessary. "
                "If it's a continuation, review their writing so far and guide them to the next step. "
                "If it's a new prompt, give a brief, simple overview (in English) of how to build their letter (greeting, introduction, reason, request, closing), with short examples for each. "
                "For the introduction, always remind the student to use: 'Ich schreibe Ihnen, weil ich ...' for formal letters or 'Ich schreibe dir, weil ich ...' for informal letters. "
                "For the main request, always recommend ending the sentence with 'möchte' or another basic modal verb, as this is the easiest and most correct way at A1 (e.g., 'Ich möchte einen Termin machen.'). "
                "After your overview or advice, always use the phrase 'Your next recommended step:' and ask for only the next part—first the greeting (wait for it), then only the introduction (wait for it), then reason, then request, then closing—one after the other, never more than one at a time. "
                "After each student reply, check their answer, give gentle feedback, and then again state 'Your next recommended step:' and prompt for just the next section. "
                "Only help with basic connectors ('und', 'aber', 'weil', 'deshalb', 'ich möchte wissen'). Never write the full letter yourself—coach one part at a time. "
                "The chat session should last for about 10 student replies. If the student is not done by then, gently remind them: 'Most letters can be completed in about 10 steps. Please try to finish soon.' "
                "If after 14 student replies, the letter is still not finished, end the session with: 'We have reached the end of this coaching session. Please copy your letter below so far and paste it into the “Mark My Letter” tool for full AI feedback and a score.' "
                "Throughout, your questions must be progressive, one at a time, and always guide the student logically through the structure."
            ),
            "A2": (
                "You are Herr Felix, a creative and supportive German letter-writing coach for A2 students. "
                "Always reply in English, never in German. "
                "Congratulate the student on their first submission with ideas about how to go about the letter. Analyze whether it is a prompt, a continuation, or a question. "
                "    1. Always give students short ideas, structure and tips and phrases on how to build their points for the conversation in English and simple German. Don't overfeed students; help them but let them think by themselves also. "
                "    2. For structure, require their letter to use clear sequencing with 'Zuerst' (for the first paragraph), 'Dann' or 'Außerdem' (for the body/second idea), and 'Zum Schluss' (for closing/last idea). "
                "       - Always recommend 'Zuerst' instead of 'Erstens' for A2 letters, as it is simpler and more natural for personal or exam letters. "
                "    3. For connectors, use 'und', 'aber', 'weil', 'denn', 'deshalb', 'ich mochte wissen, ob', 'ich mochte wissen, wann', 'ich mochte wissen, wo', and encourage linking words for clarity. Recommend one at a time in a statement to prevent mistakes. When a student use two or more conjucntion in one statement less than 7 words, simplify for them to use just once to prevent errors"
                "    4. After every reply, give a tip or phrase, but never write the full letter for them. "
                "    5. Remind them not to write sentences longer than 7–8 words; break long sentences into short, clear ideas. "
                "    6. Letter should be between 30 and 40 words. "
                "    7. For cancellations, suggest health/weather reasons ('Ich bin krank.', 'Es regnet stark.') and use 'absagen' (e.g., 'Ich schreibe Ihnen, weil ich absagen möchte.'). "
                "    8. For enquiries/registrations, show 'Anfrage stellen' (e.g., 'Ich schreibe Ihnen, weil ich eine Anfrage stellen möchte.') and include asking for price: 'Wie viel kostet...?'. "
                "    9. For appointments, recommend 'vereinbaren' ('Ich möchte einen neuen Termin vereinbaren.'). "
                "    10. To say sorry, use: 'Es tut mir leid.' "
                "    11. Always correct grammar and suggest improved phrases when needed. "
                "    12. At each step, say 'Your next recommended step:' and ask for only the next section (first greeting, then introduction, then body using 'Zuerst', 'Außerdem', then final point 'Zum Schluss', then polite closing phrase 'Ich freue mich'). "
                "    13. The session should be complete in about 10 student replies; if not, remind them to finish soon. After 14, end and tell the student to copy their letter below and paste into 'Mark My Letter' for feedback. "
                "    14. Throughout, do not write the whole letter—guide only one part at a time."
                
            ),
            "B1": (
                "You are Herr Felix, a supportive German letter/essay coach for B1 students. "
                "Always reply in English, never in German. "
                "Congratulate the student with ideas about how to go about the letter, analyze the type of submission, and determine whether it is a formal letter, informal letter, or opinion essay. "
                "If you are not sure, politely ask the student what type of writing they need help with. "
                f"1. Always give students short ideas,structure and tips and phrases on how to build their points for the conversation in English and simple German. Dont overfeed students, help them but let them think by themselves also "
                f"2. Always check to be sure their letters are organized with paragraphs using sequences and sentence starters "
                f"3. Always add your ideas after student submmit their sentence if necessary "
                f"4. Always be sure that students complete formal letter is between 40 to 50 words,informal letter and opinion essay between 80 to 90 words "
                f"5. When giving ideas for sentences, just give 2 to 3 words and tell student to continue from there. Let the student also think and dont over feed them. "
                "For a formal letter, give a brief overview of the structure (greeting, introduction, main reason/request, closing), with useful examples. "
                "Always make grammar correction or suggest a better phrase when necessary. "
                "For an informal letter, outline the friendly structure (greeting, introduction, reason, personal info, closing), with simple examples. "
                "For an opinion essay, provide a short overview: introduction (with phrases like 'Heutzutage ist ... ein wichtiges Thema.' or 'Ich bin der Meinung, dass...'), main points (advantages, disadvantages, opinion), connectors, and closing. "
                "After your overview, always use the phrase 'Your next recommended step:' and ask for only one section at a time—greeting, then introduction, then main points, then closing—never more than one at a time. "
                "After each answer, provide feedback, then again prompt with 'Your next recommended step:'. "
                "Encourage the use of appropriate connectors ('außerdem', 'trotzdem', 'weil', 'deshalb'). "
                "If the student is still writing after 10 turns, encourage them to finish. At 14, end the chat, reminding them to copy their letter below and paste their draft in 'Mark My Letter' for feedback."
            ),
            "B2": (
                "You are Herr Felix, a supportive German writing coach for B2 students. "
                "Always reply in English, never in German. "
                "Congratulate the student with ideas about how to go about the letter, analyze the type of input, and determine if it is a formal letter, informal letter, or an opinion/argumentative essay. "
                "If you are not sure, politely ask the student what type of writing they need help with. "
                f"1. Always give students short ideas,structure and tips and phrases on how to build their points for the conversation in English and simple German. Dont overfeed students, help them but let them think by themselves also "
                f"2. Always check to be sure their letters are organized with paragraphs using sequences and sentence starters "
                f"3. Always add your ideas after student submmit their sentence if necessary "
                f"4. Always be sure that students complete formal letter is between 100 to 150 words and opinion essay is 150 to 170 words "
                f"5. When giving ideas for sentences, just give 2 to 3 words and tell student to continue from there. Let the student also think and dont over feed them. "
                "Always make grammar correction or suggest a better phrase when necessary. "
                "For a formal letter, briefly outline the advanced structure: greeting, introduction, clear argument/reason, supporting details, closing—with examples. "
                "For an informal letter, outline a friendly but organized structure: greeting, personal introduction, main point/reason, examples, closing. "
                "For an opinion or argumentative essay, outline: introduction (with a strong thesis), arguments (with connectors and examples), counterarguments, connectors, conclusion, closing. "
                "After your overview or advice, always use the phrase 'Your next recommended step:' and ask for only one section at a time. "
                "After each student reply, give feedback, then use 'Your next recommended step:' again. "
                "Suggest and model advanced connectors ('denn', 'dennoch', 'außerdem', 'jedoch', 'zum Beispiel', 'einerseits...andererseits'). "
                "If the student is still writing after 10 turns, gently encourage finishing; after 14, end the chat and ask the student to copy their letter below and paste their draft in 'Mark My Letter' for feedback."
            ),
            "C1": (
                "You are Herr Felix, an advanced and supportive German writing coach for C1 students. "
                "Always reply in English, and in German when neccessary. If the German is difficult, explain it to the student "
                "Congratulate the student with ideas about how to go about the letter, analyze the type of input, and determine if it is a formal letter, informal letter, or an academic/opinion essay. "
                f"1. Always give students short ideas,structure and tips and phrases on how to build their points for the conversation in English and simple German. Dont overfeed students, help them but let them think by themselves also "
                f"2. Always check to be sure their letters are organized with paragraphs using sequence and sentence starters "
                f"3. Always add your ideas after student submmit their sentence if necessary "
                f"4. Always be sure that students complete formal letter is between 120 to 150 words and opinion essay is 230 to 250 words "
                f"5. When giving ideas for sentences, just give 2 to 3 words and tell student to continue from there. Let the student also think and dont over feed them. "
                "If you are not sure, politely ask the student what type of writing they need help with. "
                "For a formal letter, give a precise overview: greeting, sophisticated introduction, detailed argument, supporting evidence, closing, with nuanced examples. "
                "Always make grammar correction or suggest a better phrase when necessary. "
                "For an informal letter, outline a nuanced and expressive structure: greeting, detailed introduction, main point/reason, personal opinion, nuanced closing. "
                "For academic or opinion essays, provide a clear outline: introduction (with a strong thesis and background), well-structured arguments, counterpoints, advanced connectors, conclusion, and closing—with C1-level examples. "
                "After your overview or advice, always use the phrase 'Your next recommended step:' and ask for only one section at a time. "
                "After each answer, provide feedback, then again prompt with 'Your next recommended step:'. "
                "Model and suggest advanced connectors ('nicht nur... sondern auch', 'obwohl', 'dennoch', 'folglich', 'somit'). "
                "If the student is still writing after 10 turns, gently encourage finishing; after 14, end the chat and ask the student to  paste their draft in 'Mark My Letter' for feedback and a score."
            ),
        }

        def reset_letter_coach():
            for k in [
                "letter_coach_stage", "letter_coach_chat", "letter_coach_prompt",
                "letter_coach_type", "selected_letter_lines", "letter_coach_uploaded"
            ]:
                st.session_state[k] = 0 if k == "letter_coach_stage" else []
            st.session_state["letter_coach_uploaded"] = False

        def bubble(role, text):
            if role == "assistant":
                return f"""<div style='background: #f4eafd; color: #7b2ff2; border-radius: 16px 16px 16px 3px; margin-bottom: 8px; margin-right: 80px; box-shadow: 0 2px 8px rgba(123,47,242,0.08); padding: 13px 18px; text-align: left; max-width: 88vw; font-size: 1.12rem;'><b>👨‍🏫 Herr Felix:</b><br>{text}</div>"""
            return f"""<div style='background: #eaf4ff; color: #1a237e; border-radius: 16px 16px 3px 16px; margin-bottom: 8px; margin-left: 80px; box-shadow: 0 2px 8px rgba(26,35,126,0.07); padding: 13px 18px; text-align: right; max-width: 88vw; font-size: 1.12rem;'><b>🙋 You:</b><br>{text}</div>"""

        # --- General Instructions for Students (Minimal Welcome + Subline) ---
        st.markdown(
            """
            <div style="
                background: linear-gradient(97deg, #f4eafd 75%, #ffe0f5 100%);
                border-radius: 12px;
                border: 1px solid #e6d3fa;
                box-shadow: 0 2px 8px #e5e1fa22;
                padding: 0.75em 1em 0.72em 1em;
                margin-bottom: 1.1em;
                margin-top: 0.1em;
                color: #4b2976;
                font-size: 1.03rem;
                font-family: 'Segoe UI', 'Roboto', 'Arial', sans-serif;
                text-align: center;
                ">
                <span style="font-size:1.19em; vertical-align:middle;">✉️</span>
                <span style="font-size:1.05em; font-weight: 500; margin-left:0.24em;">
                    Welcome to <span style="color:#7b2ff2;">Letter Coach</span>
                </span>
                <div style="color:#b48be6; font-size:0.97em; margin-top:0.35em;">
                    Get started below 👇
                </div>
            </div>
            """,
            unsafe_allow_html=True
        )

        IDEAS_LIMIT = 14
        ideas_so_far = get_letter_coach_usage(student_code)
        st.markdown(f"**Daily usage:** {ideas_so_far} / {IDEAS_LIMIT}")
        if ideas_so_far >= IDEAS_LIMIT:
            st.warning("You have reached today's letter coach limit. Please come back tomorrow.")
            st.stop()

        # --- Stage 0: Prompt input ---
        if st.session_state[ns("stage")] == 0:
            if st.button("Start new write-up"):
                st.session_state[ns("reset_coach")] = True
                st.rerun()
            st.markdown("### ✏️ Enter your exam prompt or draft to start coaching")
            draft_key = ns("prompt_draft")
            if draft_key not in st.session_state:
                st.session_state[draft_key] = load_draft_from_db(student_code, draft_key)

            
            if st.session_state.pop(ns("clear_prompt"), False):
                st.session_state[draft_key] = ""
                save_now(draft_key, student_code)

            prompt = st.text_area(
                "Exam prompt",
                key=draft_key,
                height=120,
                placeholder="e.g., Schreiben Sie eine formelle E-Mail an Ihre Nachbarin ...",
                label_visibility="collapsed",
            )

            autosave_maybe(
                student_code,
                draft_key,
                st.session_state.get(draft_key, ""),
                min_secs=0.2,
                min_delta=1,
            )

            
            saved_at = st.session_state.get(f"{draft_key}_saved_at")
            if saved_at:
                st.caption(f"Last saved at {saved_at.strftime('%H:%M:%S')}")

            prompt = st.session_state.get(draft_key, "")

            if prompt:
                word_count = len(prompt.split())
                char_count = len(prompt)
                st.markdown(
                    (
                        "<div style='color:#7b2ff2; font-size:0.97em; margin-bottom:0.18em;'>"
                        f"Words: <b>{word_count}</b> &nbsp;|&nbsp; Characters: <b>{char_count}</b>"
                        "</div>"
                    ),
                    unsafe_allow_html=True,
                )

            if st.button("✉️ Start Letter Coach"):
                save_now(draft_key, student_code)

                prompt = st.session_state.get(draft_key, "")
                if prompt:
                    st.session_state[ns("prompt")] = prompt
                    student_level = st.session_state.get("schreiben_level", "A1")
                    system_prompt = LETTER_COACH_PROMPTS[student_level].format(prompt=prompt)
                    chat_history = [
                        {"role": "system", "content": system_prompt},
                        {"role": "user", "content": prompt}
                    ]
                    try:
                        resp = client.chat.completions.create(
                            model="gpt-4o",
                            messages=chat_history,
                            temperature=0.22,
                            max_tokens=380
                        )
                        ai_reply = resp.choices[0].message.content
                    except Exception as e:
                        ai_reply = "Sorry, there was an error generating a response. Please try again."
                    chat_history.append({"role": "assistant", "content": ai_reply})

                    st.session_state[ns("chat")] = chat_history
                    st.session_state[ns("stage")] = 1
                    inc_letter_coach_usage(student_code)
                    save_letter_coach_progress(
                        student_code,
                        student_level,
                        st.session_state[ns("prompt")],
                        st.session_state[ns("chat")],
                    )
                    st.session_state[ns("clear_prompt")] = True
                    st.rerun()
                    
            if prompt:
                st.markdown("---")
                st.markdown(f"📝 **Letter/Essay Prompt or Draft:**\n\n{prompt}")

        # --- Stage 1: Coaching Chat ---
        elif st.session_state[ns("stage")] == 1:
            st.markdown("---")
            st.markdown(f"📝 **Letter/Essay Prompt:**\n\n{st.session_state[ns('prompt')]}")
            chat_history = st.session_state[ns("chat")]
            for msg in chat_history[1:]:
                st.markdown(bubble(msg["role"], msg["content"]), unsafe_allow_html=True)
            num_student_turns = sum(1 for msg in chat_history[1:] if msg["role"] == "user")
            if num_student_turns == 10:
                st.info("🔔 You have written 10 steps. Most students finish in 7–10 turns. Try to complete your letter soon!")
            elif num_student_turns == 12:
                st.warning(
                    "⏰ You have reached 12 writing turns. "
                    "Usually, your letter should be complete by now. "
                    "If you want feedback, click **END SUMMARY** or download your letter as TXT. "
                    "You can always start a new session for more practice."
                )
            elif num_student_turns > 12:
                st.warning(
                    f"🚦 You are now at {num_student_turns} turns. "
                    "Long letters are okay, but usually a good letter is finished in 7–12 turns. "
                    "Try to wrap up, click **END SUMMARY** or download your letter as TXT."
                )


            draft_key = ns("chat_draft")
            if draft_key not in st.session_state:
                st.session_state[draft_key] = load_draft_from_db(student_code, draft_key)

            
            if st.session_state.pop(ns("clear_chat_draft"), False):
                st.session_state[draft_key] = ""

            if st.session_state.pop(ns("clear_chat"), False):
                st.session_state[draft_key] = ""
                save_now(draft_key, student_code)

            st.text_area(
                "Chat input",
                key=draft_key,
                height=400,
                placeholder="Type your reply, ask about a section, or paste your draft here...",
                label_visibility="collapsed",

            )
            
            autosave_maybe(
                student_code,
                draft_key,
                st.session_state.get(draft_key, ""),
                min_secs=0.2,
                min_delta=1,
            )
           
            saved_at = st.session_state.get(f"{draft_key}_saved_at")
            if saved_at:
                st.caption(f"Last saved at {saved_at.strftime('%H:%M:%S')}")

            send = st.button("Send")
             
            if send:
                user_input = st.session_state[draft_key].strip()
                save_now(draft_key, student_code)
                
            else:
                user_input = ""

            if user_input:
                chat_history.append({"role": "user", "content": user_input})
                student_level = st.session_state.get("schreiben_level", "A1")
                system_prompt = LETTER_COACH_PROMPTS[student_level].format(prompt=st.session_state[ns("prompt")])
                with st.spinner("👨‍🏫 Herr Felix is typing..."):
                    resp = client.chat.completions.create(
                        model="gpt-4o",
                        messages=[{"role": "system", "content": system_prompt}] + chat_history[1:] + [{"role": "user", "content": user_input}],
                        temperature=0.22,
                        max_tokens=380
                    )
                    ai_reply = resp.choices[0].message.content
                chat_history.append({"role": "assistant", "content": ai_reply})
                st.session_state[ns("chat")] = chat_history
                save_letter_coach_progress(
                    student_code,
                    student_level,
                    st.session_state[ns("prompt")],
                    st.session_state[ns("chat")],
                )
                st.session_state[ns("clear_chat")] = True
                st.rerun()

            # ----- LIVE AUTO-UPDATING LETTER DRAFT, Download + Copy -----
            import streamlit.components.v1 as components

            user_msgs = [
                msg["content"]
                for msg in st.session_state[ns("chat")][1:]
                if msg.get("role") == "user"
            ]

            st.markdown("""
                **📝 Your Letter Draft**
                - Tick the lines you want to include in your letter draft.
                - You can untick any part you want to leave out.
                - Only ticked lines will appear in your downloadable draft below.
            """)

            # Store selection in session state (keeps selection per student)
            if ns("selected_letter_lines") not in st.session_state or \
                len(st.session_state[ns("selected_letter_lines")]) != len(user_msgs):
                st.session_state[ns("selected_letter_lines")] = [True] * len(user_msgs)

            selected_lines = []
            for i, line in enumerate(user_msgs):
                st.session_state[ns("selected_letter_lines")][i] = st.checkbox(
                    line,
                    value=st.session_state[ns("selected_letter_lines")][i],
                    key=ns(f"letter_line_{i}")
                )
                if st.session_state[ns("selected_letter_lines")][i]:
                    selected_lines.append(line)

            letter_draft = "\n".join(selected_lines)

            # --- Live word/character count for the letter draft ---
            draft_word_count = len(letter_draft.split())
            draft_char_count = len(letter_draft)
            st.markdown(
                f"<div style='color:#7b2ff2; font-size:0.97em; margin-bottom:0.18em;'>"
                f"Words: <b>{draft_word_count}</b> &nbsp;|&nbsp; Characters: <b>{draft_char_count}</b>"
                "</div>",
                unsafe_allow_html=True
            )

            # --- Modern, soft header (copy/download) ---
            st.markdown(
                """
                <div style="
                    background:#23272b;
                    color:#eee;
                    border-radius:10px;
                    padding:0.72em 1.04em;
                    margin-bottom:0.4em;
                    font-size:1.07em;
                    font-weight:400;
                    border:1px solid #343a40;
                    box-shadow:0 2px 10px #0002;
                    text-align:left;
                ">
                    <span style="font-size:1.12em; color:#ffe082;">📝 Your Letter So Far</span><br>
                    <span style="font-size:1.00em; color:#b0b0b0;">copy often or download below to prevent data loss</span>
                </div>
                """,
                unsafe_allow_html=True
            )

            # --- Mobile-friendly copy/download box ---
            components.html(f"""
                <textarea id="letterBox_{student_code}" readonly rows="6" style="
                    width: 100%;
                    border-radius: 12px;
                    background: #f9fbe7;
                    border: 1.7px solid #ffe082;
                    color: #222;
                    font-size: 1.12em;
                    font-family: 'Fira Mono', 'Consolas', monospace;
                    padding: 1em 0.7em;
                    box-shadow: 0 2px 8px #ffe08266;
                    margin-bottom: 0.5em;
                    resize: none;
                    overflow:auto;
                " onclick="this.select()">{letter_draft}</textarea>
                <button onclick="navigator.clipboard.writeText(document.getElementById('letterBox_{student_code}').value)" 
                    style="
                        background:#ffc107;
                        color:#3e2723;
                        font-size:1.08em;
                        font-weight:bold;
                        padding:0.48em 1.12em;
                        margin-top:0.4em;
                        border:none;
                        border-radius:7px;
                        cursor:pointer;
                        box-shadow:0 2px 8px #ffe08255;
                        width:100%;
                        max-width:320px;
                        display:block;
                        margin-left:auto;
                        margin-right:auto;
                    ">
                    📋 Copy Text
                </button>
                <style>
                    @media (max-width: 480px) {{
                        #letterBox_{student_code} {{
                            font-size: 1.16em !important;
                            min-width: 93vw !important;
                        }}
                    }}
                </style>
            """, height=175)

            st.markdown("""
                <div style="
                    background:#ffe082;
                    padding:0.9em 1.2em;
                    border-radius:10px;
                    margin:0.4em 0 1.2em 0;
                    color:#543c0b;
                    font-weight:600;
                    border-left:6px solid #ffc107;
                    font-size:1.08em;">
                    📋 <span>On phone, tap in the box above to select all for copy.<br>
                    Or just tap <b>Copy Text</b>.<br>
                    To download, use the button below.</span>
                </div>
            """, unsafe_allow_html=True)

            st.download_button(
                "⬇️ Download Letter as TXT",
                letter_draft.encode("utf-8"),
                file_name="my_letter.txt"
            )

            if st.button("Start New Letter Coach"):
                st.session_state[ns("clear_chat_draft")] = True
                st.session_state[ns("chat")] = []
                st.session_state[ns("prompt")] = ""
                st.session_state[ns("selected_letter_lines")] = []
                st.rerun()
















































<|MERGE_RESOLUTION|>--- conflicted
+++ resolved
@@ -364,12 +364,6 @@
     """Load and preprocess the falowen login template once."""
     html_path = Path(__file__).parent / "templates" / "falowen_login.html"
     html = html_path.read_text(encoding="utf-8")
-<<<<<<< HEAD
-=======
-
-
-    soup = BeautifulSoup(html, "html.parser")
->>>>>>> 623e041d
 
     # Remove legacy "Right: Login" aside block and its script if present
     html = re.sub(r'<!--\s*Right:\s*Login\s*-->[\s\S]*?</aside>', '', html, flags=re.IGNORECASE)
