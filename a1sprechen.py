# ==== Standard Library ====
import calendar
import difflib
import hashlib
import html
import io
import json
import math
import logging
import os
import random
import re
import tempfile
import time
import textwrap
import urllib.parse
import urllib.parse as _urllib
from collections import Counter
from urllib.parse import urlsplit, parse_qs, urlparse, quote_plus
from datetime import date, timedelta, timezone as _timezone, UTC
from datetime import datetime
from datetime import datetime as _dt
from uuid import uuid4
from pathlib import Path
from typing import Any, Dict, Optional, Tuple, List, Iterable, MutableMapping, Sequence
from functools import lru_cache

# ==== Third-Party Packages ====
import bcrypt
import pandas as pd
import requests
from bs4 import BeautifulSoup
import streamlit as st
import streamlit.components.v1 as components
from docx import Document
from google.cloud.firestore_v1 import FieldFilter
from firebase_admin import firestore  # Firebase
from openai import OpenAI
from src.styles import inject_global_styles
from src.lesson_language_support import gather_language_support
from src.discussion_board import (
    CLASS_DISCUSSION_LABEL,
    CLASS_DISCUSSION_LINK_TMPL,
    CLASS_DISCUSSION_ANCHOR,
    CLASS_DISCUSSION_PROMPT,
    CLASS_DISCUSSION_REMINDER,
    go_class_thread,
)
from src.topic_coach_persistence import (
    get_topic_coach_doc,
    load_topic_coach_state,
    persist_topic_coach_state,
)
from src.forum_timer import (
    _to_datetime_any,
    build_forum_reply_indicator_text,
    build_forum_timer_indicator,
)
from src.level_sync import sync_level_state

from flask import Flask
from auth import auth_bp
from src.routes.health import register_health_route
from src.group_schedules import load_group_schedules
<<<<<<< HEAD
from src.course_schedule import (
    session_summary_for_date,
    session_details_for_date,
    next_session_details,
)
=======
from src.course_schedule import session_summary_for_date, session_details_for_date
>>>>>>> 017b6f36
from src.blog_feed import fetch_blog_feed
from src.blog_cards_widget import render_blog_cards
import src.schedule as _schedule
load_level_schedules = _schedule.load_level_schedules
refresh_level_schedules = getattr(_schedule, "refresh_level_schedules", lambda: None)

app = Flask(__name__)
app.register_blueprint(auth_bp)
register_health_route(app)

ICON_PATH = Path(__file__).parent / "static/icons/falowen-512.png"

st.set_page_config(
    page_title="Falowen – Your German Conversation Partner",
    page_icon=str(ICON_PATH),  # now uses official Falowen icon
    layout="wide",
)

# Load global CSS classes and variables
inject_global_styles()

st.markdown("""
<style>
html, body { overscroll-behavior-y: none; }
</style>
""", unsafe_allow_html=True)

HERR_FELIX_TYPING_HTML = (
    "<div class='typing-notice'>"
    "👨‍🏫 Herr Felix is typing"
    "<span class='typing'><span></span><span></span><span></span></span>"
    "</div>"
)

_TYPING_TRACKER_PREFIX = "__typing_meta__"
_TYPING_PING_INTERVAL = 4.0
_NEW_POST_TYPING_ID = "__new_post__"

CLASSBOARD_TIMER_MINUTE_CHOICES: List[int] = [
    0,
    15,
    30,
    45,
    60,
    90,
    120,
    180,
    240,
    360,
    720,
    1440,
]


CLASSBOARD_TIMER_HELP_TEXT = (
    "Choose how long replies remain open. Select 'No reply timer' to keep the thread open."
)


COURSEBOOK_OVERVIEW_LABEL = "Overview"
COURSEBOOK_ASSIGNMENT_LABEL = "Assignment – Grammar Book"
COURSEBOOK_SUBMIT_LABEL = "Submit"
COURSEBOOK_ASSIGNMENT_LEGACY_LABELS = {"Assignment"}
COURSEBOOK_SECTION_OPTIONS = [
    COURSEBOOK_OVERVIEW_LABEL,
    COURSEBOOK_ASSIGNMENT_LABEL,
    COURSEBOOK_SUBMIT_LABEL,
]


_CLASSBOARD_TIMER_STATE_SUFFIXES = (
    "__preset",
    "__manual",
    "__mode",
    "__preset_prev",
    "__manual_prev",
)


def _clear_classboard_timer_state(timer_state_key: str) -> None:
    """Remove the stored value and any companion session-state metadata."""

    for suffix in ("", *_CLASSBOARD_TIMER_STATE_SUFFIXES):
        key = timer_state_key if suffix == "" else f"{timer_state_key}{suffix}"
        st.session_state.pop(key, None)


def _initialize_classboard_timer_state(timer_state_key: str, minutes: int = 0) -> None:
    """Reset the timer selector state to ``minutes`` and clear derived fields."""

    _clear_classboard_timer_state(timer_state_key)
    st.session_state[timer_state_key] = int(minutes)


def _format_classboard_timer_option(minutes: int) -> str:
    if minutes <= 0:
        return "No reply timer"

    if minutes % (24 * 60) == 0:
        days = minutes // (24 * 60)
        return f"{days} day{'s' if days != 1 else ''}"

    if minutes % 60 == 0:
        hours = minutes // 60
        return f"{hours} hour{'s' if hours != 1 else ''}"

    if minutes > 60:
        hours = minutes // 60
        minutes_left = minutes % 60
        hour_part = f"{hours} hour{'s' if hours != 1 else ''}"
        minute_part = f"{minutes_left} minute{'s' if minutes_left != 1 else ''}"
        return f"{hour_part} {minute_part}"

    return f"{minutes} minute{'s' if minutes != 1 else ''}"


def _classboard_timer_options(current: Optional[int]) -> List[int]:
    options = list(CLASSBOARD_TIMER_MINUTE_CHOICES)
    if current is not None and current not in options:
        options.append(int(current))
        options = sorted(options)
    return options


def _render_classboard_timer_selector(
    timer_state_key: str,
    *,
    label: str = "Reply timer",
    help_text: str = CLASSBOARD_TIMER_HELP_TEXT,
) -> int:
    """Render timer presets alongside a manual minute input."""

    if timer_state_key not in st.session_state:
        st.session_state[timer_state_key] = 0

    def _coerce_minutes(value: Any) -> int:
        try:
            return int(value)
        except (TypeError, ValueError):
            return 0

    current_value = _coerce_minutes(st.session_state.get(timer_state_key, 0) or 0)
    options = _classboard_timer_options(current_value)

    preset_key = f"{timer_state_key}__preset"
    manual_key = f"{timer_state_key}__manual"
    mode_key = f"{timer_state_key}__mode"
    preset_prev_key = f"{timer_state_key}__preset_prev"
    manual_prev_key = f"{timer_state_key}__manual_prev"

    if preset_key not in st.session_state:
        initial_preset = current_value if current_value in options else options[0]
        st.session_state[preset_key] = int(initial_preset)
    if manual_key not in st.session_state:
        st.session_state[manual_key] = int(current_value)
    if mode_key not in st.session_state:
        st.session_state[mode_key] = (
            "preset" if current_value in options else "manual"
        )

    preset_val = _coerce_minutes(st.session_state.get(preset_key, 0) or 0)
    manual_val = _coerce_minutes(st.session_state.get(manual_key, 0) or 0)

    prev_manual = _coerce_minutes(st.session_state.get(manual_prev_key, manual_val) or 0)
    prev_preset = _coerce_minutes(st.session_state.get(preset_prev_key, preset_val) or 0)

    if manual_val != prev_manual:
        st.session_state[timer_state_key] = manual_val
        st.session_state[mode_key] = "manual"
    elif preset_val != prev_preset:
        st.session_state[timer_state_key] = preset_val
        st.session_state[mode_key] = "preset"
        manual_val = preset_val
        st.session_state[manual_key] = manual_val
    else:
        mode = st.session_state.get(mode_key, "preset")
        if mode == "manual":
            st.session_state[timer_state_key] = manual_val
        else:
            st.session_state[timer_state_key] = preset_val
            manual_val = preset_val
            st.session_state[manual_key] = manual_val

    select_col, manual_col = st.columns([3, 2])
    with select_col:
        st.selectbox(
            label,
            options,
            key=preset_key,
            format_func=_format_classboard_timer_option,
            help=help_text,
        )
    with manual_col:
        st.number_input(
            "Custom (minutes)",
            value=manual_val,
            min_value=0,
            max_value=10080,
            step=1,
            key=manual_key,
            help="Type any number of minutes (0 = no reply timer).",
        )

    st.session_state[preset_prev_key] = _coerce_minutes(st.session_state[preset_key])
    st.session_state[manual_prev_key] = _coerce_minutes(st.session_state[manual_key])

    return int(st.session_state[timer_state_key])


def _safe_str(v, default: str = "") -> str:
    if v is None:
        return default
    if isinstance(v, float):
        try:
            if math.isnan(v):
                return default
        except Exception:
            pass
    s = str(v).strip()
    return "" if s.lower() in ("nan", "none") else s


def _safe_upper(v, default: str = "") -> str:
    s = _safe_str(v, default)
    return s.upper() if s else default


def _safe_lower(v, default: str = "") -> str:
    s = _safe_str(v, default)
    return s.lower() if s else default


def _typing_meta_key(draft_key: str) -> str:
    return f"{_TYPING_TRACKER_PREFIX}:{draft_key}"


def _update_typing_state(
    *,
    level: str,
    class_code: str,
    qid: str,
    draft_key: str,
    student_code: str,
    student_name: str,
    text: str,
) -> None:
    if not (level and class_code and qid and student_code):
        return

    meta_key = _typing_meta_key(draft_key)
    meta = st.session_state.get(meta_key, {"is_typing": False, "last_sent": 0.0})
    try:
        last_sent = float(meta.get("last_sent", 0.0))
    except Exception:
        last_sent = 0.0
    last_state = bool(meta.get("is_typing", False))

    is_typing = bool((text or "").strip())
    now_ts = time.time()
    should_send = False

    if is_typing != last_state:
        should_send = True
    elif is_typing and (now_ts - last_sent) >= _TYPING_PING_INTERVAL:
        should_send = True

    if should_send:
        set_typing_indicator(
            level,
            class_code,
            qid,
            student_code,
            student_name,
            is_typing=is_typing,
        )
        last_sent = now_ts

    st.session_state[meta_key] = {"is_typing": is_typing, "last_sent": last_sent}


def _clear_typing_state(
    *,
    level: str,
    class_code: str,
    qid: str,
    draft_key: str,
    student_code: str,
    student_name: str,
) -> None:
    if not (level and class_code and qid and student_code):
        return

    set_typing_indicator(
        level,
        class_code,
        qid,
        student_code,
        student_name,
        is_typing=False,
    )
    st.session_state.pop(_typing_meta_key(draft_key), None)


def _format_typing_banner(entries: List[Dict[str, Any]], current_code: str) -> str:
    names: List[str] = []
    for entry in entries:
        if entry.get("student_code") == current_code:
            continue
        name = _safe_str(entry.get("student_name", "")) or _safe_str(
            entry.get("student_code", "")
        )
        if name:
            names.append(name)
    if not names:
        return ""
    if len(names) == 1:
        return f"{names[0]} is typing…"
    if len(names) == 2:
        return f"{names[0]} and {names[1]} are typing…"
    return f"{', '.join(names[:-1])}, and {names[-1]} are typing…"


def _timer_expiry_iso(timer_info: Dict[str, Any]) -> str:
    """Return the expiry timestamp from ``timer_info`` as an ISO string."""

    dt_val = timer_info.get("expires_at")
    dt_val = _to_datetime_any(dt_val)
    if isinstance(dt_val, _dt):
        try:
            return dt_val.astimezone(UTC).isoformat()
        except Exception:
            return ""
    return ""


def _build_forum_timer_markup(
    timer_info: Dict[str, Any],
    *,
    element_id: str,
    base_style: str,
    open_color: str = "#ef4444",
    closed_color: str = "#64748b",
) -> str:
    """Return HTML+JS markup that renders a live countdown for ``timer_info``."""

    label = build_forum_reply_indicator_text(timer_info)
    if not label:
        return ""

    status = str(timer_info.get("status") or "")
    iso_expiry = _timer_expiry_iso(timer_info)
    base_color = open_color if status == "open" else closed_color
    html_label = html.escape(label)
    style_attr = f"{base_style}color:{base_color};"

    parts = [
        f'<div id="{element_id}" style="{style_attr}">{html_label}</div>',
    ]

    if status == "open" and iso_expiry:
        parts.append(
            """
<script>
  (function() {
    const el = document.getElementById(%(element)s);
    if (!el) return;
    const expiryIso = %(expiry)s;

    function formatLabel(minutes) {
      if (minutes <= 0) return "Forum closed";
      if (minutes === 1) return "⏳ 1 minute left";
      return `⏳ ${minutes} minutes left`;
    }

    function tick() {
      const expiry = new Date(expiryIso);
      const now = new Date();
      const diffMinutes = Math.max(0, Math.ceil((expiry - now) / 60000));
      el.textContent = formatLabel(diffMinutes);
      el.style.color = %(open_color)s;
    }

    tick();
    const timerHandle = setInterval(function () {
      if (!document.body.contains(el)) {
        clearInterval(timerHandle);
        return;
      }
      tick();
    }, 15000);
  })();
</script>
            """
            % {
                "element": json.dumps(element_id),
                "expiry": json.dumps(iso_expiry),
                "open_color": json.dumps(open_color),
            },
        )

    return "\n".join(parts)


def _render_live_forum_timer(timer_info: Dict[str, Any], *, key: str) -> None:
    """Render a live-updating countdown for the reply composer."""

    markup = _build_forum_timer_markup(
        timer_info,
        element_id=f"reply-timer-{key}",
        base_style="font-size:0.95rem;font-weight:600;margin:6px 0 -4px;",
    )

    if not markup:
        return

    try:
        components.html(
            markup,
            height=36,
            key=f"reply_timer_component_{key}",
            scrolling=False,
        )
    except Exception:
        label = build_forum_reply_indicator_text(timer_info)
        if not label:
            return
        color = "#ef4444" if str(timer_info.get("status") or "") == "open" else "#64748b"
        st.markdown(
            f"<div style='font-size:0.95rem;font-weight:600;color:{color};margin:6px 0 -4px;'>{html.escape(label)}</div>",
            unsafe_allow_html=True,
        )


def _format_saved_timestamp(value: Any) -> str:
    if value is None:
        return ""

    dt_value: Optional[_dt] = None
    if isinstance(value, _dt):
        dt_value = value
    elif hasattr(value, "to_datetime"):
        try:
            maybe_dt = value.to_datetime()
        except Exception:
            maybe_dt = None
        if isinstance(maybe_dt, _dt):
            dt_value = maybe_dt

    if dt_value is not None:
        if dt_value.tzinfo is None:
            dt_value = dt_value.replace(tzinfo=_timezone.utc)
        else:
            dt_value = dt_value.astimezone(UTC)
        return dt_value.strftime("%H:%M:%S UTC")

    if isinstance(value, str):
        return value

    return ""


def _render_autosave_status(draft_key: str, current_text: str) -> None:
    last_val_key, _, saved_flag_key, saved_at_key = _draft_state_keys(draft_key)

    last_val = st.session_state.get(last_val_key, "")
    if not isinstance(last_val, str):
        last_val = str(last_val or "")

    if not isinstance(current_text, str):
        current_text = str(current_text or "")

    dirty = current_text != last_val
    saved_flag = bool(st.session_state.get(saved_flag_key))
    saved_at_val = st.session_state.get(saved_at_key)
    saved_label = _format_saved_timestamp(saved_at_val)

    if dirty:
        st.caption("💾 Autosave pending…")
    elif saved_flag:
        if saved_label:
            st.caption(f"💾 Draft autosaved at {saved_label}")
        else:
            st.caption("💾 Draft autosaved.")
    else:
        st.caption("💾 Autosave ready.")


def _coerce_day(value: Any) -> Optional[int]:
    """Return ``value`` as an ``int`` day when possible."""

    if value is None:
        return None
    if isinstance(value, bool):
        return None
    if isinstance(value, (int, float)):
        try:
            return int(value)
        except (TypeError, ValueError):
            return None
    try:
        return int(str(value).strip())
    except Exception:
        return None


def _submission_block_reason(
    lesson: Optional[MutableMapping[str, Any]],
    schedule: Sequence[MutableMapping[str, Any]],
) -> str:
    """Return a message explaining why submissions are disabled for ``lesson``."""

    day = _coerce_day((lesson or {}).get("day"))
    if day is None:
        return ""

    first_day: Optional[int] = None
    for entry in schedule:
        first_day = _coerce_day((entry or {}).get("day"))
        if first_day is not None:
            break

    last_day: Optional[int] = None
    for entry in reversed(schedule):
        last_day = _coerce_day((entry or {}).get("day"))
        if last_day is not None:
            break

    if first_day is not None and day == first_day == 0:
        return "Day 0 is a tutorial day — there is nothing to submit yet."
    if last_day is not None and day == last_day:
        return "This final celebration day has no assignment to submit."
    return ""


def _timestamp_to_epoch(ts: Optional[datetime]) -> float:
    """Return ``ts`` as epoch seconds (or ``0.0`` if unavailable)."""

    if ts is None:
        return 0.0

    if isinstance(ts, (int, float)):
        try:
            return float(ts)
        except (TypeError, ValueError):
            return 0.0

    try:
        return float(ts.timestamp())  # type: ignore[call-arg]
    except Exception:
        return 0.0


def _topic_coach_state_key(base: str, student_code: str, level: str) -> str:
    student = _safe_str(student_code, "_") or "_"
    level_token = _safe_str(level, "_") or "_"
    return f"{base}:{student}:{level_token}"


def _initialise_topic_coach_session_state(
    session_state: MutableMapping[str, Any],
    *,
    student_code: str,
    level: str,
    messages: Iterable[Dict[str, Any]],
    qcount: Any,
    finalized: Any,
    focus_tips: Iterable[str] | None = None,
    identity_key: str = "_cchat_active_identity",
) -> Tuple[str, str, str, str]:
    """Return scoped Topic Coach session-state keys after initialising values."""

    student_token = _safe_str(student_code)
    level_token = _safe_str(level)
    identity = (student_token, level_token)
    previous_identity = session_state.get(identity_key)
    identity_changed = previous_identity != identity

    chat_key = _topic_coach_state_key("cchat_data_chat", student_token, level_token)
    qcount_key = _topic_coach_state_key("cchat_data_qcount", student_token, level_token)
    finalized_key = _topic_coach_state_key("cchat_data_finalized", student_token, level_token)
    focus_key = _topic_coach_state_key("cchat_data_focus", student_token, level_token)

    for legacy_key in ("cchat_data_chat", "cchat_data_qcount", "cchat_data_finalized"):
        session_state.pop(legacy_key, None)

    if identity_changed or chat_key not in session_state:
        session_state[chat_key] = list(messages or [])
    elif not session_state[chat_key] and messages:
        session_state[chat_key] = list(messages)

    try:
        qcount_value = int(qcount or 0)
    except Exception:
        qcount_value = 0
    qcount_value = max(0, qcount_value)
    if identity_changed or qcount_key not in session_state:
        session_state[qcount_key] = qcount_value

    finalized_value = bool(finalized)
    if identity_changed or finalized_key not in session_state:
        session_state[finalized_key] = finalized_value

    if identity_changed or focus_key not in session_state:
        session_state[focus_key] = list(focus_tips or [])
    elif not session_state[focus_key] and focus_tips:
        session_state[focus_key] = list(focus_tips)

    session_state[identity_key] = identity
    return chat_key, qcount_key, finalized_key, focus_key


def _extract_focus_tips_from_history(
    history: Iterable[Dict[str, Any]],
) -> List[str]:
    """Return up to three recurring correction themes from the transcript."""

    correction_lines: List[str] = []
    stop_pattern = re.compile(
        r"(?:^|\n)\s*(?:idea|💡|next question|question|focus|summary|tip|strengths|improvements?)",
        re.IGNORECASE,
    )

    for message in history:
        if not isinstance(message, dict) or message.get("role") != "assistant":
            continue
        raw = str(message.get("content") or "")
        if not raw:
            continue
        text = re.sub(r"<br\s*/?>", "\n", raw, flags=re.IGNORECASE)
        text = re.sub(r"</(?:div|p|li)>", "\n", text, flags=re.IGNORECASE)
        text = re.sub(r"<[^>]+>", " ", text)
        text = html.unescape(text)
        text = text.replace("**", "")
        text = text.replace("__", "")
        text = text.replace("*", "")
        text = re.sub(r"\r\n?", "\n", text)

        lower_text = text.lower()
        match = re.search(r"corrections?\s*:?", lower_text)
        if not match:
            continue
        segment = text[match.end() :]
        stop = stop_pattern.search(segment)
        if stop:
            segment = segment[: stop.start()]

        for line in segment.splitlines():
            cleaned = re.sub(r"^[\-•●▪▫➤▶︎\*\s]+", "", line).strip()
            if not cleaned:
                continue
            if len(cleaned) > 160:
                cleaned = cleaned[:157].rstrip() + "…"
            correction_lines.append(cleaned)

    counts: Counter[str] = Counter()
    canonical: Dict[str, str] = {}

    for line in correction_lines:
        normalised = re.sub(r"[^\wäöüÄÖÜß ]+", " ", line.lower()).strip()
        if not normalised:
            continue
        counts[normalised] += 1
        canonical.setdefault(normalised, line)

    tips = [canonical[key] for key, _ in counts.most_common(3)]
    return tips


def _resolve_class_name(
    raw_value: Any,
    *,
    level: str = "",
    default_suffix: str = "General",
) -> Tuple[str, str]:
    """Return ``(clean, resolved)`` class labels.

    ``clean`` is the sanitized class name treating "nan"/"None" as empty while
    ``resolved`` falls back to ``"{LEVEL} {default_suffix}"`` when available.
    """

    clean = _safe_str(raw_value)
    level_key = _safe_upper(level, "")
    fallback = f"{level_key} {default_suffix}".strip() if level_key else ""
    return clean, clean or fallback


def _build_missing_code_link(
    name: str = "",
    *,
    level: str = "",
    lesson_info: Optional[Dict[str, Any]] = None,
) -> str:
    display_name = _safe_str(name, "Student") or "Student"
    level_text = _safe_upper(level, "")
    lesson = lesson_info or {}

    day = _safe_str(lesson.get("day"))
    chapter = _safe_str(lesson.get("chapter"))
    topic = _safe_str(lesson.get("topic"))

    subject_parts: List[str] = []
    if level_text:
        subject_parts.append(f"Level {level_text}")
    if day:
        subject_parts.append(f"Day {day}")
    if chapter:
        subject_parts.append(f"Chapter {chapter}")

    subject = f"{display_name} - Missing student code"
    if subject_parts:
        subject = f"{subject} ({' • '.join(subject_parts)})"

    lesson_line_parts: List[str] = []
    if day:
        lesson_line_parts.append(f"Day {day}")
    if chapter:
        lesson_line_parts.append(f"Chapter {chapter}")
    if topic:
        lesson_line_parts.append(f"Topic: {topic}")

    body_lines: List[str] = [
        "Hello Learn German Ghana team,",
        "",
        "I couldn't find my student code in Falowen.",
        "",
        f"Name: {display_name}",
    ]
    if level_text:
        body_lines.append(f"Level: {level_text}")
    if lesson_line_parts:
        body_lines.append("Lesson: " + " • ".join(lesson_line_parts))
    body_lines.extend(["", "My work (paste below):", ""])

    body = "\n".join(body_lines)
    return (
        "mailto:learngermanghana@gmail.com"
        f"?subject={quote_plus(subject)}&body={quote_plus(body)}"
    )


def _show_missing_code_warning(
    name: str = "",
    *,
    level: str = "",
    lesson_info: Optional[Dict[str, Any]] = None,
) -> None:
    mailto_link = _build_missing_code_link(
        name=name,
        level=level,
        lesson_info=lesson_info,
    )
    st.warning(
        "We couldn't find your student code. Try switching to another tab and back, "
        "or logging out and back in if it doesn't load automatically. You can "
        "manually enter your student code in the field below. If it still isn't "
        f"recognized, [email us]({mailto_link}) and paste your work so the administration can assist."
    )


def render_resubmit_email_cta(
    *,
    lesson_info: Optional[Dict[str, Any]] = None,
    student_name: str = "",
    student_code: str = "",
) -> None:
    """Display the resubmission email instructions."""

    info = lesson_info or {}
    assignment_day = _safe_str(info.get("day"))
    safe_name = _safe_str(student_name)
    safe_code = _safe_str(student_code)
    if safe_code.lower() == "demo001":
        safe_code = ""

    st.write("**Need to resubmit?**")
    st.text(
        "Click the link below to email learngermanghana@gmail.com with your revised work."
    )

    resubmit_lines = [
        "Paste your revised work here.",
        "",
        f"Name: {safe_name}",
        f"Student Code: {safe_code}",
        f"Assignment number: {assignment_day}",
    ]
    resubmit_body = "\r\n".join(resubmit_lines)

    query_params = {
        "subject": "Assignment Resubmission",
        "body": resubmit_body,
    }
    resubmit_query = _urllib.urlencode(query_params, quote_via=_urllib.quote)
    resubmit_link = f"mailto:learngermanghana@gmail.com?{resubmit_query}"

    st.markdown(
        f"[Click here to open a pre-filled resubmission email]({resubmit_link})"
    )
    st.text(
        "The email will already include your name, student code, and assignment number—just paste your revised work before sending."
    )
    st.text(
        "If the link doesn't open an email app, copy the address and send your resubmission manually."
    )


def _update_student_code_session_state(code: str) -> Dict[str, Any]:
    """Persist ``code`` into session state and return the updated row."""

    clean_code = _safe_lower(code)
    if not clean_code or clean_code == "demo001":
        return st.session_state.get("student_row") or {}

    current_row = st.session_state.get("student_row")
    try:
        updated_row = dict(current_row or {})
    except Exception:
        updated_row = {}

    updated_row["StudentCode"] = clean_code
    st.session_state["student_row"] = updated_row
    st.session_state["student_code"] = clean_code
    st.session_state["assignment_student_code_input"] = clean_code
    st.session_state["submit_student_code_input"] = clean_code

    return updated_row


def _recover_student_code(
    *,
    lesson_key: str = "",
    draft_text: Optional[str] = None,
) -> str:
    """Attempt to resolve the active student's code from session or drafts."""

    session_row = st.session_state.get("student_row") or {}
    candidates = [
        session_row.get("StudentCode"),
        st.session_state.get("student_code"),
        st.session_state.get("assignment_student_code_input"),
        st.session_state.get("submit_student_code_input"),
    ]

    for candidate in candidates:
        candidate_code = _safe_upper(candidate)
        if candidate_code and candidate_code.lower() != "demo001":
            return candidate_code

    if not lesson_key:
        return ""

    cache = st.session_state.setdefault("_student_code_lookup_cache", {})
    text_token = ""
    if draft_text:
        try:
            text_token = hashlib.sha1(str(draft_text).encode("utf-8")).hexdigest()
        except Exception:
            text_token = ""
    cache_key = f"{lesson_key}::{text_token}" if lesson_key else lesson_key
    cached = cache.get(cache_key)
    if cached:
        return _safe_upper(cached)

    recovered = recover_student_code_from_drafts(
        lesson_key,
        draft_text=draft_text if draft_text else None,
    )
    if recovered:
        cache[cache_key] = recovered
        return _safe_upper(recovered)

    return ""


def hide_sidebar() -> None:
    """Hide Streamlit's sidebar for pages where it isn't needed."""
    st.markdown(
        """
        <style>
            div[data-testid="stSidebarNav"] {display: none;}
            div[data-testid="stSidebarHeader"] {display: none;}
        </style>
        """,
        unsafe_allow_html=True,
    )


# ------------------------------------------------------------------------------
# Shared umlaut helper
# ------------------------------------------------------------------------------


def render_umlaut_pad(widget_key: str, *, context: str, disabled: bool = False) -> None:
    """Render a lightweight umlaut reminder next to a textarea."""

    markdown_fn = getattr(st, "markdown", None)
    if markdown_fn is None:
        return

    note = "_Umlaut keys (copy or paste):_"
    parts = ["**Umlaute:**", "ä", "ö", "ü", "ß"]
    separator = " · "
    buttons = f"{parts[0]} {separator.join(parts[1:])}"
    body = f"{note} {buttons}"

    if disabled:
        body = f"{body} _(copy only)_"

    markdown_fn(body)


def render_message(role: str, text: str) -> None:
    """Render a chat bubble for ``role`` (``"assistant"`` or ``"user"``)."""

    markdown_fn = getattr(st, "markdown", None)
    if markdown_fn is None:
        return

    role_key = (role or "").strip().lower()

    content = _safe_str(text)
    content_html = html.escape(content).replace("\n", "<br>")

    if role_key == "assistant":
        label_html = "<div class='bubble-wrap'><div class='lbl-a'>Herr Felix</div></div>"
        bubble_html = f"<div class='bubble-a'>{content_html}</div>"
    else:
        student_label = (
            _safe_str(
                st.session_state.get("student_display_name")
                or st.session_state.get("student_name")
                or st.session_state.get("student_code")
                or "You",
            )
            or "You"
        )
        label_html = (
            "<div class='bubble-wrap'><div class='lbl-u'>"
            f"{html.escape(student_label)}"
            "</div></div>"
        )
        bubble_html = f"<div class='bubble-u'>{content_html}</div>"

    markdown_fn(label_html, unsafe_allow_html=True)
    markdown_fn(bubble_html, unsafe_allow_html=True)



def ensure_student_row(*, stop_if_missing: bool = False) -> Dict[str, Any]:
    """Ensure ``st.session_state['student_row']`` is populated from the roster."""

    student_row = st.session_state.get("student_row", {}) or {}
    if not student_row:
        load_student_data_fn = globals().get("load_student_data")
        if load_student_data_fn is None:

            def load_student_data_fn():
                return pd.DataFrame(columns=["StudentCode"])

        student_code = (st.session_state.get("student_code", "") or "").strip().lower()
        logging.debug("Attempting roster lookup for student code '%s'", student_code)

        try:
            df_students = load_student_data_fn()
        except Exception as exc:
            logging.debug(
                "Roster fetch raised while looking for student code '%s': %s",
                student_code,
                exc,
            )
            df_students = pd.DataFrame(columns=["StudentCode"])

        if df_students is None:
            logging.debug(
                "Roster fetch returned no data while looking for student code '%s'",
                student_code,
            )
            df_students = pd.DataFrame(columns=["StudentCode"])
        else:
            try:
                row_count = len(df_students)
            except Exception:
                row_count = 0
            logging.debug(
                "Roster fetch returned %d rows while looking for student code '%s'",
                row_count,
                student_code,
            )

        if not student_code:
            logging.debug("No student code available in session for roster lookup")
        elif isinstance(df_students, pd.DataFrame) and not df_students.empty and "StudentCode" in df_students.columns:
            try:
                matches = df_students[
                    df_students["StudentCode"].astype(str).str.strip().str.lower()
                    == student_code
                ]
                match_count = int(matches.shape[0])
                logging.debug(
                    "Roster lookup for student code '%s' found=%s (matches=%d)",
                    student_code,
                    match_count > 0,
                    match_count,
                )
                if match_count > 0:
                    student_row = matches.iloc[0].to_dict()
                    st.session_state["student_row"] = student_row
            except Exception as exc:
                logging.debug(
                    "Roster lookup failed for student code '%s': %s",
                    student_code,
                    exc,
                )
        else:
            logging.debug(
                "Roster lookup for student code '%s' skipped because roster is empty or missing StudentCode column",
                student_code,
            )

    student_row = st.session_state.get("student_row", {}) or {}
    if stop_if_missing and not student_row:
        st.info("🚩 No student selected.")
        st.stop()

    return student_row


# Ensure the latest lesson schedule is loaded
if "level_schedules_initialized" not in st.session_state:
    refresh_level_schedules()
    st.session_state["level_schedules_initialized"] = True


# --- Falowen modules ---
from falowen.email_utils import send_reset_email, build_gas_reset_link
import falowen.sessions as _falowen_sessions
from falowen.sessions import (
    db,
    create_session_token,
    destroy_session_token,
    api_post,
)
from src.utils.falowen_imports import load_falowen_db
from src.contracts import (
    is_contract_expired,
)
from src.services.contracts import contract_active
from src.utils.currency import format_cedis
from src.utils.toasts import toast_ok, refresh_with_toast, toast_once
from src.firestore_utils import (
    _draft_doc_ref,
    load_chat_draft_from_db,
    load_draft_from_db,
    load_draft_meta_from_db,
    save_chat_draft_to_db,
    save_draft_to_db,
    save_ai_response,
    fetch_attendance_summary,
    load_student_profile,
    save_student_profile,
    recover_student_code_from_drafts,
    fetch_active_typists,
    set_typing_indicator,
)
from src.draft_management import (
    _draft_state_keys,
    clear_draft_after_post,
    initialize_draft_state,
    save_now,
    save_before_download,
    autosave_maybe,
    reset_local_draft_state,
    load_notes_from_db,
    save_notes_to_db,
    autosave_learning_note,
    on_cb_subtab_change,
)
from src.falowen.chat_core import (
    back_step,
    render_chat_stage,
    reset_falowen_chat_flow,
)
from src.firestore_helpers import (
    lesson_key_build,
    lock_id,
    has_existing_submission,
    acquire_lock,
    is_locked,
    resolve_current_content,
    fetch_latest,
)
from src.attendance_utils import load_attendance_records
import src.ui_components as _ui_components
from src.ui_components import (
    render_assignment_reminder,
    render_link,
)

_falowen_db = load_falowen_db()
SCHREIBEN_DAILY_LIMIT = _falowen_db.SCHREIBEN_DAILY_LIMIT
inc_sprechen_usage = _falowen_db.inc_sprechen_usage

prepare_audio_url = getattr(_ui_components, "prepare_audio_url", lambda url: url)
render_audio_player = getattr(_ui_components, "render_audio_player", lambda *a, **k: None)
from src.stats import (
    get_student_level,
    save_vocab_attempt,
    vocab_attempt_exists,
)
from src.stats_ui import render_vocab_stats, render_schreiben_stats
from src.schreiben import (
    highlight_feedback,
    get_schreiben_usage,
    inc_schreiben_usage,
    save_letter_coach_progress,
    load_letter_coach_progress,
    save_letter_coach_draft,
    load_letter_coach_draft,
    clear_letter_coach_draft,
    get_level_from_code,
)
from src.ui.auth import (
    render_signup_form,
    render_login_form,
    render_forgot_password_panel,
    render_returning_login_area,
    render_signup_request_banner,
    render_google_oauth,
    render_returning_login_form,
)
from src.ui.auth import renew_session_if_needed
from src.ui.login import render_falowen_login
from src.services.vocab import VOCAB_LISTS, AUDIO_URLS, get_audio_url
from src.schreiben import (
    update_schreiben_stats,
    get_schreiben_stats,
    save_submission,
    save_schreiben_feedback,
    load_schreiben_feedback,
    delete_schreiben_feedback,
)
from src.ui_helpers import (
    qp_get,
    qp_clear,
    seed_falowen_state_from_qp,
    highlight_terms,
    filter_matches,
)
from src.auth import (
    persist_session_client,
    reset_password_page,
)
from src.assignment_ui import (
    load_assignment_scores,
    render_results_and_resources_tab,
    get_assignment_summary,
    select_best_assignment_attempts,
)
from src.session_management import (
    bootstrap_state,
    determine_level,
    ensure_student_level,
    bootstrap_session_from_qp,
)
from src.sentence_bank import SENTENCE_BANK
from src.config import SB_SESSION_TARGET
from src.data_loading import load_student_data
from src.youtube import (
    get_playlist_ids_for_level,
    fetch_youtube_playlist_videos,
)
from src.ui_widgets import (
    render_google_brand_button_once,
    render_announcements_once,
)
from src.logout import do_logout
from src.pdf_handling import (
    extract_text_from_pdf,
    generate_notes_pdf,
    generate_single_note_pdf,
    generate_chat_pdf,
)
from src.sentence_builder import render_sentence_builder

# ------------------------------------------------------------------------------
# Google OAuth (Gmail sign-in) — single-source, no duplicate buttons
# ------------------------------------------------------------------------------
GOOGLE_CLIENT_ID     = st.secrets.get("GOOGLE_CLIENT_ID", "180240695202-3v682khdfarmq9io9mp0169skl79hr8c.apps.googleusercontent.com")
GOOGLE_CLIENT_SECRET = st.secrets.get("GOOGLE_CLIENT_SECRET", "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")
REDIRECT_URI         = st.secrets.get("GOOGLE_REDIRECT_URI", "https://www.falowen.app/")

# Mapping of CEFR levels to teacher codes that should receive admin rights.
# Extend this dictionary as new levels or teachers are added.
ADMINS_BY_LEVEL = {
    "A1": {"felixa177", "felixa1"},
    "A2": {"felixa2"},
    "B1": {"felixb1"},
}

# Study tips shown on the dashboard for each CEFR level.
LEVEL_TIPS = {
    "A1": "Focus on everyday phrases and practice listening with simple dialogues.",
    "A2": "Build vocabulary around daily routines and start speaking in longer sentences.",
    "B1": "Read short articles to boost comprehension and keep a diary in German.",
    "B2": "Engage with podcasts or news to refine your listening and expand vocabulary.",
    "C1": "Discuss complex topics in German and review grammar nuances regularly.",
}

# Exam preparation advice for each CEFR level.
EXAM_ADVICE = {
    "A1": "Focus on listening comprehension to build a strong foundation.",
    "A2": "Review core grammar and practice everyday conversations.",
    "B1": "Work on grammar accuracy and write short essays.",
    "B2": "Engage with longer authentic texts and audio.",
    "C1": "Hone precision in complex discussions and essays.",
}





def inject_notice_css():
    from src.ui.login import inject_notice_css as _inject_css
    _inject_css()

# Legacy hero rendering moved to src.login_ui

# ------------------------------------------------------------------------------
# Sign up / Login / Forgot password
# ------------------------------------------------------------------------------


def calc_blog_height(num_posts: int) -> int:
    """Return the container height needed for the desktop blog card grid.

    The blog cards render inside a CSS grid defined as
    ``repeat(auto-fill, minmax(240px, 1fr))`` with a ``16px`` gap and a maximum
    width of ``1120px``.  On wide viewports this produces four columns, so each
    row requires space for four cards plus the gaps between them.  Each card is
    approximately ``312px`` tall.  The function computes the minimum height
    necessary to show all posts without leaving excessive blank space.

    Parameters
    ----------
    num_posts: int
        Number of blog posts to display.

    Returns
    -------
    int
        Height in pixels for the blog card container.
    """

    CARD_HEIGHT = 312
    ROW_GAP = 16
    CARD_MIN_WIDTH = 240
    GRID_MAX_WIDTH = 1120

    # Desktop layout shows at most four columns: floor((max_width + gap) /
    # (min_width + gap)) = floor((1120 + 16) / (240 + 16)) = 4.
    CARDS_PER_ROW = max(
        1, math.floor((GRID_MAX_WIDTH + ROW_GAP) / (CARD_MIN_WIDTH + ROW_GAP))
    )

    if num_posts <= 0:
        return 0

    rows = math.ceil(num_posts / CARDS_PER_ROW)
    return CARD_HEIGHT * rows + ROW_GAP * (rows - 1)


def login_page():
    if st.session_state.get("logged_in"):
        try:
            render_logged_in_topbar()
        except Exception:
            pass
        try:
            ensure_student_level()
        except Exception:
            pass
        return

    hide_fn = globals().get("hide_sidebar")
    if callable(hide_fn):
        hide_fn()

    try:
        renew_session_if_needed()
    except Exception:
        pass

    # 1) Get Google auth URL (also completes flow if ?code=...)
    auth_url = render_google_oauth(return_url=True) or ""

    # 2) Branded hero (Google button suppressed inside the template)
    render_falowen_login(auth_url, show_google_in_hero=False)
    st.divider()

    # 3) Returning user section (Google CTA below the form)
    login_success = render_returning_login_area()
    render_google_brand_button_once(auth_url, center=True)

    # Guard: only schedule the post-login rerun once, and clear URL params first
    def _run_once(key: str) -> bool:
        if st.session_state.get(key):
            return False
        st.session_state[key] = True
        return True

    if login_success and _run_once("post_login_rerun"):
        try:
            # Remove any lingering query params like ?code=... from OAuth/deeplinks
            for k in list(st.query_params.keys()):
                st.query_params[k] = ""
        except Exception:
            pass
        st.session_state["need_rerun"] = True

    # 4) Explanation banner + tabs (keep your existing content below)
    render_signup_request_banner()
    tab2, tab3 = st.tabs(["🧾 Sign Up (Approved)", "📝 Request Access"])
    with tab2:
        render_signup_form()
    with tab3:
        st.markdown(
            """
            <div class="page-wrap" style="text-align:center; margin-top:8px;">
              <a href="https://docs.google.com/forms/d/e/1FAIpQLSenGQa9RnK9IgHbAn1I9rSbWfxnztEUcSjV0H-VFLT-jkoZHA/viewform?usp=header" 
                 target="_blank" rel="noopener">
                <button style="background:#1f2d7a; color:white; padding:10px 20px; border:none; border-radius:8px; cursor:pointer;">
                  📝 Open Request Access Form
                </button>
              </a>
              <div style="color:#64748b; font-size:.95rem; margin-top:6px;">
                We’ll email you once your account is ready.
              </div>
            </div>
            """,
            unsafe_allow_html=True,
        )


    # (Optional) help/links/steps/footer blocks can follow...


    # Help + quick contacts
    st.markdown("""
    <div class="page-wrap">
      <div class="help-contact-box" aria-label="Help and contact options" style="text-align:center;">
        <b>❓ Need help or access?</b><br>
        <a href="https://api.whatsapp.com/send?phone=233205706589" target="_blank" rel="noopener">📱 WhatsApp us</a>
        &nbsp;|&nbsp;
        <a href="mailto:learngermanghana@gmail.com" target="_blank" rel="noopener">✉️ Email</a>
      </div>
    </div>
    """, unsafe_allow_html=True)

    # Steps (1-2-3)
    st.markdown("---")
    LOGIN_IMG_URL      = "https://i.imgur.com/pFQ5BIn.png"
    COURSEBOOK_IMG_URL = "https://i.imgur.com/pqXoqSC.png"
    RESULTS_IMG_URL    = "https://i.imgur.com/uiIPKUT.png"
    c1, c2, c3 = st.columns(3)
    with c1:
        st.markdown(f"""
        <img src="{LOGIN_IMG_URL}" alt="Login screenshot"
             style="width:100%; height:220px; object-fit:cover; border-radius:12px; pointer-events:none; user-select:none;">
        <div style="height:8px;"></div>
        <h3 style="margin:0 0 4px 0;">1️⃣ Sign in</h3>
        <p style="margin:0;">Use your <b>student code or email</b> — or the <b>Google</b> button above.</p>
        """, unsafe_allow_html=True)
    with c2:
        st.markdown(f"""
        <img src="{COURSEBOOK_IMG_URL}" alt="Course Book screenshot"
             style="width:100%; height:220px; object-fit:cover; border-radius:12px; pointer-events:none; user-select:none;">
        <div style="height:8px;"></div>
        <h3 style="margin:0 0 4px 0;">2️⃣ Learn & submit</h3>
        <p style="margin:0;">Watch lessons, practice vocab, and <b>submit assignments</b> in the Course Book.</p>
        """, unsafe_allow_html=True)
    with c3:
        st.markdown(f"""
        <img src="{RESULTS_IMG_URL}" alt="Results screenshot"
             style="width:100%; height:220px; object-fit:cover; border-radius:12px; pointer-events:none; user-select:none;">
        <div style="height:8px;"></div>
        <h3 style="margin:0 0 4px 0;">3️⃣ Get results</h3>
        <p style="margin:0;">You’ll get an <b>email when marked</b>. Check <b>Results & Resources</b> for feedback.</p>
        """, unsafe_allow_html=True)

    # Blog posts / announcements
    blog_posts = fetch_blog_feed(limit=4)[:4]
    if blog_posts:
        st.markdown("---")
        st.markdown(
            '<h2 style="text-align:center;">Falowen Blog</h2>',
            unsafe_allow_html=True,
        )
        height = globals().get("calc_blog_height", lambda n: 380)(len(blog_posts))
        render_blog_cards(blog_posts, height=height)
        st.markdown(
            '<div style="text-align:center;margin:4px 0 0;">'
            '<a href="https://blog.falowen.app/" target="_blank" rel="noopener">Read more</a>'
            '</div>',
            unsafe_allow_html=True,
        )

    # Footer links
    st.markdown("""
    <div class="page-wrap" style="text-align:center; margin:12px 0;">
      <a href="https://www.learngermanghana.com/tutors"           target="_blank" rel="noopener">👩‍🏫 Tutors</a>
      &nbsp;|&nbsp;
      <a href="https://www.learngermanghana.com/upcoming-classes" target="_blank" rel="noopener">🗓️ Upcoming Classes</a>
      &nbsp;|&nbsp;
      <a href="https://register.falowen.app/#privacy-policy"      target="_blank" rel="noopener">🔒 Privacy</a>
      &nbsp;|&nbsp;
      <a href="https://register.falowen.app/#terms-of-service"    target="_blank" rel="noopener">📜 Terms</a>
      &nbsp;|&nbsp;
      <a href="https://www.learngermanghana.com/contact-us"       target="_blank" rel="noopener">✉️ Contact</a>
      &nbsp;|&nbsp;
      <a href="https://register.falowen.app"                      target="_blank" rel="noopener">📝 Register</a>
      &nbsp;|&nbsp;
      <a href="https://register.falowen.app/#about-us"            target="_blank" rel="noopener">ℹ️ About Us</a>
      &nbsp;|&nbsp;
      <a href="https://script.google.com/macros/s/AKfycbwXrfiuKl65Va_B2Nr4dFnyLRW5z6wT5kAbCj6cNl1JxdOzWVKT_ZMwdh2pN_dbdFoy/exec" target="_blank" rel="noopener">🗑️ Delete Account</a>
      &nbsp;|&nbsp;
      <a href="https://blog.falowen.app/"                         target="_blank" rel="noopener">📰 Blog</a>
    </div>
    """, unsafe_allow_html=True)

    from datetime import UTC, datetime as _dt_now
    st.markdown(f"""
    <div class="page-wrap" style="text-align:center;color:#64748b; margin-bottom:16px;">
      © {_dt_now.now(UTC).year} Learn Language Education Academy • Accra, Ghana<br>
      Need help? <a href="mailto:learngermanghana@gmail.com">Email</a> •
      <a href="https://api.whatsapp.com/send?phone=233205706589" target="_blank" rel="noopener">WhatsApp</a>
    </div>
    """, unsafe_allow_html=True)


def render_logged_in_topbar():
    name  = st.session_state.get("student_name", "")
    level = st.session_state.get("student_level", "—")
    code  = st.session_state.get("student_code", "—")

    st.markdown(
        """
        <style>
          .dash-topwrap{
            background:#f5f9ff;
            border:1px solid rgba(30,64,175,.12);
            border-radius:14px;
            padding:14px 16px;
            margin:4px 0 10px 0;
            box-shadow:0 6px 14px rgba(2,6,23,.06);
          }
          .dash-title{ font-size:1.55rem; font-weight:900; color:#19213a; margin:0 0 4px 0; }
          .dash-sub{ color:#475569; font-size:.95rem; }
          div[data-testid="stButton"] > button[kind="primary"]{
            background:#1f2d7a; border:1px solid #1b2a6e; border-radius:10px; font-weight:700;
            box-shadow:0 4px 10px rgba(31,45,122,.18);
          }
          div[data-testid="stButton"] > button[kind="primary"]:hover{ filter:brightness(1.05); }
        </style>
        """,
        unsafe_allow_html=True
    )
    top = st.container()
    with top:
        c1, c2 = st.columns([1, 0.18])
        with c1:
            st.markdown(
                f"""
                <div class="dash-topwrap">
                  <div class="dash-title">👋 Welcome, {name}</div>
                  <div class="dash-sub">Level: {level} · Code: {code}</div>
                </div>
                """,
                unsafe_allow_html=True
            )
        with c2:
            st.button(
                "Log out",
                key="logout_global",
                type="primary",
                width="stretch",
                on_click=do_logout,
            )

    level_key = (level or "").strip().upper()
    tip = LEVEL_TIPS.get(level_key, "Keep practicing and immerse yourself daily.")
    st.info(tip)


# ------------------------------------------------------------------------------
# Level-aware welcome video (YouTube) used in the sidebar (IDs can be added later)
# ------------------------------------------------------------------------------
def dashboard_page():
    """Render the dashboard for logged-in users."""
    if not st.session_state.get("logged_in"):
        login_page()
        return
    try:
        render_logged_in_topbar()
    except Exception:
        pass
    try:
        ensure_student_level()
    except Exception:
        pass


def render_level_welcome_video(level: str | None):
    level = (level or "").strip().upper() or "A1"
    YT_WELCOME = {"A1":"", "A2":"", "B1":"", "B2":"", "C1":"", "C2":""}  # fill IDs later
    vid = YT_WELCOME.get(level) or ""
    if not vid:
        st.info(f"No welcome video added yet for {level}. Check back soon!")
        return
    components.html(
        f"""
        <div style="position:relative;padding-bottom:56.25%;height:0;overflow:hidden;border-radius:12px;
                    box-shadow:0 4px 12px rgba(0,0,0,.08);">
          <iframe
            src="https://www.youtube.com/embed/{vid}"
            title="Welcome • {level}"
            frameborder="0"
            allow="accelerometer; autoplay; clipboard-write; encrypted-media; gyroscope; picture-in-picture; web-share"
            allowfullscreen
            style="position:absolute;top:0;left:0;width:100%;height:100%;border:0;border-radius:12px;">
          </iframe>
        </div>
        """, height=320, scrolling=False
    )


# ------------------------------------------------------------------------------
# Sidebar (publish-ready)
# ------------------------------------------------------------------------------
def render_sidebar_published():
    def _qp_set_safe(**kwargs):
        if "_qp_set" in globals():
            try: _qp_set(**kwargs); return
            except Exception: pass
        try:
            for k, v in kwargs.items():
                st.query_params[k] = "" if v is None else str(v)
        except Exception:
            pass

    def _go(tab_name: str):
        st.session_state["nav_sel"] = tab_name
        st.session_state["main_tab_select"] = tab_name
        _qp_set_safe(tab=tab_name)
        if tab_name != "Chat • Grammar • Exams":
            st.session_state.pop("_chat_focus_tab", None)
        st.session_state["need_rerun"] = True

    def _go_chat_main():
        st.session_state["_chat_focus_tab"] = None
        _go("Chat • Grammar • Exams")

    def _go_zoom_class():
        st.session_state["nav_sel"] = "My Course"
        st.session_state["main_tab_select"] = "My Course"
        st.session_state["coursebook_subtab"] = "🧑‍🏫 Classroom"
        st.session_state["classroom_page"] = "Join on Zoom"
        _qp_set_safe(tab="My Course")
        st.session_state.pop("_chat_focus_tab", None)
        st.session_state["need_rerun"] = True

    def _go_post_qna():
        st.session_state["nav_sel"] = "My Course"
        st.session_state["main_tab_select"] = "My Course"
        st.session_state["coursebook_subtab"] = "🧑‍🏫 Classroom"
        st.session_state["classroom_page"] = "Class Notes & Q&A"
        _qp_set_safe(tab="My Course")
        st.session_state.pop("_chat_focus_tab", None)
        st.session_state["need_rerun"] = True

    def _go_course_submit():
        st.session_state["nav_sel"] = "My Course"
        st.session_state["main_tab_select"] = "My Course"
        st.session_state["coursebook_subtab"] = "📘 Course Book"
        st.session_state["coursebook_page"] = COURSEBOOK_SUBMIT_LABEL
        st.session_state["coursebook_prev_page"] = COURSEBOOK_SUBMIT_LABEL
        _qp_set_safe(tab="My Course")
        st.session_state.pop("_chat_focus_tab", None)
        st.session_state["need_rerun"] = True
    if st.session_state.get("logged_in", False):
        st.sidebar.markdown("## Quick access")
        st.sidebar.button("🏠 Dashboard",                width="stretch", on_click=_go, args=("Dashboard",))
        st.sidebar.button("📈 My Course",                width="stretch", on_click=_go, args=("My Course",))
        st.sidebar.button("📊 Results & Resources",      width="stretch", on_click=_go, args=("My Results and Resources",))
        st.sidebar.button("🗣️ Chat • Grammar • Exams", width="stretch", on_click=_go_chat_main)
        st.sidebar.button("✅ Submit Assignment",       width="stretch", on_click=_go_course_submit)
        st.sidebar.button("✍️ Schreiben Trainer",        width="stretch", on_click=_go, args=("Schreiben Trainer",))
        st.sidebar.button("🎥 Join on Zoom",             width="stretch", on_click=_go_zoom_class)
        st.sidebar.button("❓ Class Notes & Q&A",         width="stretch", on_click=_go_post_qna)
        st.sidebar.divider()

        st.sidebar.markdown("## Our Socials")
        st.sidebar.markdown(
            """
- 📸 [Instagram](https://www.instagram.com/lleaghana/)
- ▶️ [YouTube](https://www.youtube.com/@LLEAGhana)
- 🎵 [TikTok](https://www.tiktok.com/@lleaghana)
- 💼 [LinkedIn](https://www.linkedin.com/in/lleaghana/)
            """
        )
        st.sidebar.divider()

        st.sidebar.markdown("## How-to & tips")
        first_time_quick_guide = not st.session_state.get("_seen_quick_guide", False)
        if first_time_quick_guide:
            st.toast("👋 New here? Peek at the Quick guide in the sidebar to get started!")
        with st.sidebar.expander("📚 Quick guide", expanded=first_time_quick_guide):
            st.markdown(
                """
                - **Submit work:** My Course → Submit → **Confirm & Submit** (locks after submission).
                - **Check feedback:** **Results & Resources** shows marks, comments, downloads.
                - **Practice speaking:** **Tools → Sprechen** for instant pronunciation feedback.
                - **Build vocab:** **Schreiben Trainer → Vocab Trainer** for daily words & review cycles.
                - **Track progress:** **Dashboard** shows streaks, next lesson, and missed items.
                """
            )
        if first_time_quick_guide:
            st.session_state["_seen_quick_guide"] = True

        with st.sidebar.expander("🧭 Dashboard tabs, explained", expanded=False):
            st.markdown(
                """
                - **Dashboard:** Overview (streak, next lesson, missed, leaderboard, new posts).
                - **My Course:** Lessons, materials, and submission flow.
                - **Results & Resources:** Marks, feedback, downloadable resources.
                - **Chat • Grammar • Exams:** Guided conversation practice plus instant pronunciation feedback.
                - **Schreiben Trainer:** Structured writing with iterative feedback and 📚 vocab practice tools.
                """
            )

        with st.sidebar.expander("🔔 Telegram notifications", expanded=False):
            st.markdown(
                """
- Open the Falowen bot link or search for `@falowenbot`, tap **Start**, then type your student code (e.g. `kwame202`)
- To deactivate: send `/stop`
                """
            )

        st.sidebar.divider()

        st.sidebar.markdown("## Support")
        st.sidebar.markdown(
            """
- 📱 [WhatsApp](https://api.whatsapp.com/send?phone=233205706589)
- ✉️ [Email](mailto:learngermanghana@gmail.com)
- 🐞 [Report an issue](mailto:learngermanghana@gmail.com?subject=Falowen%20Bug%20Report)
            """
        )

        st.sidebar.markdown("## Resources")
        st.sidebar.markdown(
            """
- 👩‍🏫 [Tutors](https://www.learngermanghana.com/tutors)
- 🗓️ [Upcoming Classes](https://www.learngermanghana.com/upcoming-classes)
- 📰 [Blog](https://blog.falowen.app)
- ✉️ [About Us](https://register.falowen.app/#about-us)
            """
        )



# ------------------------------------------------------------------------------
# OpenAI (used elsewhere in app)
# ------------------------------------------------------------------------------
OPENAI_API_KEY = st.secrets.get("OPENAI_API_KEY") or os.getenv("OPENAI_API_KEY")
if not OPENAI_API_KEY:
    st.error("Missing OpenAI API key. Please add OPENAI_API_KEY in Streamlit secrets.")
    raise RuntimeError("Missing OpenAI API key")
os.environ["OPENAI_API_KEY"] = OPENAI_API_KEY
client = OpenAI(api_key=OPENAI_API_KEY)


def apply_profile_ai_correction(about_key: str) -> None:
    """Use OpenAI to correct and enhance the user's profile biography."""
    current_text = st.session_state.get(about_key, "")
    if not current_text.strip():
        return
    if not OPENAI_API_KEY:
        st.error("Missing OpenAI API key.")
        return
    try:
        resp = client.chat.completions.create(
            model="gpt-4o-mini",
            messages=[
                {
                    "role": "system",
                    "content": (
                        "You are a helpful assistant that corrects and enhances a student's biography. "
                        "Return only the improved biography."
                    ),
                },
                {"role": "user", "content": current_text},
            ],
            temperature=0,
            max_tokens=300,
        )
        ai_text = (resp.choices[0].message.content or "").strip()
        if ai_text:
            st.session_state[about_key] = ai_text
    except Exception as e:
        logging.exception("Profile AI correction error")
        st.error(f"AI correction failed: {e}")


def apply_status_ai_correction(text: str) -> Tuple[str, str]:
    """Return an AI-improved version of *text* and a brief explanation."""
    if not text.strip():
        return text, ""
    try:
        resp = client.chat.completions.create(
            model="gpt-4o-mini",
            messages=[
                {
                    "role": "system",
                    "content": (
                        "You are a helpful assistant that improves a student's forum post. "
                        "Return a JSON object with keys 'improved' for the corrected post "
                        "and 'explanation' for a short explanation of the changes."
                    ),
                },
                {"role": "user", "content": text},
            ],
            temperature=0,
            max_tokens=400,
        )
        raw = resp.choices[0].message.content or ""
        try:
            data = json.loads(raw)
            improved = (data.get("improved") or "").strip()
            explanation = (data.get("explanation") or "").strip()
        except Exception:
            improved = raw.strip()
            explanation = ""
        return improved, explanation
    except Exception as e:
        logging.exception("Status AI correction error")
        st.error(f"AI correction failed: {e}")
        return text, ""


def apply_note_ai_correction(text: str) -> Tuple[str, str]:
    """Return an AI-improved version of a learning note and an explanation."""
    if not text.strip():
        return text, ""
    try:
        resp = client.chat.completions.create(
            model="gpt-4o-mini",
            messages=[
                {
                    "role": "system",
                    "content": (
                        "You are a helpful assistant that improves a student's learning note. "
                        "Return a JSON object with keys 'improved' for the corrected note "
                        "and 'explanation' for a short explanation of the changes."
                    ),
                },
                {"role": "user", "content": text},
            ],
            temperature=0,
            max_tokens=400,
        )
        raw = resp.choices[0].message.content or ""
        try:
            data = json.loads(raw)
            improved = (data.get("improved") or "").strip()
            explanation = (data.get("explanation") or "").strip()
        except Exception:
            improved = raw.strip()
            explanation = ""
        return improved, explanation
    except Exception as e:
        logging.exception("Learning note AI correction error")
        st.error(f"AI correction failed: {e}")
        return text, ""


def diff_with_markers(original: str, corrected: str) -> str:
    """Generate HTML diff using <mark> tags for additions and deletions."""
    diff_lines = difflib.unified_diff(
        original.splitlines(),
        corrected.splitlines(),
        lineterm="",
    )
    html_lines = ["<pre>"]
    for line in diff_lines:
        if line.startswith(("---", "+++", "@@")):
            continue
        if line.startswith("+"):
            html_lines.append(
                f"<mark style='background-color:#d4fcbc'>+ {html.escape(line[1:])}</mark>"
            )
        elif line.startswith("-"):
            html_lines.append(
                f"<mark style='background-color:#ffbdbd'>- {html.escape(line[1:])}</mark>"
            )
        else:
            html_lines.append(html.escape(line))
    html_lines.append("</pre>")
    return "\n".join(html_lines)


# ------------------------------------------------------------------------------
# Seed state from query params / restore session / reset-link path / go to login
# ------------------------------------------------------------------------------
bootstrap_state()
seed_falowen_state_from_qp()
bootstrap_session_from_qp()

# If visiting with password-reset token
if not st.session_state.get("logged_in", False):
    tok = st.query_params.get("token")
    if isinstance(tok, list):
        tok = tok[0] if tok else None
    if tok:
        reset_password_page(tok)
        st.stop()

# Gate
if not st.session_state.get("logged_in", False):
    login_page()
    if not st.session_state.get("logged_in", False):
        st.stop()

# ==================== LOGGED IN ====================
# Ensure the roster row is available for downstream tabs
ensure_student_row()

# Show header immediately after login on every page
render_logged_in_topbar()

# Theme bits (chips etc.)
inject_notice_css()

# Sidebar (no logout; logout lives in the header)
render_sidebar_published()

# Falowen blog updates (render once)
new_posts = fetch_blog_feed()

st.markdown("---")
st.markdown("**You’re logged in.** Continue to your lessons and tools from the navigation.")



# =========================================================
# ============== Data loaders & helpers ===================
# =========================================================
@st.cache_data(ttl=43200)
def _load_full_vocab_sheet_cached():
    SHEET_ID = "1I1yAnqzSh3DPjwWRh9cdRSfzNSPsi7o4r5Taj9Y36NU"
    csv_url = f"https://docs.google.com/spreadsheets/d/{SHEET_ID}/export?format=csv&gid=0"
    try:
        resp = requests.get(csv_url, timeout=8)
        resp.raise_for_status()
        df = pd.read_csv(io.StringIO(resp.text), dtype=str)
    except requests.RequestException as e:
        st.error(f"Could not load vocab sheet: {e}")
        return pd.DataFrame(columns=["level", "german", "english", "example"])
    except Exception:
        st.error("Could not load vocab sheet.")
        return pd.DataFrame(columns=["level", "german", "english", "example"])
    df.columns = df.columns.str.strip().str.lower()

    def _match(colnames, *cands):
        s = set(colnames)
        for c in cands:
            if c in s: return c
        for c in colnames:
            if any(c.startswith(x) for x in cands): return c
        return None

    col_level   = _match(df.columns, "level")
    col_german  = _match(df.columns, "german", "de", "word", "wort")
    col_english = _match(df.columns, "english", "en", "meaning", "translation")
    col_example = _match(df.columns, "example", "sentence", "usage")
    if not (col_level and col_german and col_english):
        return pd.DataFrame(columns=["level", "german", "english", "example"])

    rename = {col_level:"level", col_german:"german", col_english:"english"}
    if col_example: rename[col_example] = "example"
    df = df.rename(columns=rename)
    if "example" not in df.columns: df["example"] = ""
    for c in ["level","german","english","example"]:
        df[c] = df[c].astype(str).str.strip()
    df = df[df["level"].notna() & (df["level"] != "")]
    df["level"] = df["level"].str.upper()
    return df[["level","german","english","example"]]

def load_full_vocab_sheet():
    """Return full vocab sheet DataFrame from session state or cache."""
    if "full_vocab_df" not in st.session_state:
        st.session_state["full_vocab_df"] = _load_full_vocab_sheet_cached()
    return st.session_state["full_vocab_df"]

def get_vocab_of_the_day(df: pd.DataFrame, level: str):
    if df is None or df.empty: return None
    if not {"level","german","english","example"}.issubset(df.columns): return None
    lvl = (level or "").upper().strip()
    subset = df[df["level"] == lvl]
    if subset.empty: return None
    idx = date.today().toordinal() % len(subset)
    row = subset.reset_index(drop=True).iloc[idx]
    return {"german": row.get("german",""), "english": row.get("english",""), "example": row.get("example","")}


def render_lesson_language_support(info: MutableMapping[str, Any] | None, level_key: str) -> None:
    """Show quick vocab and grammar reminders for the current lesson."""

    info = info or {}
    grammar_topic = _safe_str(info.get("grammar_topic"))
    vocab_df = load_full_vocab_sheet()
    suggestions = gather_language_support(info, level_key, vocab_df, VOCAB_LISTS)

    if not grammar_topic and not suggestions:
        return

    st.markdown("###### 💡 Quick Language Support")
    if grammar_topic:
        st.caption(f"Grammar focus: {grammar_topic}")

    if suggestions:
        for entry in suggestions:
            german = _safe_str(entry.get("german"))
            english = _safe_str(entry.get("english"))
            example = _safe_str(entry.get("example"))
            bullet = f"**{german}**" if german else ""
            if english:
                bullet = f"{bullet} — {english}" if bullet else english
            if bullet:
                line = f"- {bullet}"
            elif example:
                line = f"- _{example}_"
            else:
                continue
            if example and bullet:
                line += f"  \n  _{example}_"
            st.markdown(line)
    else:
        st.caption("No quick vocabulary matches found for this lesson.")


@st.cache_data(ttl=3600)
def _load_reviews_cached():
    SHEET_ID = "137HANmV9jmMWJEdcA1klqGiP8nYihkDugcIbA-2V1Wc"
    url = f"https://docs.google.com/spreadsheets/d/{SHEET_ID}/gviz/tq?tqx=out:csv&sheet=Sheet1"
    df = pd.read_csv(url)
    df.columns = df.columns.str.strip().str.lower()
    return df

def load_reviews():
    """Return reviews DataFrame cached and stored in session state."""
    if "reviews_df" not in st.session_state:
        st.session_state["reviews_df"] = _load_reviews_cached()
    return st.session_state["reviews_df"]

CONTRACT_DATE_FORMATS = (
    "%Y-%m-%d",
    "%Y-%m-%d %H:%M:%S",
    "%Y-%m-%dT%H:%M:%S",
    "%m/%d/%Y",
    "%d.%m.%y",
    "%d.%m.%Y",
    "%d/%m/%Y",
    "%d-%m-%Y",
)


def _parse_contract_date_value(date_str: Any):
    """Return a naive ``datetime`` for *date_str* or ``None`` if parsing fails."""

    if isinstance(date_str, datetime):
        dt = date_str
        if dt.tzinfo is not None:
            return dt.astimezone(UTC).replace(tzinfo=None)
        return dt

    if hasattr(date_str, "to_pydatetime"):
        try:
            converted = date_str.to_pydatetime()
        except Exception:
            converted = None
        if converted is not None:
            return _parse_contract_date_value(converted)

    text = "" if date_str is None else str(date_str).strip()
    if not text or text.lower() in ("nan", "none"):
        return None

    iso_candidate = text.replace("Z", "+00:00")
    try:
        parsed = datetime.fromisoformat(iso_candidate)
    except ValueError:
        parsed = None
    if parsed is not None:
        if parsed.tzinfo is not None:
            parsed = parsed.astimezone(UTC).replace(tzinfo=None)
        return parsed

    trimmed = text[:-1].strip() if text.endswith("Z") else text
    for fmt in CONTRACT_DATE_FORMATS:
        try:
            return datetime.strptime(trimmed, fmt)
        except ValueError:
            continue

    for sep in (" ", "T"):
        if sep in trimmed:
            base = trimmed.split(sep, 1)[0].strip()
            if base and base != trimmed:
                return _parse_contract_date_value(base)

    return None


def parse_contract_start(date_str: Any):

    """Parse a contract start date across common and ISO timestamp formats."""

    return _parse_contract_date_value(date_str)


def _compute_finish_date_estimates(start_str: Any, total_lessons: Any, parse_start_fn):
    """Return projected completion dates keyed by weekly study frequency."""

    try:
        total = int(total_lessons)
    except (TypeError, ValueError):
        return None

    if total <= 0:
        return None

    parse_fn = parse_start_fn if callable(parse_start_fn) else parse_contract_start
    try:
        parsed = parse_fn(start_str)
    except Exception:
        parsed = None

    if not parsed:
        return None

    if isinstance(parsed, datetime):
        start_date = parsed.date()
    elif isinstance(parsed, date):
        start_date = parsed
    elif hasattr(parsed, "date"):
        start_date = parsed.date()
    else:
        return None

    weeks_three = (total + 2) // 3
    weeks_two = (total + 1) // 2
    weeks_one = total

    return {
        3: start_date + timedelta(weeks=weeks_three),
        2: start_date + timedelta(weeks=weeks_two),
        1: start_date + timedelta(weeks=weeks_one),
    }


def _dict_tts_bytes_de(text: str) -> Optional[bytes]:
    """Return MP3 bytes for German *text* using gTTS.

    On failure, log and return ``None`` instead of raising to avoid crashing the app.
    """
    if not text:
        return None
    try:
        from gtts import gTTS

        buf = io.BytesIO()
        gTTS(text=text, lang="de").write_to_fp(buf)
        return buf.getvalue()
    except Exception as exc:  # pragma: no cover - best effort
        logging.warning("gTTS synthesis failed: %s", exc)
        return None

# ------------------------------- Footer -------------------------------
FOOTER_LINKS = {
    "👩‍🏫 Tutors": "https://www.learngermanghana.com/tutors",
    "🗓️ Upcoming Classes": "https://www.learngermanghana.com/upcoming-classes",
    "🔒 Privacy": "https://register.falowen.app/#privacy-policy",
    "📜 Terms": "https://register.falowen.app/#terms-of-service",
    "✉️ Contact": "https://www.learngermanghana.com/contact-us",
    "📝 Register": "https://register.falowen.app",
    "ℹ️ About Us": "https://register.falowen.app/#about-us",
    "🗑️ Delete Account": "https://script.google.com/macros/s/AKfycbwXrfiuKl65Va_B2Nr4dFnyLRW5z6wT5kAbCj6cNl1JxdOzWVKT_ZMwdh2pN_dbdFoy/exec",
    "📰 Blog": "https://blog.falowen.app/",
}

def render_app_footer(links: dict):
    st.markdown(
        """
        <style>
          .app-footer{ margin-top:18px; padding:16px 14px; border-top:1px solid rgba(148,163,184,.35); color:#475569; }
          .app-footer a{ text-decoration:none; font-weight:700; }
          .app-footer .row{ display:flex; flex-wrap:wrap; gap:14px; }
          @media (max-width:640px){ .app-footer{ padding:14px 10px; } }
        </style>
        """,
        unsafe_allow_html=True
    )
    parts = [f'<a href="{href}" target="_blank">{label}</a>' for label, href in links.items()]
    st.markdown(
        f"""
        <div class="app-footer">
          <div class="row">
            {" | ".join(parts)}
          </div>
          <div style="margin-top:6px;font-size:.9rem;">© 2025 Learn Language Education Academy • Accra, Ghana – Need help? Email • WhatsApp</div>
        </div>
        """,
        unsafe_allow_html=True
    )




# =========================================================
# ===================== NAV & HELPERS =====================
# =========================================================

# --- Query-param helpers (single API; no experimental mix) ---
if "_qp_get_first" not in globals():
    def _qp_get_first(key: str, default: str = "") -> str:
        """Return first value from st.query_params (new API-safe)."""
        try:
            val = st.query_params.get(key, default)
            if isinstance(val, list):
                return (val[0] if val else default)
            return str(val)
        except Exception:
            return default

if "_qp_set" not in globals():
    def _qp_set(**kwargs):
        """Set URL query params using only the production API."""
        try:
            for k, v in kwargs.items():
                st.query_params[k] = "" if v is None else str(v)
        except Exception:
            # If browser doesn't allow URL changes, just skip
            pass

if "build_course_day_link" not in globals():
    def build_course_day_link(day: int | str, tab: str = "My Course") -> str:
        """Return a link to a specific Course Book day."""
        try:
            day_val = int(day)
        except Exception:
            day_val = day
        try:
            tab_q = _urllib.quote(tab)
        except Exception:
            tab_q = tab
        return f"?tab={tab_q}&day={day_val}"

# --- Nav dropdown (mobile-friendly, simple text) ---
def render_dropdown_nav():
    tabs = [
        "Dashboard",
        "My Course",
        "My Results and Resources",
        "Chat • Grammar • Exams",
        "Schreiben Trainer",
    ]
    icons = {
        "Dashboard": "🏠",
        "My Course": "📈",
        "My Results and Resources": "📊",
        "Chat • Grammar • Exams": "🗣️",
        "Schreiben Trainer": "✍️",
    }

    # Sticky banner
    st.markdown(
        """
        <div class="nav-sticky">
          <div style="padding:8px 14px;background:#ecfeff;border:1px solid #67e8f9;border-radius:12px;
                      margin:0;display:flex;align-items:center;gap:10px;justify-content:space-between;">
            <div style="font-weight:800;color:#0f172a;font-size:1.05rem;">🧭 Main Menu</div>
            <div style="color:#0c4a6e;font-size:0.95rem;">Use the selector <b>below</b> to switch sections</div>
          </div>
        </div>
        """,
        unsafe_allow_html=True,
    )

    # Default from URL OR session
    default = _qp_get_first("tab", st.session_state.get("main_tab_select", "Dashboard"))
    if default == "Vocab Trainer":
        default = "Schreiben Trainer"
        st.session_state["main_tab_select"] = default
        st.session_state["nav_sel"] = default
        st.session_state.pop("_chat_focus_tab", None)
        st.session_state["schreiben_pending_subtab"] = "Vocab Trainer"
        student_code_for_nav = st.session_state.get("student_code")
        if student_code_for_nav:
            st.session_state[f"schreiben_sub_tab_{student_code_for_nav}"] = "Vocab Trainer"
    if default not in tabs:
        default = "Dashboard"

    def _fmt(x: str) -> str:
        return f"{icons.get(x,'•')}  {x}"

    def _on_nav_change() -> None:
        sel_val = st.session_state["nav_dd"]
        st.session_state["main_tab_select"] = sel_val
        st.session_state["nav_sel"] = sel_val
        if sel_val != "Chat • Grammar • Exams":
            st.session_state.pop("_chat_focus_tab", None)
        _qp_set(tab=sel_val)

    sel = st.selectbox(
        "🧭 Main menu (tap ▾)",
        tabs,
        index=tabs.index(default),
        key="nav_dd",
        format_func=_fmt,
        help="This is the main selector. Tap ▾ to view all sections.",
        on_change=_on_nav_change,
    )



    # “You’re here” chip
    st.markdown(
        f"""
        <div style="margin-top:6px;">
          <span style="background:#e0f2fe;border:1px solid #7dd3fc;color:#075985;
                       padding:4px 10px;border-radius:999px;font-size:0.92rem;">
            You’re viewing: {icons.get(sel,'•')} <b>{sel}</b>
          </span>
        </div>
        """,
        unsafe_allow_html=True,
    )
    return sel

# --- Initialize nav (MUST be before any "if tab == ..." checks) ---
inject_notice_css()
try:
    if "nav_sel" not in st.session_state:
        st.session_state["nav_sel"] = _qp_get_first("tab", "Dashboard")
        st.session_state["main_tab_select"] = st.session_state["nav_sel"]
    tab = render_dropdown_nav()
except Exception as e:
    st.warning(f"Navigation init issue: {e}. Falling back to Dashboard.")
    tab = "Dashboard"
render_announcements_once(new_posts, tab == "Dashboard")


def _go_attendance() -> None:
    """Jump to the Attendance page inside the Classroom tab."""

    st.session_state["nav_sel"] = "My Course"
    st.session_state["main_tab_select"] = "My Course"
    st.session_state["coursebook_subtab"] = "🧑‍🏫 Classroom"
    st.session_state["cb_prev_subtab"] = "🧑‍🏫 Classroom"
    st.session_state["classroom_page"] = "Attendance"
    st.session_state["classroom_prev_page"] = "Attendance"
    _qp_set(tab="My Course")
    st.session_state.pop("_chat_focus_tab", None)
    st.session_state["need_rerun"] = True


def _go_next_assignment(day_value: Any) -> None:
    """Jump straight to the Assignment tab for ``day_value``."""

    st.session_state["nav_sel"] = "My Course"
    st.session_state["main_tab_select"] = "My Course"
    st.session_state["coursebook_subtab"] = "📘 Course Book"
    st.session_state["cb_prev_subtab"] = "📘 Course Book"
    st.session_state["coursebook_page"] = COURSEBOOK_ASSIGNMENT_LABEL
    st.session_state["coursebook_prev_page"] = COURSEBOOK_ASSIGNMENT_LABEL
    params = {"tab": "My Course"}
    if day_value not in (None, "", "?"):
        try:
            params["day"] = int(day_value)
        except Exception:
            params["day"] = day_value
    _qp_set(**params)
    st.session_state.pop("_chat_focus_tab", None)
    st.session_state["need_rerun"] = True


# =========================================================
# ===================== Dashboard =========================
# =========================================================
_ASSIGNMENT_DATE_COLUMNS = (
    "date",
    "submission_date",
    "submissiondate",
    "submitted_on",
    "submittedon",
    "submitted_at",
    "submittedat",
    "submitted",
    "timestamp",
    "created_at",
    "createdat",
    "created",
    "completed_at",
    "completedat",
)

_ASSIGNMENT_DATE_REGEX_PATTERNS = (
    re.compile(r"(?P<year>\d{4})[-/](?P<month>\d{1,2})[-/](?P<day>\d{1,2})"),
    re.compile(r"(?P<day>\d{1,2})[\./-](?P<month>\d{1,2})[\./-](?P<year>\d{4})"),
)


def _normalize_assignment_submission_dates(
    df: pd.DataFrame,
    *,
    candidate_columns: Iterable[str] = _ASSIGNMENT_DATE_COLUMNS,
) -> pd.Series:
    """Return normalized ``datetime.date`` objects for assignment submissions."""

    if not isinstance(df, pd.DataFrame):
        return pd.Series(dtype="object")

    if df.empty:
        return pd.Series([pd.NaT] * len(df), index=df.index, dtype="object")

    column_lookup = {str(col).strip().lower(): col for col in df.columns}
    source_column: Optional[str] = None
    for candidate in candidate_columns:
        if candidate in column_lookup:
            source_column = column_lookup[candidate]
            break

    if not source_column:
        return pd.Series([pd.NaT] * len(df), index=df.index, dtype="object")

    source = df[source_column]

    def _coerce(value: Any) -> Any:
        parsed_dt = _parse_contract_date_value(value)
        if parsed_dt is not None:
            return parsed_dt.date()

        try:
            ts = pd.to_datetime(value, errors="coerce")
        except Exception:
            ts = pd.NaT

        if pd.notna(ts):
            if isinstance(ts, pd.Timestamp):
                if ts.tzinfo is not None:
                    try:
                        ts = ts.tz_convert(None)
                    except (TypeError, ValueError):
                        try:
                            ts = ts.tz_localize(None)
                        except (TypeError, ValueError):
                            pass
                return ts.date()
            try:
                return ts.date()
            except Exception:
                pass

        text = "" if value is None else str(value).strip()
        if not text or text.lower() in ("nan", "none"):
            return pd.NaT

        for pattern in _ASSIGNMENT_DATE_REGEX_PATTERNS:
            match = pattern.search(text)
            if not match:
                continue
            parts = match.groupdict()
            try:
                year = int(parts["year"])
                month = int(parts["month"])
                day = int(parts["day"])
                return date(year, month, day)
            except (KeyError, ValueError):
                continue

        return pd.NaT

    normalized = source.apply(_coerce)
    normalized.index = source.index
    return normalized


if tab == "Dashboard":
    # ---------- Helpers ----------
    def safe_get(row, key, default=""):
        try: return row.get(key, default)
        except Exception: pass
        try: return getattr(row, key, default)
        except Exception: pass
        try: return row[key]
        except Exception: return default

    # Fallback parsers if globals not present
    def _fallback_parse_date(s):
        return _parse_contract_date_value(s)

    def _fallback_add_months(dt, n):
        y = dt.year + (dt.month - 1 + n) // 12
        m = (dt.month - 1 + n) % 12 + 1
        d = min(dt.day, calendar.monthrange(y, m)[1])
        return dt.replace(year=y, month=m, day=d)

    parse_contract_start_fn = globals().get("parse_contract_start", _fallback_parse_date)
    parse_contract_end_fn   = globals().get("parse_contract_end",   _fallback_parse_date)
    add_months_fn           = globals().get("add_months",           _fallback_add_months)

    # Global styles for chips & mini-cards
    inject_notice_css()

    # ---------- Ensure we have a student row ----------
    student_row = ensure_student_row(stop_if_missing=True)

    st.markdown("<div style='height:6px'></div>", unsafe_allow_html=True)

    st.divider()
    # ---------- 3) Motivation mini-cards (streak / vocab / leaderboard) ----------
    _student_code_raw = (st.session_state.get("student_code", "") or "").strip()
    _student_code = _student_code_raw.lower()
    _df_assign = load_assignment_scores()
    _df_assign["date"] = _normalize_assignment_submission_dates(_df_assign)
    _mask_student = _df_assign["studentcode"].str.lower().str.strip() == _student_code

    _dates = sorted(_df_assign[_mask_student]["date"].dropna().unique(), reverse=True)
    _streak = 1 if _dates else 0
    for i in range(1, len(_dates)):
        if (_dates[i - 1] - _dates[i]).days == 1:
            _streak += 1
        else:
            break

    _monday = date.today() - timedelta(days=date.today().weekday())
    _weekly_goal = 3
    _submitted_this_week = _df_assign[_mask_student & (_df_assign["date"] >= _monday)].shape[0]
    _goal_left = max(0, _weekly_goal - _submitted_this_week)

    _level = (safe_get(student_row, "Level", "A1") or "A1").upper().strip()
    _vocab_df = load_full_vocab_sheet()
    _vocab_item = get_vocab_of_the_day(_vocab_df, _level)

    _df_assign['level'] = _df_assign['level'].astype(str).str.upper().str.strip()
    _df_assign['score'] = pd.to_numeric(_df_assign['score'], errors='coerce')
    _df_assign_best = select_best_assignment_attempts(_df_assign)
    _min_assignments = 3
    _df_level = (
        _df_assign_best[_df_assign_best['level'] == _level]
        .groupby(['studentcode', 'name'], as_index=False)
        .agg(total_score=('score', 'sum'), completed=('assignment', 'nunique'))
    )
    _df_level = _df_level[_df_level['completed'] >= _min_assignments]
    _df_level = _df_level.sort_values(['total_score', 'completed'], ascending=[False, False]).reset_index(drop=True)
    _df_level['Rank'] = _df_level.index + 1
    _your_row = _df_level[
        _df_level['studentcode'].astype(str).str.strip().str.lower() == _student_code
    ]
    _total_students = len(_df_level)

    _streak_line = (
        f"<span class='pill pill-green'>{_streak} day{'s' if _streak != 1 else ''} streak</span>"
        if _streak > 0 else
        "<span class='pill pill-amber'>Start your streak today</span>"
    )
    _goal_line = (
        f"Submitted {_submitted_this_week}/{_weekly_goal} this week"
        + (f" — {_goal_left} to go" if _goal_left else " — goal met 🎉")
    )

    if _vocab_item:
        _vocab_chip = f"<span class='pill pill-purple'>{_vocab_item.get('german','')}</span>"
        _vocab_sub = f"{_vocab_item.get('english','')} · Level {_level}"
    else:
        _vocab_chip = "<span class='pill pill-amber'>No vocab available</span>"
        _vocab_sub = f"Level {_level}"

    if not _your_row.empty:
        _rank = int(_your_row.iloc[0]["Rank"])
        _total_score = int(_your_row.iloc[0]["total_score"])
        _rank_text = f"Rank #{_rank} of {_total_students} — {_total_score} pts"
        _lead_chip = "<span class='pill pill-purple'>On the board</span>"
    else:
        _rank_text = "Complete 3+ assignments to be ranked"
        _lead_chip = "<span class='pill pill-amber'>Not ranked yet</span>"

    _summary = get_assignment_summary(_student_code, _level, _df_assign)

    _missed_raw = _summary.get("missed", [])
    if isinstance(_missed_raw, (list, tuple, set)):
        _missed_list = [str(item).strip() for item in _missed_raw if str(item).strip()]
    elif isinstance(_missed_raw, str):
        _missed_list = [_missed_raw.strip()] if _missed_raw.strip() else []
    else:
        _missed_list = []

    _failed_raw = _summary.get("failed", [])
    if isinstance(_failed_raw, (list, tuple, set)):
        _failed_list = [str(item).strip() for item in _failed_raw if str(item).strip()]
    elif isinstance(_failed_raw, str):
        _failed_list = [_failed_raw.strip()] if _failed_raw.strip() else []
    else:
        _failed_list = []

    _next_lesson = _summary.get("next")

    if _missed_list:
        _missed_chip = f"<span class='pill pill-amber'>{len(_missed_list)} missed</span>"
        _missed_preview = ", ".join(_missed_list[:2]) + ("…" if len(_missed_list) > 2 else "")
    else:
        _missed_chip = "<span class='pill pill-green'>None</span>"
        _missed_preview = "You're on track"

    if _failed_list:
        _next_chip = "<span class='pill pill-amber'>Rework failed assignment</span>"
        if len(_failed_list) == 1:
            _next_sub = _failed_list[0]
        else:
            _next_sub = f"{_failed_list[0]} (+{len(_failed_list) - 1} more)"
    elif _next_lesson:
        _next_title = (
            f"Day {_next_lesson.get('day','?')}: {_next_lesson.get('chapter','?')} – {_next_lesson.get('topic','')}"
        )
        _next_chip = f"<span class='pill pill-purple'>{_next_title}</span>"
        _next_sub = _next_lesson.get("goal", "")
    elif _missed_list:
        _next_chip = "<span class='pill pill-amber'>Finish missed work</span>"
        _next_sub = "Complete skipped assignments first"
    else:
        _next_chip = "<span class='pill pill-green'>All caught up</span>"
        _next_sub = ""
    _class_name_clean, _class_name_lookup = _resolve_class_name(
        safe_get(student_row, "ClassName", ""),
        level=_level,
    )
    _att_sessions, _att_hours = (0, 0.0)
    if _class_name_lookup and _student_code_raw:
        _att_sessions, _att_hours = fetch_attendance_summary(
            _student_code_raw,
            _class_name_lookup,
        )
    _attendance_chip = (
        f"<span class='pill pill-purple'>{_att_sessions} sessions • {_att_hours:.1f}h</span>"
    )



    st.markdown(
        f"""
        <div class="minirow">
          <div class="minicard">
            <h4>🏅 Assignment Streak</h4>
            <div>{_streak_line}</div>
            <div class="sub">{_goal_line}</div>
          </div>
          <div class="minicard">
            <h4>🗣️ Vocab of the Day</h4>
            <div>{_vocab_chip}</div>
            <div class="sub">{_vocab_sub}</div>
          </div>
          <div class="minicard">
            <h4>🏆 Leaderboard</h4>
            <div>{_lead_chip}</div>
            <div class="sub">{_rank_text}</div>
          </div>
          <div class="minicard">
            <h4>📚 Missed Assignments</h4>
            <div>{_missed_chip}</div>
            <div class="sub">{_missed_preview}</div>
          </div>
          <div class="minicard">
            <h4>⏭️ Next Assignment</h4>
            <div>{_next_chip}</div>
            <div class="sub">{_next_sub}</div>
          </div>
          <div class="minicard">
            <h4>🕛 Attendance</h4>
            <div>{_attendance_chip}</div>
            <div class="sub"></div>
          </div>
        </div>
        """,
        unsafe_allow_html=True
    )
    if _next_lesson:
        raw_day = _next_lesson.get("day", "?")
        day_text = str(raw_day).strip()
        if not day_text or day_text.lower() in {"none", "nan"}:
            button_label = "Start your next assignment"
        else:
            button_label = f"Start Day {day_text} assignment"
        st.button(
            button_label,
            type="primary",
            width="stretch",
            key="btn_dash_next_assignment",
            on_click=_go_next_assignment,
            args=(_next_lesson.get("day"),),
        )
    st.button("View attendance", on_click=_go_attendance)
    st.divider()

    # ---------- Student header (compact) + details (expander) ----------
    name = safe_get(student_row, "Name")
    level = safe_get(student_row, "Level", "")
    code  = safe_get(student_row, "StudentCode", "")
    _class_raw = safe_get(student_row, "ClassName", "")
    _, class_name = _resolve_class_name(_class_raw, level=level)
    try:
        bal_val = float(str(safe_get(student_row, "Balance", 0)).replace(",", "").strip() or 0)
    except Exception:
        bal_val = 0.0

    st.markdown(
        f"<div style='display:flex;flex-wrap:wrap;gap:10px;align-items:center;"
        f"padding:8px 10px;border:1px solid rgba(148,163,184,.35);border-radius:10px;"
        f"background:#ffffff;'>"
        f"<b>👤 {name}</b>"
        f"<span style='background:#eef4ff;color:#2541b2;padding:2px 8px;border-radius:999px;'>Level: {level}</span>"
        f"<span style='background:#f3e8ff;color:#6b21a8;padding:2px 8px;border-radius:999px;'>Class: {class_name}</span>"
        f"<span style='background:#f1f5f9;color:#334155;padding:2px 8px;border-radius:999px;'>Code: <code>{code}</code></span>"
        + (
            f"<span style='background:#fff7ed;color:#7c2d12;padding:2px 8px;border-radius:999px;'>Balance: {format_cedis(bal_val)}</span>"
            if bal_val > 0
            else f"<span style='background:#ecfdf5;color:#065f46;padding:2px 8px;border-radius:999px;'>Balance: {format_cedis(0)}</span>"
        )
        + "</div>",
        unsafe_allow_html=True
    )

    with st.expander("👤 Student details", expanded=False):
        info_html = f"""
        <div style='
            background:#f8fbff;
            border:1.6px solid #cfe3ff;
            border-radius:12px;
            padding:12px 14px;
            margin-top:8px;
            box-shadow:0 2px 8px rgba(44,106,221,0.04);
            font-size:1.04em;
            color:#17325e;
            font-family:"Segoe UI","Arial",sans-serif;
            letter-spacing:.01em;'>
            <div style="font-weight:700;font-size:1.12em;margin-bottom:6px;">
                👤 {name}
            </div>
            <div style="font-size:1em; margin-bottom:4px;">
                <b>Level:</b> {safe_get(student_row, 'Level', '')} &nbsp;|&nbsp; 
                <b>Code:</b> <code>{safe_get(student_row, 'StudentCode', '')}</code> &nbsp;|&nbsp;
                <b>Status:</b> {safe_get(student_row, 'Status', '')}
            </div>
            <div style="font-size:1em; margin-bottom:4px;">
                <b>Email:</b> {safe_get(student_row, 'Email', '')} &nbsp;|&nbsp;
                <b>Phone:</b> {safe_get(student_row, 'Phone', '')} &nbsp;|&nbsp;
                <b>Location:</b> {safe_get(student_row, 'Location', '')}
            </div>
            <div style="font-size:1em;">
                <b>Contract:</b> {safe_get(student_row, 'ContractStart', '')} ➔ {safe_get(student_row, 'ContractEnd', '')} &nbsp;|&nbsp;
                <b>Enroll Date:</b> {safe_get(student_row, 'EnrollDate', '')}
            </div>
        </div>
        """
        st.markdown(info_html, unsafe_allow_html=True)

    # ---------- Payments & Renewal (policy-aligned, all inside one expander) ----------
    from datetime import datetime as _dt
    import calendar as _cal

    _read_money = globals().get("_read_money")
    if _read_money is None:
        def _read_money(x):
            try:
                s = str(x).replace(",", "").strip()
                return float(s) if s not in ("", "nan", "None") else 0.0
            except Exception:
                return 0.0

    def _fallback_parse_date(s):
        for f in ("%Y-%m-%d", "%m/%d/%Y", "%d.%m.%y", "%d/%m/%Y", "%d-%m-%Y"):
            try:
                return _dt.strptime(str(s).strip(), f)
            except Exception:
                pass
        return None

    def _fallback_add_months(dt, n):
        y = dt.year + (dt.month - 1 + n) // 12
        m = (dt.month - 1 + n) % 12 + 1
        d = min(dt.day, _cal.monthrange(y, m)[1])
        return dt.replace(year=y, month=m, day=d)

    _parse_start = (
        globals().get("parse_contract_start_fn")
        or globals().get("parse_contract_start")
        or _fallback_parse_date
    )
    _parse_end = (
        globals().get("parse_contract_end_fn")
        or globals().get("parse_contract_end")
        or _fallback_parse_date
    )
    _add_months = (
        globals().get("add_months_fn")
        or globals().get("add_months")
        or _fallback_add_months
    )

    _today = _dt.today().date()

    _cs = None
    for _k in ["ContractStart", "StartDate", "ContractBegin", "Start", "Begin"]:
        _s = str(safe_get(student_row, _k, "") or "").strip()
        if _s:
            _cs = _parse_start(_s)
            break
    _first_due_dt = _add_months(_cs, 1) if _cs else None
    _first_due = _first_due_dt.date() if _first_due_dt and hasattr(_first_due_dt, "date") else _first_due_dt

    _balance = _read_money(safe_get(student_row, "Balance", 0))

    _exp_title = "💳 Payments (info)"
    _severity = "info"
    if _balance > 0 and _first_due:
        if _today > _first_due:
            _days_over = (_today - _first_due).days
            _exp_title = f"💳 Payments • overdue {_days_over}d"
            _severity = "error"
            _msg = (
                f"💸 **Overdue by {_days_over} day{'s' if _days_over != 1 else ''}.** "
                f"Amount due: **{format_cedis(_balance)}**. First due: {_first_due:%d %b %Y}."
            )
        elif _today == _first_due:
            _exp_title = "💳 Payments • due today"
            _severity = "warning"
            _msg = f"⏳ **Payment due today** ({_first_due:%d %b %Y}). Amount due: **{format_cedis(_balance)}**."
        else:
            _exp_title = "💳 Payments (info)"
            _severity = "info"
            _days_left = (_first_due - _today).days
            _msg = (
                f"No payment expected yet. Your first payment date is **{_first_due:%d %b %Y}** "
                f"(in {_days_left} day{'s' if _days_left != 1 else ''}). Current balance: **{format_cedis(_balance)}**."
            )
    elif _balance > 0 and not _first_due:
        _exp_title = "💳 Payments • schedule unknown"
        _severity = "info"
        _msg = (
            "ℹ️ You have a positive balance, but I couldn’t read your contract start date "
            "to compute the first payment date. Please contact the office."
        )
    else:
        _exp_title = "💳 Payments (info)"
        _severity = "info"
        if _first_due:
            _msg = (
                "No outstanding balance. You’re not expected to pay anything now. "
                f"Your first payment date (if applicable) is **{_first_due:%d %b %Y}**."
            )
        else:
            _msg = (
                "No outstanding balance. You’re not expected to pay anything now. "
                "We’ll compute your first payment date after your contract start is on file."
            )

    with st.expander(_exp_title, expanded=False):
        if _severity == "error":
            st.error(_msg)
        elif _severity == "warning":
            st.warning(_msg)
        else:
            st.info(_msg)

        _cs_str = _cs.strftime("%d %b %Y") if _cs else "—"
        _fd_str = _first_due.strftime("%d %b %Y") if _first_due else "—"
        st.markdown(
            f"""
            **Details**
            - Contract start: **{_cs_str}**
            - First payment due (start + 1 month): **{_fd_str}**
            - Current balance: **{format_cedis(_balance)}**
            """
        )

        EXT_FEE = 1000
        _ce = _parse_end(safe_get(student_row, "ContractEnd", ""))
        _ce_date = _ce.date() if hasattr(_ce, "date") else _ce
        if _ce_date:
            _days_left = (_ce_date - _today).days
            if _days_left < 0:
                st.error(
                    f"⚠️ Your contract ended on **{_ce_date:%d %b %Y}**. "
                    f"If you need more time, extension costs **{format_cedis(EXT_FEE)}/month**."
                )
            elif _days_left <= 14:
                st.warning(
                    f"⏰ Your contract ends in **{_days_left} day{'s' if _days_left != 1 else ''}** "
                    f"(**{_ce_date:%d %b %Y}**). Extension costs **{format_cedis(EXT_FEE)}/month**."
                )

    # ---------- Always-visible Contract Alert ----------
    from datetime import datetime as _dt

    def _fallback_parse_date(_s):
        for _f in ("%Y-%m-%d", "%m/%d/%Y", "%d.%m.%y", "%d/%m/%Y", "%d-%m-%Y"):
            try:
                return _dt.strptime(str(_s).strip(), _f)
            except Exception:
                pass
        return None

    _parse_end = (
        globals().get("parse_contract_end_fn")
        or globals().get("parse_contract_end")
        or _fallback_parse_date
    )

    _today = _dt.today().date()
    _ce_raw = _parse_end(safe_get(student_row, "ContractEnd", ""))
    _ce_date = _ce_raw.date() if hasattr(_ce_raw, "date") else _ce_raw

    st.markdown("""
    <style>
      .contract-alert { border-radius:12px; padding:12px 14px; margin:8px 0 10px 0; font-weight:600; }
      .ca-warn { background:#fff7ed; color:#7c2d12; border:1px solid #fed7aa; }
      .ca-err  { background:#fef2f2; color:#991b1b; border:1px solid #fecaca; }
      .ca-text { font-size:1rem; line-height:1.55; }
      .ca-cta  { margin-top:6px; font-size:.95rem; }
      @media (max-width:640px){
        .contract-alert{ padding:10px 12px; }
        .ca-text{ font-size:1.02rem; }
      }
    </style>
    """, unsafe_allow_html=True)

    if _ce_date:
        _days_left = (_ce_date - _today).days
        _student_code = str(safe_get(student_row, "StudentCode", "") or "").strip().lower()
        _alert_key = f"hide_contract_alert:{_student_code}:{_ce_date.isoformat()}:{_today.isoformat()}"
        _ext_fee = 1000

        if not st.session_state.get(_alert_key, False):
            if _days_left < 0:
                _msg = (
                    f"⚠️ <b>Your contract ended on {_ce_date:%d %b %Y}.</b> "
                    f"To continue, extension costs <b>{format_cedis(_ext_fee)}/month</b>."
                )
                _cls = "ca-err"
            elif _days_left <= 14:
                _msg = (
                    f"⏰ <b>Your contract ends in {_days_left} day{'s' if _days_left != 1 else ''} "
                    f"({_ce_date:%d %b %Y}).</b> Extension costs <b>{format_cedis(_ext_fee)}/month</b>."
                )
                _cls = "ca-warn"
            else:
                _msg = ""
                _cls = ""

            if _msg:
                st.markdown(
                    f"<div class='contract-alert {_cls}'><div class='ca-text'>{_msg}</div></div>",
                    unsafe_allow_html=True
                )
                if st.button("Got it — hide this notice for today", key=f"btn_contract_alert_{_student_code}"):
                    st.session_state[_alert_key] = True
                    refresh_with_toast()

    # ---------- Class schedules ----------
    with st.expander("🗓️ Class Schedule & Upcoming Sessions", expanded=False):
        if not st.session_state.get("student_level"):
            ensure_student_level()
        GROUP_SCHEDULES = load_group_schedules()

        from datetime import datetime as _dt_local, timedelta as _td_local
        student_level_val = st.session_state.get("student_level", "")
        class_name_clean, class_name_lookup = _resolve_class_name(
            safe_get(student_row, "ClassName", ""),
            level=student_level_val,
        )
        class_name_display = class_name_clean or class_name_lookup
        class_schedule = GROUP_SCHEDULES.get(class_name_lookup)
        week_days = [
            "Monday",
            "Tuesday",
            "Wednesday",
            "Thursday",
            "Friday",
            "Saturday",
            "Sunday",
        ]

        if not class_name_lookup or not class_schedule:
            st.info("🚩 Your class is not set yet. Please contact your teacher or the office.")
        else:
            days = class_schedule.get("days", [])
            time_str = class_schedule.get("time", "")
            start_dt = class_schedule.get("start_date", "")
            end_dt = class_schedule.get("end_date", "")
            doc_url = class_schedule.get("doc_url", "")

            today = _dt_local.today().date()
            start_date_obj = None
            end_date_obj = None
            try:
                if start_dt:
                    start_date_obj = _dt_local.strptime(start_dt, "%Y-%m-%d").date()
            except Exception:
                start_date_obj = None
            try:
                if end_dt:
                    end_date_obj = _dt_local.strptime(end_dt, "%Y-%m-%d").date()
            except Exception:
                end_date_obj = None

            before_start = bool(start_date_obj and today < start_date_obj)
            after_end = bool(end_date_obj and today > end_date_obj)
            day_indices = [week_days.index(d) for d in days if d in week_days] if isinstance(days, list) else []

            def get_next_sessions(from_date, weekday_indices, limit=3, end_date=None):
                results = []
                if not weekday_indices:
                    return results
                check_date = from_date
                while len(results) < limit:
                    if end_date and check_date > end_date:
                        break
                    if check_date.weekday() in weekday_indices:
                        results.append(check_date)
                    check_date += _td_local(days=1)
                return results

            if before_start and start_date_obj:
                upcoming_sessions = get_next_sessions(start_date_obj, day_indices, limit=3, end_date=end_date_obj)
            elif after_end:
                upcoming_sessions = []
            else:
                upcoming_sessions = get_next_sessions(today, day_indices, limit=3, end_date=end_date_obj)

            if after_end:
                end_str = end_date_obj.strftime('%d %b %Y') if end_date_obj else end_dt
                st.error(
                    f"❌ Your class ({class_name_display}) ended on {end_str}. Please contact the office for next steps."
                )
            else:
                if upcoming_sessions:
                    items = []
                    for session_date in upcoming_sessions:
                        weekday_name = week_days[session_date.weekday()]
                        display_date = session_date.strftime("%d %b")
                        base_line = (
                            f"<div><b>{weekday_name}</b> "
                            f"<span style='color:#1976d2;'>{display_date}</span> "
                            f"<span style='color:#333;'>{html.escape(time_str or 'Time TBD')}</span></div>"
<<<<<<< HEAD
                        )

                        agenda_html = ""
                        session_plan = None
                        try:
                            session_plan = session_details_for_date(
                                class_name_lookup,
                                session_date,
                            ) if class_name_lookup else None
                        except Exception:
                            session_plan = None

                        if session_plan:
                            session_labels = [
                                str(item).strip()
                                for item in session_plan.get("sessions") or []
                                if isinstance(item, str) and item.strip()
                            ]
                            if session_labels:
                                agenda_items = "".join(
                                    f"<li style='margin:0 0 4px 0;'>{html.escape(label)}</li>"
                                    for label in session_labels
                                )
                                day_number = session_plan.get("day_number")
                                heading_text = (
                                    f"Day {day_number} focus"
                                    if isinstance(day_number, int)
                                    else "Session focus"
                                )
                                agenda_html = (
                                    "<div style='margin-top:6px;'>"
                                    f"<div style='font-weight:600;color:#0f172a;font-size:0.9em;'>{html.escape(heading_text)}</div>"
                                    "<ul style='margin:4px 0 0 18px;padding:0;font-size:0.9em;color:#1f2933;'>"
                                    f"{agenda_items}"
                                    "</ul>"
                                    "</div>"
                                )

                        items.append(
                            "<li style='margin-bottom:12px;'>"
                            f"{base_line}"
                            f"{agenda_html}"
                            "</li>"
                        )
=======
                        )

                        agenda_html = ""
                        session_plan = None
                        try:
                            session_plan = session_details_for_date(
                                class_name_lookup,
                                session_date,
                            ) if class_name_lookup else None
                        except Exception:
                            session_plan = None

                        if session_plan:
                            session_labels = [
                                str(item).strip()
                                for item in session_plan.get("sessions") or []
                                if isinstance(item, str) and item.strip()
                            ]
                            if session_labels:
                                agenda_items = "".join(
                                    f"<li style='margin:0 0 4px 0;'>{html.escape(label)}</li>"
                                    for label in session_labels
                                )
                                day_number = session_plan.get("day_number")
                                heading_text = (
                                    f"Day {day_number} focus"
                                    if isinstance(day_number, int)
                                    else "Session focus"
                                )
                                agenda_html = (
                                    "<div style='margin-top:6px;'>"
                                    f"<div style='font-weight:600;color:#0f172a;font-size:0.9em;'>{html.escape(heading_text)}</div>"
                                    "<ul style='margin:4px 0 0 18px;padding:0;font-size:0.9em;color:#1f2933;'>"
                                    f"{agenda_items}"
                                    "</ul>"
                                    "</div>"
                                )

                        items.append(
                            "<li style='margin-bottom:12px;'>"
                            f"{base_line}"
                            f"{agenda_html}"
                            "</li>"
                        )
>>>>>>> 017b6f36
                    session_items_html = (
                        "<ul style='padding-left:16px; margin:9px 0 0 0; list-style-type:disc;'>"
                        + "".join(items)
                        + "</ul>"
                    )
                else:
                    session_items_html = "<span style='color:#c62828;'>No upcoming sessions in the visible window.</span>"

                if before_start and start_date_obj:
                    days_until = (start_date_obj - today).days
                    label = f"Starts in {days_until} day{'s' if days_until != 1 else ''} (on {start_date_obj.strftime('%d %b %Y')})"
                    bar_html = f"""
        <div style="margin-top:8px; font-size:0.85em;">
          <div style="margin-bottom:4px;">{label}</div>
          <div style="background:#ddd; border-radius:6px; overflow:hidden; height:12px; width:100%;">
            <div style="width:3%; background:#1976d2; height:100%;"></div>
          </div>
        </div>"""
                elif start_date_obj and end_date_obj:
                    total_days = (end_date_obj - start_date_obj).days + 1
                    elapsed = max(0, (today - start_date_obj).days + 1) if today >= start_date_obj else 0
                    remaining = max(0, (end_date_obj - today).days)
                    percent = int((elapsed / total_days) * 100) if total_days > 0 else 100
                    percent = min(100, max(0, percent))
                    label = f"{remaining} day{'s' if remaining != 1 else ''} remaining in course"
                    bar_html = f"""
        <div style="margin-top:8px; font-size:0.85em;">
          <div style="margin-bottom:4px;">{label}</div>
          <div style="background:#ddd; border-radius:6px; overflow:hidden; height:12px; width:100%;">
            <div style="width:{percent}%; background: linear-gradient(90deg,#1976d2,#4da6ff); height:100%;"></div>
          </div>
          <div style="margin-top:2px; font-size:0.75em;">
            Progress: {percent}% (started {elapsed} of {total_days} days)
          </div>
        </div>"""
                else:
                    bar_html = f"""
        <div style="margin-top:8px; font-size:0.85em;">
          <b>Course period:</b> {start_dt or '[not set]'} to {end_dt or '[not set]'}
        </div>"""

                period_str = f"{start_dt or '[not set]'} to {end_dt or '[not set]'}"
                st.markdown(
                    f"""
        <div style='border:2px solid #17617a; border-radius:14px;
                    padding:13px 11px; margin-bottom:13px;
                    background:#eaf6fb; font-size:1.15em;
                    line-height:1.65; color:#232323;'>
          <b style="font-size:1.09em;">🗓️ Your Next Classes ({class_name}):</b><br>
          {session_items_html}
          {bar_html}
          <div style="font-size:0.98em; margin-top:6px;">
            <b>Course period:</b> {period_str}
          </div>
          {f'<a href="{doc_url}" target="_blank" '
            f'style="font-size:1em;color:#17617a;text-decoration:underline;margin-top:6px;display:inline-block;">📄 View/download full class schedule</a>'
            if doc_url else ''}
        </div>""",
                    unsafe_allow_html=True,
                )

    # ---------- Goethe exam ----------
    GOETHE_EXAM_DATES = {
        "A1": (date(2025, 10, 13), 2850, None),
        "A2": (date(2025, 10, 14), 2400, None),
        "B1": (date(2025, 10, 15), 2750, 880),
        "B2": (date(2025, 10, 16), 2500, 840),
        "C1": (date(2025, 10, 17), 2450, 700),
    }
    level = (safe_get(student_row, "Level", "") or "").upper().replace(" ", "")
    exam_info = GOETHE_EXAM_DATES.get(level)
    days_to_exam: Optional[int] = None
    fee_text = ""
    if exam_info:
        exam_date, fee, module_fee = exam_info
        days_to_exam = (exam_date - date.today()).days
        fee_text = f"**Fee:** {format_cedis(fee)}"
        if module_fee:
            fee_text += f" &nbsp; | &nbsp; **Per Module:** {format_cedis(module_fee)}"

    expander_title = (
        f"⏳ Goethe Exam: {days_to_exam} days left" if days_to_exam is not None else "⏳ Goethe Exam"
    )
    st.caption(expander_title)
    with st.expander(expander_title, expanded=False):
        if exam_info:
            register_link = "[Register online here](https://www.goethe.de/ins/gh/en/spr/prf.html)"
            if days_to_exam is not None and days_to_exam > 0:
                st.info(
                    "\n".join(
                        [
                            f"Your {level} exam is in {days_to_exam} days ({exam_date:%d %b %Y}).",
                            fee_text,
                            register_link,
                        ]
                    )
                )
            elif days_to_exam == 0:
                st.success(
                    "\n".join(
                        [
                            f"📝 Registration is today ({exam_date:%d %b %Y}).",
                            fee_text,
                            register_link,
                        ]
                    )
                )
            else:
                st.error(
                    "\n".join(
                        [
                            f"❌ Your {level} exam was on {exam_date:%d %b %Y}, {abs(days_to_exam)} days ago.",
                            fee_text,
                        ]
                    )
                )

            st.caption(
                EXAM_ADVICE.get(
                    level,
                    "No exam advice available for your level."
                )
            )
        else:
            st.warning("No exam date configured for your level.")
    st.divider()

    # ---------- Footer ----------
    render_app_footer(FOOTER_LINKS)





def _task_position_word(position: int) -> str:
    """Return a plain-English word describing the nth task."""

    ordinal_words = {
        1: "first",
        2: "second",
        3: "third",
        4: "fourth",
        5: "fifth",
        6: "sixth",
        7: "seventh",
        8: "eighth",
        9: "ninth",
        10: "tenth",
    }

    if position in ordinal_words:
        return ordinal_words[position]

    # Fallback to numeric ordinals for larger counts (e.g., 11th, 21st).
    if 10 <= position % 100 <= 20:
        suffix = "th"
    else:
        suffix = {1: "st", 2: "nd", 3: "rd"}.get(position % 10, "th")

    return f"{position}{suffix}"


def render_section(day_info: dict, key: str, title: str, icon: str) -> None:
    """Render a lesson section (supports list or single dict)."""
    content = day_info.get(key)
    if not content:
        return
    items = content if isinstance(content, list) else [content]
    st.markdown(f"#### {icon} {title}")
    for idx, part in enumerate(items):
        if len(items) > 1:
            position = idx + 1
            chapter = (part.get("chapter", "") or "").strip()
            chapter_suffix = f": Chapter {chapter}" if chapter else ""
            st.markdown(
                "###### "

                f"{icon} This is your {_task_position_word(position)} task"
                f"{chapter_suffix}"

            )
        if part.get('video'):
            st.video(part['video'])
        if part.get('grammarbook_link'):
            render_link("📘 Grammar Book (Notes)", part['grammarbook_link'])
            st.markdown(
                '<em>Further notice:</em> 📘 contains notes; 📒 is your workbook assignment.',
                unsafe_allow_html=True
            )
        if part.get('workbook_link'):
            render_link("📒 Workbook (Assignment)", part['workbook_link'])
            render_assignment_reminder()
        extras = part.get('extra_resources')
        if extras:
            for ex in (extras if isinstance(extras, list) else [extras]):
                render_link("🔗 Extra", ex)

# -------------------------
# Slack helpers (optional)
# -------------------------
SLACK_DEBUG = (os.getenv("SLACK_DEBUG", "0") == "1")

def _slack_url() -> str:
    """Resolve Slack webhook URL (ENV first, then st.secrets)."""
    url = (os.getenv("SLACK_WEBHOOK_URL") or "").strip()
    if not url:
        try:
            url = (st.secrets.get("slack", {}).get("webhook_url", "") if hasattr(st, "secrets") else "").strip()
        except Exception:
            url = ""
    return url

def get_slack_webhook() -> str:
    """Back-compat alias to _slack_url()."""
    return _slack_url()

def notify_slack(text: str) -> Tuple[bool, str]:
    """
    Post a plain text message to the Slack webhook.
    Returns (ok, info). If SLACK_DEBUG=1, more verbose info is printed in logs.
    """
    url = _slack_url()
    if not url:
        return False, "missing_webhook"
    try:
        resp = api_post(url, json={"text": text}, timeout=6)
        ok = 200 <= resp.status_code < 300
        return ok, f"status={resp.status_code}"
    except Exception as e:
        return False, str(e)

def notify_slack_submission(
    webhook_url: str,
    *,
    student_name: str,
    student_code: str,
    level: str,
    day: int,
    chapter: str,
    receipt: str,
    preview: str
) -> None:
    """Send a compact submission notification to Slack (best-effort)."""
    if not webhook_url:
        return
    text = (
        f"*New submission* • {student_name} ({student_code})\n"
        f"*Level:* {level}  •  *Day:* {day}\n"
        f"*Chapter:* {chapter}\n"
        f"*Ref:* `{receipt}`\n"
        f"*Preview:* {preview[:180]}{'…' if len(preview) > 180 else ''}"
    )
    try:
        api_post(webhook_url, json={"text": text}, timeout=6)
    except Exception:
        pass  # never block the student


def has_telegram_subscription(student_code: str) -> bool:
    """Return True if the student has enabled Telegram notifications."""
    _db = globals().get("db")
    if _db is None:
        return False
    try:
        snap = _db.collection("telegram_subscriptions").document(student_code).get()
        return snap.exists and bool((snap.to_dict() or {}).get("chat_id"))
    except Exception:
        return False

# -------------------------
# Firestore helpers (uses your existing `db` and `from firebase_admin import firestore`)
# -------------------------

# -------------------------
# Misc existing helper preserved
# -------------------------
def post_message(
    level: str,
    class_name: str,
    code: str,
    name: str,
    content: str,
    reply_to: Optional[str] = None,
) -> None:
    """Post a message to the class board for a specific class."""
    posts_ref = (
        db.collection("class_board")
        .document(level)
        .collection("classes")
        .document(class_name)
        .collection("posts")
    )
    posts_ref.add(
        {
            "student_code": code,
            "student_name": name,
            "content": content.strip(),
            "created_at": _dt.now(_timezone.utc),
            "reply_to": reply_to,
        }
    )

RESOURCE_LABELS = {
    'video': '🎥 Video',
    'grammarbook_link': '📘 Grammar',
    'workbook_link': '📒 Workbook',
    'extra_resources': '🔗 Extra'
}


def _next_available_lesson_day(
    schedule: Sequence[MutableMapping[str, Any]] | Sequence[dict],
    current_index: int,
) -> Optional[int]:
    """Return the next non-zero ``day`` value following ``current_index``."""

    for entry in schedule[current_index + 1 :]:
        day_val = _coerce_day((entry or {}).get("day"))
        if day_val not in (None, 0):
            return day_val
    for entry in schedule:
        day_val = _coerce_day((entry or {}).get("day"))
        if day_val not in (None, 0):
            return day_val
    return None


def render_day_zero_onboarding(
    info: MutableMapping[str, Any] | dict,
    schedule: Sequence[MutableMapping[str, Any]] | Sequence[dict],
    idx: int,
) -> None:
    """Render a dedicated onboarding layout for the tutorial day."""

    st.caption("Review the tutorial if you need a refresher.")

    goal_text = _safe_str(info.get("goal"))
    intro_text = _safe_str(info.get("instruction"))
    video_url = _safe_str(info.get("tutorial_video_url"))
    if not video_url:
        section = info.get("lesen_hören")
        if isinstance(section, dict):
            video_url = _safe_str(section.get("video") or section.get("youtube_link"))
        elif isinstance(section, Sequence):
            for part in section:
                if isinstance(part, dict):
                    video_url = _safe_str(part.get("video") or part.get("youtube_link"))
                    if video_url:
                        break
    cards = info.get("onboarding_cards") or []

    st.markdown(
        """
        <style>
        .day0-card{background:#f8fafc;border:1px solid #e2e8f0;border-radius:16px;padding:18px 16px;
                   box-shadow:0 8px 24px rgba(15,23,42,.08);min-height:260px;display:flex;flex-direction:column;gap:12px;}
        .day0-card__title{font-size:1.1rem;font-weight:600;color:#0f172a;}
        .day0-card__helper{color:#475569;font-size:.95rem;line-height:1.4;}
        .day0-card ol{margin:0;padding-left:1.2rem;color:#1e293b;font-size:.95rem;line-height:1.45;}
        .day0-card__cta{margin-top:auto;}
        .day0-card__cta button{width:100%;border-radius:999px;}
        @media (max-width:768px){.day0-card{min-height:auto;}}
        </style>
        """,
        unsafe_allow_html=True,
    )

    if goal_text:
        st.markdown(f"#### 🚀 {goal_text}")
    else:
        st.markdown("#### 🚀 Welcome to Falowen")
    if intro_text:
        st.caption(intro_text)
    if video_url:
        st.video(video_url)

    if not isinstance(cards, Sequence) or isinstance(cards, (str, bytes)) or not cards:
        info_lines: List[str] = []
        if goal_text:
            info_lines.append(f"🎯 **Goal:** {goal_text}")
        if intro_text:
            info_lines.append(f"📝 **Instruction:** {intro_text}")
        if info_lines:
            st.info("\n\n".join(info_lines))
        return

    target_day = _next_available_lesson_day(schedule, idx) or 1

    def _set_coursebook_page(page: str) -> None:
        st.session_state["coursebook_page"] = page
        st.session_state["coursebook_prev_page"] = page

    def _jump_course(page: str) -> None:
        _go_next_assignment(target_day)
        _set_coursebook_page(page)

    def _jump_classroom() -> None:
        st.session_state["nav_sel"] = "My Course"
        st.session_state["main_tab_select"] = "My Course"
        st.session_state["coursebook_subtab"] = "🧑‍🏫 Classroom"
        st.session_state["cb_prev_subtab"] = "🧑‍🏫 Classroom"
        _qp_set(tab="My Course")
        st.session_state["need_rerun"] = True

    def _go_dashboard() -> None:
        st.session_state["nav_sel"] = "Dashboard"
        st.session_state["main_tab_select"] = "Dashboard"
        _qp_set(tab="Dashboard")
        st.session_state["need_rerun"] = True

    action_map: Dict[str, Any] = {
        "overview": lambda: _jump_course(COURSEBOOK_OVERVIEW_LABEL),
        "assignment": lambda: _jump_course(COURSEBOOK_ASSIGNMENT_LABEL),
        "submit": lambda: _jump_course(COURSEBOOK_SUBMIT_LABEL),
        "classroom": _jump_classroom,
        "attendance": _go_attendance,
        "dashboard": _go_dashboard,
    }

    chunk = 3
    for start in range(0, len(cards), chunk):
        cols = st.columns(len(cards[start : start + chunk]))
        for col, card in zip(cols, cards[start : start + chunk]):
            with col:
                title_raw = _safe_str(card.get("title"), "")
                helper_raw = _safe_str(card.get("helper"), "")
                title = html.escape(title_raw)
                helper = html.escape(helper_raw)
                steps = card.get("steps") or []
                if not isinstance(steps, Sequence):
                    steps = []
                steps_html = "".join(
                    f"<li>{html.escape(_safe_str(step, ''))}</li>" for step in steps if _safe_str(step, "")
                )

                st.markdown("<div class='day0-card'>", unsafe_allow_html=True)
                if title:
                    st.markdown(
                        f"<div class='day0-card__title'>{title}</div>",
                        unsafe_allow_html=True,
                    )
                if helper:
                    st.markdown(
                        f"<div class='day0-card__helper'>{helper}</div>",
                        unsafe_allow_html=True,
                    )
                if steps_html:
                    st.markdown(
                        f"<ol>{steps_html}</ol>",
                        unsafe_allow_html=True,
                    )

                cta_label = _safe_str(card.get("cta_label"))
                action_key = _safe_lower(card.get("action"))
                action_fn = action_map.get(action_key)
                if cta_label and callable(action_fn):
                    st.markdown("<div class='day0-card__cta'>", unsafe_allow_html=True)
                    st.button(
                        cta_label,
                        key=f"day0_card_btn_{start}_{title_raw}",
                        on_click=action_fn,
                        use_container_width=True,
                    )
                    st.markdown("</div>", unsafe_allow_html=True)
                st.markdown("</div>", unsafe_allow_html=True)


# ---- Firestore Helpers ----
if tab == "My Course":
    # === HANDLE ALL SWITCHING *BEFORE* ANY WIDGET ===
    # Jump flags set by buttons elsewhere
    if st.session_state.get("__go_classroom"):
        st.session_state["coursebook_subtab"] = "🧑‍🏫 Classroom"
        del st.session_state["__go_classroom"]
        refresh_with_toast()

    if st.session_state.get("__go_notes"):
        st.session_state["coursebook_subtab"] = "📒 Learning Notes"
        del st.session_state["__go_notes"]
        refresh_with_toast()

    # Backward-compat: older code may still set this
    if st.session_state.get("switch_to_notes"):
        st.session_state["coursebook_subtab"] = "📒 Learning Notes"
        del st.session_state["switch_to_notes"]
        refresh_with_toast()

    # First run default
    if "coursebook_subtab" not in st.session_state:
        st.session_state["coursebook_subtab"] = "📘 Course Book"
    if "cb_prev_subtab" not in st.session_state:
        st.session_state["cb_prev_subtab"] = st.session_state["coursebook_subtab"]

    # Header (render once)
    st.markdown(
        '''
        <div style="
            padding: 16px;
            background: #007bff;
            color: #ffffff;
            border-radius: 8px;
            text-align: center;
            margin-bottom: 16px;
            box-shadow: 0 4px 6px rgba(0,0,0,0.1);
        ">
            <span style="font-size:1.8rem; font-weight:600;">📈 My Course</span>
        </div>
        ''',
        unsafe_allow_html=True
    )
    st.divider()

    # Subtabs (1: Classroom, 2: Course Book, 3: Learning Notes)
    def on_cb_subtab_change() -> None:
        prev = st.session_state.get("cb_prev_subtab")
        curr = st.session_state.get("coursebook_subtab")
        if prev == "📒 Learning Notes":
            code = st.session_state.get("student_code", "") or ""
            if not code:
                st.error("Student code is required.")
            else:
                notes_key = f"notes_{code}"
                notes = st.session_state.get(notes_key)
                if notes is not None:
                    save_notes_to_db(code, notes)
        elif prev == "🧑‍🏫 Classroom":
            code = (
                st.session_state.get("student_code")
                or (st.session_state.get("student_row") or {}).get("StudentCode", "")
            )
            if code:
                if str(st.session_state.get("q_text", "")).strip():
                    save_now("q_text", code)
                for k in [key for key in st.session_state.keys() if key.startswith("q_reply_box_")]:
                    if str(st.session_state.get(k, "")).strip():
                        save_now(k, code)
        elif prev == "📘 Course Book":
            draft_key = st.session_state.get("coursebook_draft_key")
            code = (
                st.session_state.get("student_code")
                or (st.session_state.get("student_row") or {}).get("StudentCode", "")
            )
            if draft_key and code:
                last_val_key, *_ = _draft_state_keys(draft_key)
                if st.session_state.get(draft_key, "") != st.session_state.get(last_val_key, ""):
                    save_now(draft_key, code)
        st.session_state["cb_prev_subtab"] = curr


    # Subtabs (1: Classroom, 2: Course Book, 3: Learning Notes)
    cb_subtab = st.radio(
        "Select section:",
        ["🧑‍🏫 Classroom", "📘 Course Book", "📒 Learning Notes"],
        horizontal=True,
        key="coursebook_subtab",
        on_change=on_cb_subtab_change,
    )

    # ---------- DB (Firestore) bootstrap ----------
    def _get_db():
        global db
        existing = (
            db
            or getattr(_falowen_sessions, "db", None)
            or getattr(_falowen_sessions, "_db_client", None)
        )
        if existing is not None:
            _falowen_sessions.db = existing
            if hasattr(_falowen_sessions, "_db_client"):
                _falowen_sessions._db_client = existing
            db = existing
            return existing
        # Try Firebase Admin SDK first (firestore.client())
        client = None
        try:
            import firebase_admin
            from firebase_admin import firestore as fbfs

            if not firebase_admin._apps:
                firebase_admin.initialize_app()
            client = fbfs.client()
        except Exception:
            client = None
        if client is None:
            try:
                from google.cloud import firestore as gcf

                client = gcf.Client()
            except Exception:
                st.error(
                    "Firestore client isn't configured. Provide Firebase Admin creds or set GOOGLE_APPLICATION_CREDENTIALS.",
                    icon="🛑",
                )
                raise
        _falowen_sessions.db = client
        if hasattr(_falowen_sessions, "_db_client"):
            _falowen_sessions._db_client = client
        db = client
        return client

    db = _get_db()


    # === COURSE BOOK SUBTAB (mini-tabs inside) ===
    if cb_subtab == "📘 Course Book":
        from datetime import date, timedelta  # needed inside this branch

        st.markdown(
            '''
            <div style="
                padding: 16px;
                background: #007bff;
                color: #ffffff;
                border-radius: 8px;
                text-align: center;
                margin-bottom: 16px;
                box-shadow: 0 4px 6px rgba(0,0,0,0.1);
            ">
                <span style="font-size:1.8rem; font-weight:600;">📘 Course Book</span>
            </div>
            ''',
            unsafe_allow_html=True
        )
        st.divider()

        # ---- Load schedule (normalized) ----
        if not st.session_state.get("student_level"):
            ensure_student_level()
        student_level = st.session_state.get("student_level", "A1")
        level_key = (student_level or "A1").strip().upper()
        schedules = load_level_schedules()
        schedule = schedules.get(level_key, schedules.get("A1", []))
        if not schedule:
            st.warning(f"No lessons found for level **{level_key}**.")
            # Removed st.stop() so downstream sections (e.g., class board) can still render

        student_row = st.session_state.get("student_row") or {}
        _class_name_clean, class_name_lookup = _resolve_class_name(
            student_row.get("ClassName", ""),
            level=student_level,
        )

        next_coursebook_session = None
        if class_name_lookup:
            try:
                next_coursebook_session = next_session_details(class_name_lookup)
            except Exception:
                next_coursebook_session = None

        if next_coursebook_session:
            plan_date = next_coursebook_session.get("date")
            date_label = ""
            if isinstance(plan_date, date):
                date_label = plan_date.strftime("%a %d %b")
            elif isinstance(next_coursebook_session.get("date_iso"), str):
                date_label = str(next_coursebook_session.get("date_iso"))
            elif plan_date:
                try:
                    date_label = str(plan_date)
                except Exception:
                    date_label = ""

            weekday = next_coursebook_session.get("weekday")
            if weekday and date_label and weekday not in date_label:
                date_line = f"{weekday} • {date_label}"
            elif date_label:
                date_line = date_label
            elif weekday:
                date_line = weekday
            else:
                date_line = ""

            day_number = next_coursebook_session.get("day_number")
            heading_text = (
                f"Next live class — Day {day_number} focus"
                if isinstance(day_number, int)
                else "Next live class focus"
            )

            session_labels = [
                str(item).strip()
                for item in next_coursebook_session.get("sessions") or []
                if isinstance(item, str) and item.strip()
            ]
            agenda_html = ""
            if session_labels:
                agenda_items = "".join(
                    f"<li style='margin:0 0 4px 0;'>{html.escape(label)}</li>"
                    for label in session_labels
                )
                agenda_html = (
                    "<ul style='margin:8px 0 0 18px;padding:0;color:#1f2933;font-size:0.95em;'>"
                    f"{agenda_items}"
                    "</ul>"
                )

            summary_line = next_coursebook_session.get("summary")
            if session_labels and summary_line:
                summary_line = None

            info_html = [
                "<div style='margin:0 0 16px 0;padding:16px;border-radius:12px;", 
                "background:#f8fafc;border:1px solid #e2e8f0;'>",
                f"<div style='font-weight:600;color:#0f172a;font-size:1.05rem;'>{html.escape(heading_text)}</div>",
            ]
            if date_line:
                info_html.append(
                    f"<div style='margin-top:4px;color:#334155;font-size:0.95rem;'>{html.escape(date_line)}</div>"
                )
            if summary_line:
                info_html.append(
                    f"<div style='margin-top:6px;color:#0f172a;font-size:0.95rem;'>{html.escape(summary_line)}</div>"
                )
            if agenda_html:
                info_html.append(agenda_html)
            info_html.append("</div>")
            st.markdown("".join(info_html), unsafe_allow_html=True)

        # ---------- mini-tabs inside Course Book ----------
        if "coursebook_page" not in st.session_state:
            st.session_state["coursebook_page"] = COURSEBOOK_OVERVIEW_LABEL
        if "coursebook_prev_page" not in st.session_state:
            st.session_state["coursebook_prev_page"] = st.session_state["coursebook_page"]

        if st.session_state.get("coursebook_page") in COURSEBOOK_ASSIGNMENT_LEGACY_LABELS:
            st.session_state["coursebook_page"] = COURSEBOOK_ASSIGNMENT_LABEL
        if st.session_state.get("coursebook_prev_page") in COURSEBOOK_ASSIGNMENT_LEGACY_LABELS:
            st.session_state["coursebook_prev_page"] = COURSEBOOK_ASSIGNMENT_LABEL

        assignment_labels = COURSEBOOK_ASSIGNMENT_LEGACY_LABELS | {COURSEBOOK_ASSIGNMENT_LABEL}

        def on_coursebook_page_change() -> None:
            prev = st.session_state.get("coursebook_prev_page")
            curr = st.session_state.get("coursebook_page")
            if prev in assignment_labels or prev == COURSEBOOK_SUBMIT_LABEL:
                draft_key = st.session_state.get("coursebook_draft_key")
                code = (
                    st.session_state.get("student_code")
                    or (st.session_state.get("student_row") or {}).get("StudentCode", "")
                )
                if draft_key and code:
                    last_val_key, *_ = _draft_state_keys(draft_key)
                    if st.session_state.get(draft_key, "") != st.session_state.get(last_val_key, ""):
                        save_now(draft_key, code)
            st.session_state["coursebook_prev_page"] = curr

        # ---- Search ----
        query = st.text_input("🔍 Search for topic, chapter, grammar, day, or anything…")
        search_terms = [q for q in query.strip().lower().split() if q] if query else []

        if search_terms:
            matches = [(i, d) for i, d in enumerate(schedule) if filter_matches(d, search_terms)]
            if not matches:
                st.warning("No matching lessons. Try simpler terms or check spelling.")
                # Removed st.stop() so downstream sections (e.g., class board) can still render

            labels = []
            for _, d in matches:
                title = highlight_terms(f"Day {d['day']}: {d['topic']}", search_terms)
                grammar = highlight_terms(d.get("grammar_topic", ""), search_terms)
                labels.append(f"{title}  {'<span style=\"color:#007bff\">['+grammar+']</span>' if grammar else ''}")

            st.markdown("<span style='font-weight:700; font-size:1rem;'>Lessons:</span>", unsafe_allow_html=True)
            sel = st.selectbox(
                "Lesson",
                list(range(len(matches))),
                format_func=lambda i: labels[i],
                key="course_search_sel",
                label_visibility="collapsed",
            )
            idx = matches[sel][0]
        else:
            st.markdown("<span style='font-weight:700; font-size:1rem;'>Choose your lesson/day:</span>", unsafe_allow_html=True)
            qp_day = _qp_get_first("day", "")
            default_idx = 0
            if schedule:
                try:
                    day_val = int(qp_day)
                    min_day = schedule[0]["day"]
                    max_day = schedule[-1]["day"]
                    day_val = max(min_day, min(day_val, max_day))
                    default_idx = next((i for i, d in enumerate(schedule) if d["day"] == day_val), 0)
                except Exception:
                    pass
            idx = st.selectbox(
                "Lesson selection",
                list(range(len(schedule))),
                index=default_idx,
                format_func=lambda i: f"Day {schedule[i]['day']} - {schedule[i]['topic']} (Chapter {schedule[i].get('chapter', '?')})",
                label_visibility="collapsed",
            )

        st.divider()

        # ---- Progress ----
        total = len(schedule)
        done = idx + 1
        pct = int(done / total * 100) if total else 0
        st.progress(pct)
        st.markdown(f"**You’ve loaded {done} / {total} lessons ({pct}%)**")
        st.divider()

        # ---- Lesson info ----
        info = schedule[idx]
        lesson_key = lesson_key_build(
            student_level,
            info.get("day", 0),
            info.get("chapter", ""),
        )
        draft_key = f"draft_{lesson_key}"
        st.session_state["coursebook_draft_key"] = draft_key
        chapter = info.get("chapter")
        title_txt = f"Day {info['day']}: {info['topic']}"
        st.markdown(
            f"### {highlight_terms(title_txt, search_terms)} (Chapter {chapter or '?'})",
            unsafe_allow_html=True,
        )
        if info.get("grammar_topic"):
            st.markdown(f"**🔤 Grammar Focus:** {highlight_terms(info['grammar_topic'], search_terms)}", unsafe_allow_html=True)

        day_value = _coerce_day(info.get("day"))

        if day_value == 0:
            render_day_zero_onboarding(info, schedule, idx)
        elif info.get("goal") or info.get("instruction"):
            st.info(
                f"🎯 **Goal:** {info.get('goal','')}\n\n"
                f"📝 **Instruction:** {info.get('instruction','')}"
            )

        coursebook_section = None
        if day_value != 0:
            coursebook_section = st.radio(
                "Section",
                COURSEBOOK_SECTION_OPTIONS,
                key="coursebook_page",
                on_change=on_coursebook_page_change,
            )
        else:
            st.session_state.setdefault("coursebook_prev_page", COURSEBOOK_OVERVIEW_LABEL)
            st.session_state.setdefault("coursebook_page", COURSEBOOK_OVERVIEW_LABEL)

        # ---- Class discussion count & link ----
        student_row = st.session_state.get("student_row") or {}
        _class_name_clean, class_name_lookup = _resolve_class_name(
            student_row.get("ClassName", ""),
            level=student_level,
        )
        class_name = class_name_lookup

        if class_name and chapter:
            board_base = (
                db.collection("class_board")
                .document(student_level)
                .collection("classes")
                .document(class_name)
                .collection("posts")
            )
            post_count = sum(
                1
                for _ in board_base.where(
                    filter=FieldFilter("chapter", "==", chapter)
                ).stream()
            )
            link_key = CLASS_DISCUSSION_LINK_TMPL.format(chapter=chapter)
            count_txt = f" ({post_count})" if post_count else ""
            st.info(
                f"📣 {CLASS_DISCUSSION_PROMPT} "
                f"{CLASS_DISCUSSION_LABEL}{count_txt}. "
                f"{CLASS_DISCUSSION_REMINDER}"
            )

            def _launch_class_thread(chap: str) -> None:
                current_row = st.session_state.get("student_row") or {}
                if isinstance(current_row, dict):
                    updated_row = dict(current_row)
                else:
                    try:
                        updated_row = dict(current_row)
                    except Exception:
                        updated_row = {}
                updated_row["ClassName"] = class_name_lookup
                st.session_state["student_row"] = updated_row
                go_class_thread(chap)

            st.button(
                CLASS_DISCUSSION_LABEL,
                key=link_key,
                on_click=_launch_class_thread,
                args=(chapter,),
            )
            if post_count == 0:
                st.caption("No posts yet. Clicking will show the full board.")
        elif not class_name:
            st.error(
                "This class discussion board is unavailable. Select another "
                "classroom tab and return, or log out and back in to refresh "
                "your roster."
            )
        else:
            st.warning("Missing chapter for discussion board.")

        st.divider()

        student_row = st.session_state.get("student_row", {})

        # OVERVIEW
        if coursebook_section == COURSEBOOK_OVERVIEW_LABEL:
        
            with st.expander("📚 Course Book & Study Recommendations", expanded=True):
                LEVEL_TIME = {"A1": 15, "A2": 25, "B1": 30, "B2": 40, "C1": 45}
                rec_time = LEVEL_TIME.get(level_key, 20)
                st.info(f"⏱️ **Recommended:** Invest about {rec_time} minutes to complete this lesson fully.")

                student_row = st.session_state.get("student_row", {})
                start_str   = student_row.get("ContractStart", "")
                parse_start = (
                    globals().get("parse_contract_start_fn")
                    or globals().get("parse_contract_start")
                )
                estimates = _compute_finish_date_estimates(start_str, total, parse_start)

                if estimates:
                    end_three = estimates[3]
                    end_two   = estimates[2]
                    end_one   = estimates[1]
                    _, content = st.columns([3, 7])
                    with content:
                        st.success(f"If you complete **three sessions per week**, you will finish by **{end_three.strftime('%A, %d %B %Y')}**.")
                        st.info(f"If you complete **two sessions per week**, you will finish by **{end_two.strftime('%A, %d %B %Y')}**.")
                        st.warning(f"If you complete **one session per week**, you will finish by **{end_one.strftime('%A, %d %B %Y')}**.")
                else:
                    _, content = st.columns([3, 7])
                    with content:
                        st.warning(
                            "❓ We couldn't load your finish date estimates. Try scrolling up, "
                            "switching to a different tab and back, or logging out and logging "
                            "in again. If the problem persists, please contact administration."
                        )

        # ASSIGNMENT (activities + resources; tolerant across A1–C1)
        elif coursebook_section in assignment_labels:

            draft_text = st.session_state.get(draft_key, "")
            recovered_code = _recover_student_code(
                lesson_key=lesson_key,
                draft_text=draft_text if draft_text else None,
            )
            student_row = (
                _update_student_code_session_state(recovered_code)
                if recovered_code
                else st.session_state.get("student_row")
                or {}
            )

            if not recovered_code:
                manual_key = "assignment_student_code_input"
                st.warning(
                    "We couldn't detect your student code automatically. "
                    "Enter it below so your work is linked to your account."
                )
                manual_value = st.text_input(
                    "Student code",
                    key=manual_key,
                    placeholder="e.g. KWAME123",
                    help="This appears on your student ID card or welcome email.",
                )
                manual_code = _safe_lower(manual_value)
                if manual_code and manual_code.lower() != "demo001":
                    student_row = _update_student_code_session_state(manual_code)
                    st.caption("Student code saved. You're all set to continue.")

            # ---------- helpers ----------
            def _as_list(x):
                if not x: return []
                return x if isinstance(x, list) else [x]

            def _is_url(u: str) -> bool:
                try:
                    p = urlparse(str(u))
                    return p.scheme in ("http", "https") and bool(p.netloc)
                except Exception:
                    return False

            def _dedup(seq):
                out, seen = [], set()
                for s in seq:
                    if s and s not in seen:
                        seen.add(s); out.append(s)
                return out

            def _canon_video(u: str) -> str:
                """Stable id for a video url (YouTube => yt:ID, else normalized url)."""
                if not u:
                    return ""
                try:
                    p = urlsplit(u)
                    host = (p.netloc or "").lower().replace("www.", "")
                    if "youtube.com" in host:
                        q = parse_qs(p.query or "")
                        vid = (q.get("v", [""])[0] or "").strip()
                        return f"yt:{vid}" if vid else u.strip().lower()
                    if "youtu.be" in host:
                        vid = (p.path or "/").strip("/").split("/")[0]
                        return f"yt:{vid}" if vid else u.strip().lower()
                    return u.strip().lower()
                except Exception:
                    return str(u).strip().lower()

            def pick_sections(day_info: dict):
                """Find any section keys present for this lesson across levels."""
                candidates = [
                    ("lesen_hören",        "Lesen & Hören",        "📚"),
                    ("lesen_hoeren",       "Lesen & Hören",        "📚"),
                    ("lesenhoeren",        "Lesen & Hören",        "📚"),
                    ("lesen",              "Lesen",                "📖"),
                    ("hören",              "Hören",                "🎧"),
                    ("hoeren",             "Hören",                "🎧"),
                    ("schreiben_sprechen", "Schreiben & Sprechen", "📝"),
                    ("sprechen_schreiben", "Schreiben & Sprechen", "📝"),
                    ("sprechen",           "Sprechen",             "🗣️"),
                    ("schreiben",          "Schreiben",            "✍️"),
                ]
                found = []
                for key, title, icon in candidates:
                    if day_info.get(key):
                        found.append((key, title, icon))
                return found

            def render_section_any(day_info, key, title, icon, seen_videos: set):
                content = day_info.get(key)
                if not content:
                    return

                if isinstance(content, dict):
                    items = [content]
                elif isinstance(content, list):
                    items = [c for c in content if isinstance(c, dict)]
                    if len(items) != len(content):
                        logging.warning("Expected dict elements in '%s' list, skipping non-dict entries", key)
                else:
                    logging.warning("Expected dict or list for '%s', got %s", key, type(content).__name__)
                    return

                st.markdown(f"#### {icon} {title}")
                for idx_part, part in enumerate(items):
                    chapter = part.get('chapter', '')
                    video = part.get('video')
                    youtube_link = part.get('youtube_link')
                    grammarbook_link = part.get('grammarbook_link')
                    workbook_link = part.get('workbook_link')
                    extras = part.get('extra_resources')

                    if len(items) > 1:
                        position = idx_part + 1
                        chapter_clean = (chapter or "").strip()
                        chapter_suffix = f": Chapter {chapter_clean}" if chapter_clean else ""
                        st.markdown(
                            "###### "
                            f"{icon} This is your {_task_position_word(position)} task"
                            f"{chapter_suffix}"
                        )
                    else:
                        st.markdown(f"###### {icon} Chapter {chapter}")
                    # videos (embed once)
                    for maybe_vid in [video, youtube_link]:
                        if _is_url(maybe_vid):
                            cid = _canon_video(maybe_vid)
                            if cid not in seen_videos:
                                st.markdown(
                                    f"[🎬 Lecture Help Video on YouTube]({maybe_vid})"
                                )
                                seen_videos.add(cid)
                    # links/resources inline
                    if grammarbook_link:
                        st.markdown(f"- [📘 Grammar Book (Notes)]({grammarbook_link})")
                        st.markdown(
                            "<em>Reminder:</em> 📘 gives you the grammar from today's lecture; 📒 is the assignment you must complete.",
                            unsafe_allow_html=True,
                        )
                    if workbook_link:
                        st.markdown(f"- [📒 Workbook (Assignment)]({workbook_link})")
                        render_assignment_reminder()
                    if extras:
                        for ex in _as_list(extras):
                            st.markdown(f"- [🔗 Extra]({ex})")

            # ---------- YOUR WORK (tolerant across levels; embeds each video at most once) ----------
            st.markdown("### 🧪 Your Work")
            seen_videos = set()
            sections = pick_sections(info)

            if sections:
                for key, title, icon in sections:
                    render_section_any(info, key, title, icon, seen_videos)
            else:
                # Fallback: show top-level resources even if there are no section keys
                showed = False
                if info.get("video"):
                    cid = _canon_video(info["video"])
                    if cid not in seen_videos:
                        st.markdown(
                            f"[🎬 Lecture Help Video on YouTube]({info['video']})"
                        )
                        seen_videos.add(cid)
                    showed = True
                if info.get("grammarbook_link"):
                    st.markdown(f"- [📘 Grammar Book (Notes)]({info['grammarbook_link']})")
                    showed = True
                if info.get("workbook_link"):
                    st.markdown(f"- [📒 Workbook (Assignment)]({info['workbook_link']})")
                    render_assignment_reminder()
                    showed = True
                for ex in _as_list(info.get("extra_resources")):
                    st.markdown(f"- [🔗 Extra]({ex})")
                    showed = True

                if not showed:
                    st.info(
                        "No activity sections or links found for this lesson. Check the lesson data for A2/B1 key names."
                    )

            # --- quick access to translators and language support ---
            translator_col, support_col = st.columns([1, 1.6])
            with translator_col:
                st.markdown(
                    "[🌐 DeepL Translator](https://www.deepl.com/translator) &nbsp; | &nbsp; "
                    "[🌐 Google Translate](https://translate.google.com)",
                    unsafe_allow_html=True,
                )
            with support_col:
                render_lesson_language_support(info, level_key)

            st.markdown("#### 🎬 Video of the Day for Your Level")
            playlist_ids = get_playlist_ids_for_level(level_key)
            fetch_videos = fetch_youtube_playlist_videos
            playlist_id = random.choice(playlist_ids) if playlist_ids else None

            reflection_prompts = [
                "📝 After watching, jot down two new words or phrases you heard.",
                "🗣️ Pause the video and repeat a key sentence aloud to practice pronunciation.",
                "💬 Summarize the main idea of the video in one or two simple sentences.",
            ]

            if playlist_id:
                if st.button("🔄 Refresh videos", key=f"refresh_vod_{level_key}"):
                    st.cache_data.clear()
                    st.session_state["need_rerun"] = True
                st.caption(
                    "Click 'Refresh videos' to clear cached playlist data and reload from YouTube if results look out of date."
                )
                try:
                    video_list = fetch_videos(playlist_id)
                except Exception:
                    video_list = []
                if video_list:
                    today_idx = date.today().toordinal() % len(video_list)
                    video = video_list[today_idx]
                    st.markdown(f"**{video['title']}**")
                    st.video(video['url'])
                    description = video.get("description")
                    if description:
                        st.caption(description)
                    else:
                        st.caption(random.choice(reflection_prompts))
                else:
                    st.info("No videos found for your level’s playlist. Check back soon!")
            else:
                st.info("No playlist found for your level yet. Stay tuned!")
            st.markdown("**The End**")


        # SUBMIT
        elif coursebook_section == COURSEBOOK_SUBMIT_LABEL:
            submission_disabled_reason = _submission_block_reason(info, schedule)
            submission_disabled = bool(submission_disabled_reason)

            st.markdown("### ✅ Submit Your Assignment")
            st.markdown(
                f"""
                <div style="box-sizing:border-box;padding:14px 16px;border-radius:10px;
                            background:#f0f9ff;border:1px solid #bae6fd;margin:6px 0 12px 0;">
                  <div style="font-size:1.05rem;">
                    📌 <b>You're on:</b> Level <b>{student_level}</b> • Day <b>{info['day']}</b> • Chapter <b>{info['chapter']}</b>
                  </div>
                  <div style="color:#0369a1;margin-top:4px;">
                    Make sure this matches the assignment your tutor set. If not, change the lesson from the dropdown above.
                  </div>
                </div>
                """,
                unsafe_allow_html=True
            )

            draft_text = st.session_state.get(draft_key, "")
            recovered_code = _recover_student_code(
                lesson_key=lesson_key,
                draft_text=draft_text if draft_text else None,
            )
            student_row = (
                _update_student_code_session_state(recovered_code)
                if recovered_code
                else st.session_state.get("student_row")
                or {}
            )
            code = _safe_str(student_row.get("StudentCode"), "demo001")
            name_default = _safe_str(student_row.get("Name"))
            missing_code = (not code) or (code.lower() == "demo001")

            locked_key = f"{lesson_key}_locked"
            needs_resubmit_key = f"{lesson_key}__needs_resubmit"

            code_input_key = "submit_student_code_input"
            if missing_code:
                _show_missing_code_warning(
                    name=name_default,
                    level=student_level,
                    lesson_info=info,
                )
                manual_value = st.text_input(
                    "Enter your student code to continue",
                    key=code_input_key,
                    placeholder="e.g. KWAME123",
                    help="This appears on your student ID card or welcome email.",
                )
                manual_code = _safe_lower(manual_value)
                if manual_code and manual_code.lower() != "demo001":
                    student_row = _update_student_code_session_state(manual_code)
                    code = manual_code
                    missing_code = False
                    st.success("Student code saved. You can now submit your work.")

                resubmit_should_show = (
                    st.session_state.get(locked_key, False)
                    or bool(st.session_state.get(f"{lesson_key}__receipt"))
                    or (st.session_state.get(needs_resubmit_key) is not None)
                )
                if resubmit_should_show:
                    stored_row = st.session_state.get("student_row") or {}
                    resubmit_name = name_default or _safe_str(stored_row.get("Name"))
                    candidate_code = (
                        st.session_state.get("student_code")
                        or stored_row.get("StudentCode")
                        or manual_code
                    )
                    render_resubmit_email_cta(
                        lesson_info=info,
                        student_name=resubmit_name,
                        student_code=candidate_code,
                    )
            else:
                st.session_state[code_input_key] = code

            if not missing_code:
                if submission_disabled:
                    st.info(submission_disabled_reason)

                st.session_state["student_code"] = code
                chapter_name = f"{info['chapter']} – {info.get('topic', '')}"

                name = st.text_input("Name", value=student_row.get('Name', ''))
                email = st.text_input("Email", value=student_row.get('Email', ''))

                db_locked = is_locked(student_level, code, lesson_key)
                success_notice_key = f"{lesson_key}__submit_success_notice"
                if db_locked:
                    st.session_state[locked_key] = True
                locked = db_locked or st.session_state.get(locked_key, False)
                locked_ui = locked or submission_disabled
                submit_in_progress_key = f"{lesson_key}_submit_in_progress"

                # ---------- save previous lesson on switch + force hydrate for this one ----------
                prev_active_key = st.session_state.get("__active_draft_key")
                if prev_active_key and prev_active_key != draft_key:
                    try:
                        prev_text = st.session_state.get(prev_active_key, "")
                        save_draft_to_db(code, prev_active_key, prev_text)
                    except Exception:
                        pass  # never block UI
                    # ensure the newly selected lesson re-hydrates from cloud
                    st.session_state.pop(f"{draft_key}__hydrated_v2", None)
                st.session_state["__active_draft_key"] = draft_key

                # ---------- Decide what to show (guarded hydration) ----------
                pending_key      = f"{draft_key}__pending_reload"
                pending_text_key = f"{draft_key}__reload_text"
                pending_ts_key   = f"{draft_key}__reload_ts"
                hydrated_key     = f"{draft_key}__hydrated_v2"  # only hydrate once per lesson

                last_val_key, last_ts_key, saved_flag_key, saved_at_key = _draft_state_keys(draft_key)

                # 1) If a forced reload was requested, apply it BEFORE widget creation
                if st.session_state.get(pending_key):
                    cloud_text = st.session_state.pop(pending_text_key, "")
                    cloud_ts   = st.session_state.pop(pending_ts_key, None)
                    st.session_state[pending_key] = False

                    st.session_state[draft_key]      = cloud_text or ""
                    st.session_state[last_val_key]   = st.session_state[draft_key]
                    st.session_state[last_ts_key]    = time.time()
                    st.session_state[saved_flag_key] = True
                    st.session_state[saved_at_key]   = (cloud_ts or datetime.now(_timezone.utc))
                    st.session_state[hydrated_key]   = True

                    try:
                        when = (cloud_ts.strftime('%Y-%m-%d %H:%M') + " UTC") if cloud_ts else "now"
                    except Exception:
                        when = "now"
                    st.info(f"Reloaded cloud draft (saved {when}).")

                else:
                    # 2) If a SUBMISSION exists, always enforce it (locked) on every run
                    latest = fetch_latest(student_level, code, lesson_key)
                    if latest and (latest.get("answer", "") is not None):
                        sub_txt = latest.get("answer", "") or ""
                        sub_ts  = latest.get("updated_at")

                        st.session_state[draft_key]      = sub_txt
                        st.session_state[last_val_key]   = sub_txt
                        st.session_state[last_ts_key]    = time.time()
                        st.session_state[saved_flag_key] = True
                        st.session_state[saved_at_key]   = (sub_ts or datetime.now(_timezone.utc))
                        st.session_state[locked_key]     = True
                        st.session_state[hydrated_key]   = True
                        locked = True  # enforce read-only

                        when = f"{sub_ts.strftime('%Y-%m-%d %H:%M')} UTC" if sub_ts else ""
                        st.success(f"Showing your submitted answer. {('Updated ' + when) if when else ''}")

                    else:
                        # 3) No submission → hydrate ONCE from cloud; after that, never clobber local typing
                        if not st.session_state.get(hydrated_key, False):
                            cloud_text, cloud_ts = load_draft_meta_from_db(code, draft_key)
                            if cloud_text is not None:
                                st.session_state[draft_key]      = cloud_text or ""
                                st.session_state[last_val_key]   = st.session_state[draft_key]
                                st.session_state[last_ts_key]    = time.time()
                                st.session_state[saved_flag_key] = True
                                st.session_state[saved_at_key]   = (cloud_ts or datetime.now(_timezone.utc))
                            else:
                                st.session_state.setdefault(draft_key, "")
                                st.session_state.setdefault(last_val_key, "")
                                st.session_state.setdefault(last_ts_key, time.time())
                                st.session_state.setdefault(saved_flag_key, False)
                                st.session_state.setdefault(saved_at_key, None)

                            st.session_state[hydrated_key] = True

                            if cloud_text:
                                when = f"{cloud_ts.strftime('%Y-%m-%d %H:%M')} UTC" if cloud_ts else ""
                                st.info(f"💾 Restored your saved draft. {('Last saved ' + when) if when else ''}")
                            elif not submission_disabled:
                                st.caption("Start typing your answer.")
                        else:
                            # If 'hydrated' but local is empty, pull cloud once
                            if not st.session_state.get(draft_key, "") and not locked_ui:
                                ctext, cts = load_draft_meta_from_db(code, draft_key)
                                if ctext:
                                    st.session_state[draft_key]      = ctext
                                    st.session_state[last_val_key]   = ctext
                                    st.session_state[last_ts_key]    = time.time()
                                    st.session_state[saved_flag_key] = True
                                    st.session_state[saved_at_key]   = (cts or datetime.now(_timezone.utc))

                st.subheader("✍️ Your Answer")

                locked_warning_message = None
                needs_resubmit = False
                if locked:
                    locked_warning_message = (
                        "This box is locked because you have already submitted your work."
                    )
                    needs_resubmit = st.session_state.get(needs_resubmit_key)
                    if needs_resubmit is None:
                        answer_text = st.session_state.get(draft_key, "").strip()
                        MIN_WORDS = 20
                        needs_resubmit = len(answer_text.split()) < MIN_WORDS
                    needs_resubmit = bool(needs_resubmit)
                    st.session_state[needs_resubmit_key] = needs_resubmit

                    render_resubmit_email_cta(
                        lesson_info=info,
                        student_name=(name or name_default),
                        student_code=code,
                    )
                show_resubmit_hint = locked and bool(needs_resubmit)

                # ---------- Editor (save on blur + debounce) ----------
                st.text_area(
                    "Type all your answers here",
                    height=500,
                    key=draft_key,              # value already hydrated in st.session_state[draft_key]
                    on_change=save_now,         # guaranteed save on blur/change
                    args=(draft_key, code),
                    disabled=locked_ui,
                    help="Autosaves on blur and in the background while you type."
                )
                render_umlaut_pad(draft_key, context=f"coursebook_{lesson_key}", disabled=locked_ui)

                # Debounced autosave (safe so empty first-render won't wipe a non-empty cloud draft)
                current_text = st.session_state.get(draft_key, "")
                last_val = st.session_state.get(last_val_key, "")
                if not locked_ui and (current_text.strip() or not last_val.strip()):
                    autosave_maybe(code, draft_key, current_text, min_secs=2.0, min_delta=12, locked=locked_ui)

                # ---------- Manual save + last saved time + safe reload ----------
                csave1, csave2, csave3 = st.columns([1, 1, 1])

                with csave1:
                    if st.button("💾 Save Draft now", disabled=locked_ui):
                        save_draft_to_db(code, draft_key, current_text)
                        st.session_state[last_val_key]   = current_text
                        st.session_state[last_ts_key]    = time.time()
                        st.session_state[saved_flag_key] = True
                        st.session_state[saved_at_key]   = datetime.now(_timezone.utc)
                        st.success("Draft saved.")

                with csave2:
                    ts = st.session_state.get(saved_at_key)
                    if ts:
                        st.caption("Last saved: " + ts.strftime("%Y-%m-%d %H:%M") + " UTC")
                    else:
                        st.caption("No local save yet")

                with csave3:
                    # Current draft text
                    draft_txt = st.session_state.get(draft_key, "") or ""

                    # Last-saved timestamp (for header)
                    _, _, _, saved_at_key = _draft_state_keys(draft_key)
                    ts = st.session_state.get(saved_at_key)
                    when = (
                        ts.astimezone(_timezone.utc).strftime("%Y-%m-%d %H:%M UTC")
                        if ts else datetime.now(_timezone.utc).strftime("%Y-%m-%d %H:%M UTC")
                    )

                    # Strip any previous backup header the student may have pasted back
                    def _strip_old_header(txt: str) -> str:
                        if not txt:
                            return ""
                        # Remove ONE leading “Falowen — Draft Backup … ======” block if present
                        pattern = r"(?s)\AFalowen\s+—\s+Draft\s+Backup.*?\n[-=]{8,}\n\n"
                        return re.sub(pattern, "", txt, count=1)

                    clean_body = (_strip_old_header(draft_txt).rstrip() + "\n")

                    # Build a simple, single header
                    header_lines = [
                        "Falowen — Draft Backup",
                        f"Level: {student_level}  •  Day: {info['day']}  •  Chapter: {info.get('chapter','')}",
                        f"Student: {name}  •  Code: {code}",
                        f"Saved (UTC): {when}",
                        "=" * 56,
                        ""  # blank line before body
                    ]
                    header = "\n".join(header_lines)

                    # Safe filename
                    safe_chapter = re.sub(r"[^A-Za-z0-9_.-]+", "_", str(info.get("chapter", "")))
                    fname = f"falowen_draft_{student_level}_day{info['day']}_{safe_chapter}.txt"

                    st.download_button(
                        "⬇️ Download draft (TXT)",
                        data=(header + clean_body).encode("utf-8"),
                        file_name=fname,
                        mime="text/plain",
                        help="Save a clean backup of your current draft",
                        key=f"{draft_key}__download_txt",
                        on_click=save_before_download,
                        kwargs={"draft_key": draft_key, "code": code, "skip_count": 2},
                    )

                if show_resubmit_hint:
                    st.info(
                        "🔒 This box is locked because you already submitted. Scroll up to use the resubmit email link if you need to send an update."
                    )

                with st.expander("📌 How to Submit", expanded=False):
                    st.markdown(f"""
                        1) Check you’re on the correct page: **Level {student_level} • Day {info['day']} • Chapter {info['chapter']}**.  
                        2) Tick the two confirmations below.  
                        3) Click **Confirm & Submit**.  
                        4) Your box will lock (read-only).  
                        _You’ll get an **email** when it’s marked. See **Results & Resources** for scores & feedback._
                    """)

                col1, col2 = st.columns([1, 1.2])
                success_notice = st.session_state.pop(success_notice_key, None)
                with col1:
                    st.markdown("#### 🧾 Finalize")
                    if success_notice:
                        success_msg = success_notice.get("message")
                        caption_msg = success_notice.get("caption")
                        if success_msg:
                            st.success(success_msg)
                        if caption_msg:
                            st.caption(caption_msg)
                    if locked_warning_message:
                        st.warning(locked_warning_message)
                    confirm_final = st.checkbox(
                        f"I confirm this is my complete work for Level {student_level} • Day {info['day']} • Chapter {info['chapter']}.",
                        key=f"confirm_final_{lesson_key}",
                        disabled=locked_ui
                    )
                    confirm_lock = st.checkbox(
                        "I understand it will be locked after I submit.",
                        key=f"confirm_lock_{lesson_key}",
                        disabled=locked_ui
                    )
                    can_submit = (
                        confirm_final
                        and confirm_lock
                        and (not locked_ui)
                    )

                with col2:
                    st.markdown("#### 🔍 Live Preview")
                    preview_text = st.session_state.get(draft_key, "") or ""
                    word_count = len(preview_text.split()) if preview_text else 0
                    if preview_text.strip():
                        st.caption(f"Word count: {word_count}")
                        preview_box = (
                            "<div style=\"max-height:360px;overflow:auto;padding:12px;border:1px solid #e2e8f0;"
                            "border-radius:8px;background:#f8fafc;white-space:pre-wrap;line-height:1.5;\">"
                            f"{html.escape(preview_text)}"
                            "</div>"
                        )
                        st.markdown(preview_box, unsafe_allow_html=True)
                    else:
                        st.info("Draft preview will appear here once you start typing.")
                        st.caption("Word count: 0")

                submit_in_progress = st.session_state.get(submit_in_progress_key, False)

                with col1:
                    if st.button(
                        "✅ Confirm & Submit",
                        type="primary",
                        disabled=(not can_submit) or submit_in_progress,
                    ):
                        st.session_state[submit_in_progress_key] = True
                        
                        try:

                            # 1) Try to acquire the lock first
                            got_lock = acquire_lock(student_level, code, lesson_key)

                            # If lock exists already, check whether a submission exists; if yes, reflect lock and rerun.
                            if not got_lock:
                                if has_existing_submission(student_level, code, lesson_key):
                                    st.session_state[locked_key] = True
                                    st.warning("You have already submitted this assignment. It is locked.")
                                    refresh_with_toast()
                                else:
                                    st.info("Found an old lock without a submission — recovering and submitting now…")

                            posts_ref = db.collection("submissions").document(student_level).collection("posts")

                            # 2) Pre-create doc (avoids add() tuple-order mismatch)
                            doc_ref = posts_ref.document()  # auto-ID now available
                            short_ref = f"{doc_ref.id[:8].upper()}-{info['day']}"

                            payload = {
                                "student_code": code,
                                "student_name": name or "Student",
                                "student_email": email,
                                "level": student_level,
                                "day": info["day"],
                                "chapter": chapter_name,
                                "lesson_key": lesson_key,
                                "answer": (st.session_state.get(draft_key, "") or "").strip(),
                                "status": "submitted",
                                "receipt": short_ref,  # persist receipt immediately
                                "created_at": firestore.SERVER_TIMESTAMP,
                                "updated_at": firestore.SERVER_TIMESTAMP,
                                "version": 1,
                            }

                            saved_ok = False

                            # Archive the draft so it won't rehydrate again (drafts_v2)
                            try:

                                doc_ref.set(payload)  # write the submission
                                saved_ok = True
                                st.caption(f"Saved to: `{doc_ref.path}`")  # optional debug
                            except Exception as e:
                                st.error(f"Could not save submission: {e}")

                            if saved_ok:
                                # 3) Success: lock UI, remember receipt, archive draft, notify, rerun
                                st.session_state[locked_key] = True
                                st.session_state[f"{lesson_key}__receipt"] = short_ref

                                success_msg = (
                                    f"Well done, {name or 'Student'}! Remember the pass mark is 60, "
                                    "and if you score below that you must revisit this Submit page to try again."
                                )
                                caption_msg = (
                                    f"Receipt: `{short_ref}` • Marks will arrive by email and via "
                                    "Telegram from @falowenbot. See **Results & Resources** for scores & feedback."
                                )
                                st.success(success_msg)
                                st.caption(caption_msg)
                                st.session_state[success_notice_key] = {
                                    "message": success_msg,
                                    "caption": caption_msg,
                                }
                                row = st.session_state.get("student_row") or {}
                                tg_subscribed = bool(
                                    row.get("TelegramChatID")
                                    or row.get("telegram_chat_id")
                                    or row.get("Telegram")
                                    or row.get("telegram")
                                )
                                if not tg_subscribed:
                                    try:
                                        tg_subscribed = has_telegram_subscription(code)
                                    except Exception:
                                        tg_subscribed = False
                                if tg_subscribed:
                                    st.info("You'll also receive a Telegram notification when your score is posted.")
                                else:
                                    with st.expander("🔔 Subscribe to Telegram notifications", expanded=False):
                                        st.markdown(
                                            "\n".join(
                                                [
                                                    "1. Search for **@falowenbot** on Telegram and open the chat.",
                                                    "2. Tap **Start**, then follow the prompts to connect your account so you can receive your marks.",
                                                    "3. To deactivate: send `/stop`",
                                                ]
                                            )
                                        )
                                answer_text = st.session_state.get(draft_key, "").strip()
                                MIN_WORDS = 20

                                st.session_state[f"{lesson_key}__needs_resubmit"] = (
                                    len(answer_text.split()) < MIN_WORDS
                                )


                                # Archive the draft so it won't rehydrate again (drafts_v2)
                                try:
                                    _draft_doc_ref(student_level, lesson_key, code).set(
                                        {"status": "submitted", "archived_at": firestore.SERVER_TIMESTAMP}, merge=True
                                    )
                                except Exception:
                                    pass

                                # Notify Slack (best-effort)
                                webhook = get_slack_webhook()
                                if webhook:
                                    notify_slack_submission(
                                        webhook_url=webhook,
                                        student_name=name or "Student",
                                        student_code=code,
                                        level=student_level,
                                        day=info["day"],
                                        chapter=chapter_name,
                                        receipt=short_ref,
                                        preview=st.session_state.get(draft_key, "")
                                    )

                                # Rerun so hydration path immediately shows locked view
                                refresh_with_toast(
                                    "Submission saved! Remember you need at least 60 points to pass."
                                )
                            else:
                                # 4) Failure: remove the lock doc so student can retry cleanly
                                try:
                                    db.collection("submission_locks").document(lock_id(student_level, code, lesson_key)).delete()
                                except Exception:
                                    pass
                                st.warning("Submission not saved. Please fix the issue and try again.")
                        finally:
                            st.session_state[submit_in_progress_key] = False
                            st.markdown("**The End**")




    if cb_subtab == "🧑‍🏫 Classroom":
        # --- Classroom banner (top of subtab) ---
        st.markdown(
            '''
            <div style="
                padding: 16px;
                background: #0ea5e9;
                color: #ffffff;
                border-radius: 8px;
                text-align: center;
                margin-bottom: 16px;
                box-shadow: 0 4px 6px rgba(0,0,0,0.1);
            ">
                <span style="font-size:1.8rem; font-weight:600;">🧑‍🏫 Classroom</span>
            </div>
            ''',
            unsafe_allow_html=True
        )
        st.divider()

        # ---------- Shared helpers & imports used across tabs ----------
        import math
        import os
        import io
        import re
        import json
        import hashlib
        import pandas as pd
        import requests
        from uuid import uuid4
        from datetime import datetime as _dt, timedelta as _td
        import urllib.parse as _urllib
        try:
            import streamlit.components.v1 as components
        except Exception:
            components = None

        student_row   = st.session_state.get("student_row") or {}
        student_code  = _safe_str(student_row.get("StudentCode"), "demo001")
        student_name  = _safe_str(student_row.get("Name"), "Student")
        student_level = _safe_upper(student_row.get("Level"), "A1")
        if student_code == "demo001":
            _show_missing_code_warning(name=student_name, level=student_level)
        class_name    = _safe_str(student_row.get("ClassName")) or f"{student_level} General"

        ADMINS = set()
        try:
            ADMINS = set(st.secrets["roles"]["admins"])
        except Exception:
            pass
        ADMINS |= ADMINS_BY_LEVEL.get(student_level, set())
        IS_ADMIN = student_code in ADMINS

        # ---------- slack helper (use global notify_slack if present; else env/secrets) ----------
        def _notify_slack(*parts: str):
            text = "".join(parts)
            try:
                fn = globals().get("notify_slack")
                if callable(fn):
                    try:
                        fn(text)
                        return
                    except Exception:
                        pass
                url = (os.getenv("SLACK_WEBHOOK_URL") or
                       (st.secrets.get("slack", {}).get("webhook_url", "") if hasattr(st, "secrets") else "")).strip()
                if url:
                    try:
                        requests.post(url, json={"text": text}, timeout=6)
                    except Exception:
                        pass
            except Exception:
                pass

        def _ukey(base: str) -> str:
            # unique widget key per class (prevents duplicate-key crashes)
            seed = f"{base}|{class_name}"
            return f"{base}_{hashlib.md5(seed.encode()).hexdigest()[:8]}"


        # ---------- MINI-TABS INSIDE 'CLASSROOM' (radio style) ----------
        if "classroom_page" not in st.session_state:
            st.session_state["classroom_page"] = "Calendar"
        if "classroom_prev_page" not in st.session_state:
            st.session_state["classroom_prev_page"] = st.session_state["classroom_page"]

        def on_classroom_page_change() -> None:
            prev = st.session_state.get("classroom_prev_page")
            curr = st.session_state.get("classroom_page")
            st.session_state["classroom_prev_page"] = curr

        classroom_section = st.radio(
            "Classroom section",
            [
                "Calendar",
                "Join on Zoom",
                "Members & Profile",
                "Class Notes & Q&A",
                "Attendance",
            ],
            horizontal=True,
            key="classroom_page",
            on_change=on_classroom_page_change,
        )

                # ===================== CALENDAR =====================
        if classroom_section == "Calendar":
            # Banner
            st.markdown(
                '''
                <div style="
                    padding: 12px;
                    background: #0ea5e9;
                    color: #ffffff;
                    border-radius: 8px;
                    text-align: center;
                    margin-bottom: 12px;
                    box-shadow: 0 2px 6px rgba(0,0,0,0.08);
                    font-weight: 600;
                ">
                    <span style="font-size:1.2rem;">📅 Calendar</span>
                    <div style="font-weight:500; font-size:0.98rem; margin-top:2px;">
                        Download the full course schedule or add reminders to your phone.
                    </div>
                </div>
                ''',
                unsafe_allow_html=True
            )
            st.divider()

            # Try dateutil if available; fall back gracefully.
            try:
                from dateutil import parser as _dateparse
            except Exception:
                _dateparse = None

            # -------- group schedule config (global/secrets/firestore/fallback) --------
            def _load_group_schedules():
                if not st.session_state.get("student_level"):
                    ensure_student_level()
                # 1) global
                cfg = globals().get("GROUP_SCHEDULES")
                if isinstance(cfg, dict) and cfg:
                    return cfg
                # 2) session_state
                cfg = st.session_state.get("GROUP_SCHEDULES")
                if isinstance(cfg, dict) and cfg:
                    globals()["GROUP_SCHEDULES"] = cfg
                    return cfg
                # 3) secrets
                try:
                    raw = st.secrets.get("group_schedules", None)
                    if raw:
                        cfg = json.loads(raw) if isinstance(raw, str) else raw
                        if isinstance(cfg, dict) and cfg:
                            st.session_state["GROUP_SCHEDULES"] = cfg
                            globals()["GROUP_SCHEDULES"] = cfg
                            return cfg
                except Exception:
                    pass
                # 4) Firestore (optional)
                try:
                    doc = db.collection("config").document("group_schedules").get()
                    if doc and getattr(doc, "exists", False):
                        data = doc.to_dict() or {}
                        cfg = data.get("data", data)
                        if isinstance(cfg, dict) and cfg:
                            st.session_state["GROUP_SCHEDULES"] = cfg
                            globals()["GROUP_SCHEDULES"] = cfg
                            return cfg
                except Exception:
                    pass
                    
                # 5) Shared fallback from module
                cfg = load_group_schedules()
                st.session_state["GROUP_SCHEDULES"] = cfg
                globals()["GROUP_SCHEDULES"] = cfg
                return cfg

            def _gdrive_direct_download(url: str) -> Optional[bytes]:
                if not url:
                    return None
                m = re.search(r"/file/d/([A-Za-z0-9_-]{20,})/", url) or re.search(r"[?&]id=([A-Za-z0-9_-]{20,})", url)
                file_id = m.group(1) if m else None
                if not file_id:
                    return None
                dl = f"https://drive.google.com/uc?export=download&id={file_id}"
                try:
                    r = requests.get(dl, timeout=15)
                    if r.status_code == 200 and r.content:
                        if b"uc-download-link" in r.content[:4000] and b"confirm" in r.content[:4000]:
                            return None
                        return r.content
                except Exception:
                    pass
                return None

            def _extract_text_from_pdf(pdf_bytes: bytes) -> str:
                from src.pdf_handling import extract_text_from_pdf
                return extract_text_from_pdf(pdf_bytes)

            _DATE_PATTERNS = [
                r"\b(20\d{2}-\d{2}-\d{2})\b",
                r"\b(\d{1,2}/\d{1,2}/20\d{2})\b",
                r"\b(\d{1,2}\s+(Jan|Feb|Mar|Apr|May|Jun|Jul|Aug|Sep|Sept|Oct|Nov|Dec)[a-z]*\s+20\d{2})\b",
                r"\b((Jan|Feb|Mar|Apr|May|Jun|Jul|Aug|Sep|Sept|Oct|Nov|Dec)[a-z]*\s+\d{1,2},\s*20\d{2})\b",
            ]

            def _parse_any_date(raw: str):
                if _dateparse:
                    for dayfirst in (False, True):
                        try:
                            return _dateparse.parse(raw, dayfirst=dayfirst, fuzzy=True).date()
                        except Exception:
                            pass
                for fmt in ("%Y-%m-%d", "%d %b %Y", "%b %d, %Y", "%m/%d/%Y", "%d/%m/%Y"):
                    try:
                        return _dt.strptime(raw, fmt).date()
                    except Exception:
                        pass
                return None

            def _find_dates_in_text(txt: str):
                found = []
                if not txt:
                    return found
                for pat in _DATE_PATTERNS:
                    for m in re.finditer(pat, txt, flags=re.IGNORECASE):
                        d = _parse_any_date(m.group(1))
                        if d:
                            found.append(d)
                uniq = []
                seen = set()
                for d in sorted(found):
                    if d not in seen:
                        seen.add(d)
                        uniq.append(d)
                return uniq

            def infer_start_end_from_doc(doc_url: str):
                pdf_bytes = _gdrive_direct_download(doc_url)
                if not pdf_bytes:
                    return None, None
                text = _extract_text_from_pdf(pdf_bytes)
                dates = _find_dates_in_text(text)
                if len(dates) >= 2:
                    return dates[0], dates[-1]
                if len(dates) == 1:
                    return dates[0], None
                return None, None

            GROUP_SCHEDULES = _load_group_schedules()

            class_cfg   = GROUP_SCHEDULES.get(class_name, {})
            days        = class_cfg.get("days", [])
            time_str    = class_cfg.get("time", "")
            start_str   = class_cfg.get("start_date", "")
            end_str     = class_cfg.get("end_date", "")
            doc_url     = class_cfg.get("doc_url", "")

            start_date_obj = None
            end_date_obj   = None
            try:
                if start_str:
                    start_date_obj = _dt.strptime(start_str, "%Y-%m-%d").date()
            except Exception:
                pass
            try:
                if end_str:
                    end_date_obj = _dt.strptime(end_str, "%Y-%m-%d").date()
            except Exception:
                pass

            _inferred_start = _inferred_end = False
            if (not start_date_obj or not end_date_obj) and doc_url:
                s, e = infer_start_end_from_doc(doc_url)
                if s and not start_date_obj:
                    start_date_obj = s; _inferred_start = True
                if e and not end_date_obj:
                    end_date_obj = e; _inferred_end = True

            if not (start_date_obj and end_date_obj and isinstance(time_str, str) and time_str.strip() and days):
                st.warning("This class doesn’t have a full calendar setup yet. Please contact the office.", icon="⚠️")
            else:
                _note_bits = []
                if _inferred_start or _inferred_end:
                    _note_bits.append("dates inferred from the schedule document")
                _note = f" ({', '.join(_note_bits)})" if _note_bits else ""
                st.info(
                    f"**Course period:** {start_date_obj.strftime('%d %b %Y')} → {end_date_obj.strftime('%d %b %Y')}{_note}",
                    icon="📅",
                )

                _WKD_ORDER = ["MO","TU","WE","TH","FR","SA","SU"]
                _FULL_TO_CODE = {
                    "monday":"MO","tuesday":"TU","wednesday":"WE","thursday":"TH","friday":"FR","saturday":"SA","sunday":"SU",
                    "mon":"MO","tue":"TU","tues":"TU","wed":"WE","thu":"TH","thur":"TH","thurs":"TH","fri":"FR","sat":"SA","sun":"SU"
                }
                DEFAULT_AMPM = "pm"

                def _normalize_time_groups(s: str) -> str:
                    s = (s or "").strip()
                    s = s.replace("–", "-").replace("—", "-")
                    s = re.sub(
                        r"(?i)\b(mon|tue|tues|wed|thu|thur|thurs|fri|sat|sun|monday|tuesday|wednesday|thursday|friday|saturday|sunday)\s*(\d)",
                        r"\1: \2",
                        s,
                    )
                    return s

                def _to_24h(h, m, ampm):
                    h = int(h); m = int(m); ap = (ampm or "").lower()
                    if ap == "pm" and h != 12: h += 12
                    if ap == "am" and h == 12: h = 0
                    return h, m

                def _parse_time_component_relaxed(s, default_ampm=DEFAULT_AMPM):
                    s = (s or "").strip().lower()
                    m = re.match(r"^(\d{1,2})(?::(\d{2}))?\s*(am|pm)?$", s)
                    if not m: return None
                    hh = int(m.group(1)); mm = int(m.group(2) or 0); ap = m.group(3)
                    if ap:
                        return _to_24h(hh, mm, ap)
                    if 0 <= hh <= 23:
                        if hh <= 12 and default_ampm in ("am","pm"):
                            return _to_24h(hh, mm, default_ampm)
                        return (hh, mm)
                    return None

                def _parse_time_range_relaxed(rng, default_ampm=DEFAULT_AMPM):
                    rng = (rng or "").strip().lower().replace("–","-").replace("—","-")
                    parts = [p.strip() for p in rng.split("-", 1)]
                    if len(parts) != 2: return None
                    a = _parse_time_component_relaxed(parts[0], default_ampm=default_ampm)
                    if not a: return None
                    ap_hint = re.search(r"(am|pm)\s*$", parts[0])
                    second_default = ap_hint.group(1) if ap_hint else default_ampm
                    b = _parse_time_component_relaxed(parts[1], default_ampm=second_default)
                    return (a, b) if b else None

                def _expand_day_token(tok):
                    tok = (tok or "").strip().lower().replace("–","-").replace("—","-")
                    if "-" in tok:
                        a, b = [t.strip() for t in tok.split("-", 1)]
                        a_code = _FULL_TO_CODE.get(a, ""); b_code = _FULL_TO_CODE.get(b, "")
                        if a_code and b_code:
                            ai = _WKD_ORDER.index(a_code); bi = _WKD_ORDER.index(b_code)
                            return _WKD_ORDER[ai:bi+1] if ai <= bi else _WKD_ORDER[ai:] + _WKD_ORDER[:bi+1]
                        return []
                    c = _FULL_TO_CODE.get(tok, "")
                    return [c] if c else []

                def _parse_time_blocks(time_str, days_list):
                    s = _normalize_time_groups(time_str)
                    blocks = []
                    if ":" in s:
                        groups = [g.strip() for g in s.split(",") if g.strip()]
                        for g in groups:
                            if ":" not in g:
                                continue
                            left, right = [x.strip() for x in g.split(":", 1)]
                            day_tokens = re.split(r"/", left)
                            codes = []
                            for tok in day_tokens:
                                codes.extend(_expand_day_token(tok))
                            tr = _parse_time_range_relaxed(right)
                            if codes and tr:
                                (sh, sm), (eh, em) = tr
                                blocks.append({
                                    "byday": sorted(set(codes), key=_WKD_ORDER.index),
                                    "start": (sh, sm), "end": (eh, em)
                                })
                        return blocks
                    tr = _parse_time_range_relaxed(s)
                    if not tr:
                        return []
                    (sh, sm), (eh, em) = tr
                    codes = []
                    for d in (days_list or []):
                        c = _FULL_TO_CODE.get(str(d).lower().strip(), "")
                        if c: codes.append(c)
                    codes = sorted(set(codes), key=_WKD_ORDER.index) or _WKD_ORDER[:]
                    return [{"byday": codes, "start": (sh, sm), "end": (eh, em)}]

                def _next_on_or_after(d, weekday_index):
                    delta = (weekday_index - d.weekday()) % 7
                    return d + _td(days=delta)

                _blocks = _parse_time_blocks(time_str, days)
                if not _blocks and (days and str(time_str or "").strip()):
                    tr_fallback = _parse_time_range_relaxed(str(time_str))
                    if tr_fallback:
                        (sh, sm), (eh, em) = tr_fallback
                        codes = []
                        for d in (days or []):
                            c = _FULL_TO_CODE.get(str(d).lower().strip(), "")
                            if c: codes.append(c)
                        if codes:
                            codes = sorted(set(codes), key=_WKD_ORDER.index)
                            _blocks = [{"byday": codes, "start": (sh, sm), "end": (eh, em)}]

                # === Next class countdown ======================
                def _compute_next_class_instance(now_utc: _dt):
                    if not _blocks:
                        return None, None, ""
                    _wmap = {"MO":0,"TU":1,"WE":2,"TH":3,"FR":4,"SA":5,"SU":6}
                    best = None
                    cur = max(start_date_obj, now_utc.date())
                    while cur <= end_date_obj:
                        widx = cur.weekday()
                        for blk in _blocks:
                            if any(_wmap[c] == widx for c in blk["byday"]):
                                sh, sm = blk["start"]; eh, em = blk["end"]
                                sdt = _dt(cur.year, cur.month, cur.day, sh, sm, tzinfo=_timezone.utc)   # Ghana == UTC
                                edt = _dt(cur.year, cur.month, cur.day, eh, em, tzinfo=_timezone.utc)
                                if edt <= now_utc:
                                    continue
                                def _fmt_ampm(h, m):
                                    ap = "AM" if h < 12 else "PM"
                                    hh = h if 1 <= h <= 12 else (12 if h % 12 == 0 else h % 12)
                                    return f"{hh}:{m:02d}{ap}"
                                label = f"{cur.strftime('%a %d %b')} • {_fmt_ampm(sh, sm)}–{_fmt_ampm(eh, em)}"
                                cand = (sdt, edt, label)
                                if (best is None) or (sdt < best[0]):
                                    best = cand
                        cur += _td(days=1)
                    return best if best else (None, None, "")

                def _human_delta_ms(ms: int) -> str:
                    s = max(0, ms // 1000)
                    d, r = divmod(s, 86400)
                    h, r = divmod(r, 3600)
                    m, _ = divmod(r, 60)
                    parts = []
                    if d: parts.append(f"{d}d")
                    if h: parts.append(f"{h}h")
                    if (d == 0) and (m or not parts):
                        parts.append(f"{m}m")
                    return " ".join(parts) if parts else "0m"

                _now = _dt.now(_timezone.utc)
                nxt_start, nxt_end, nxt_label = _compute_next_class_instance(_now)
                next_topic_label: Optional[str] = None
                next_session_items: List[str] = []
                if nxt_start and class_name:
                    next_session_details = None
                    try:
                        next_session_details = session_details_for_date(
                            class_name,
                            nxt_start.date(),
                        )
                    except Exception:
                        next_session_details = None

                    if next_session_details:
                        next_session_items = list(next_session_details.get("sessions") or [])
                        day_number = next_session_details.get("day_number")
                        summary = " • ".join(next_session_items)
                        if summary:
                            if isinstance(day_number, int):
                                next_topic_label = f"Day {day_number} — {summary}"
                            else:
                                next_topic_label = summary

                    if not next_topic_label:
                        try:
                            next_topic_label = session_summary_for_date(
                                class_name,
                                nxt_start.date(),
                            )
                        except Exception:
                            next_topic_label = None
                if nxt_start and nxt_end:
                    start_ms = int(nxt_start.timestamp() * 1000)
                    now_ms   = int(_now.timestamp() * 1000)
                    time_left_label = _human_delta_ms(start_ms - now_ms) if now_ms < start_ms else "now"
                    info_bits = [f"**Next class:** {nxt_label}"]
                    if next_topic_label:
                        info_bits.append(f"**Topic:** {next_topic_label}")
                    info_bits.append(f"**Starts in:** {time_left_label}")
                    st.info("  •  ".join(info_bits), icon="⏰")
                    if next_session_items:
                        agenda_lines = "\n".join(f"- {item}" for item in next_session_items)
                        st.markdown(
                            "**This class covers:**\n\n" + agenda_lines
                        )
                    if components:
                        components.html(
                            f"""
                            <div id="nextCount" style="margin:6px 0 2px;color:#0f172a;font-weight:600;"></div>
                            <script>
                              (function(){{
                                const startMs = {start_ms};
                                const el = document.getElementById('nextCount');
                                function tick(){{
                                  const now = Date.now();
                                  if (now >= startMs) {{
                                    el.textContent = "Class is LIVE or started.";
                                  }} else {{
                                    const diff = startMs - now;
                                    const s = Math.floor(diff/1000);
                                    const d = Math.floor(s/86400);
                                    const h = Math.floor((s%86400)/3600);
                                    const m = Math.floor((s%3600)/60);
                                    const sec = s % 60;
                                    let txt = "Starts in: ";
                                    if (d) txt += d + "d ";
                                    if (h) txt += h + "h ";
                                    if (d || h) {{
                                      txt += m + "m";
                                    }} else {{
                                      txt += m + "m " + sec + "s";
                                    }}
                                    el.textContent = txt;
                                  }}
                                  setTimeout(tick, 1000);
                                }}
                                tick();
                              }})();
                            </script>
                            """,
                            height=28,
                        )

                # ================= ICS BUILD (full course) =================
                ZOOM = {
                    "link": (st.secrets.get("zoom", {}).get("link", "") if hasattr(st, "secrets") else "") or "https://zoom.us",
                    "meeting_id": (st.secrets.get("zoom", {}).get("meeting_id", "") if hasattr(st, "secrets") else "") or "",
                    "passcode": (st.secrets.get("zoom", {}).get("passcode", "") if hasattr(st, "secrets") else "") or "",
                }
                _zl = (ZOOM or {}).get("link", "")
                _zid = (ZOOM or {}).get("meeting_id", "")
                _zpw = (ZOOM or {}).get("passcode", "")
                _details = f"Zoom link: {_zl}\\nMeeting ID: {_zid}\\nPasscode: {_zpw}"
                _dtstamp = _dt.now(_timezone.utc).strftime("%Y%m%dT%H%M%SZ")
                _until = _dt(end_date_obj.year, end_date_obj.month, end_date_obj.day, 23, 59, 59, tzinfo=_timezone.utc).strftime("%Y%m%dT%H%M%SZ")
                _summary = f"{class_name} — Live German Class"

                USE_TZID = False
                TZID = "Africa/Accra"

                _ics_lines = [
                    "BEGIN:VCALENDAR","VERSION:2.0","PRODID:-//Falowen//Course Scheduler//EN",
                    "CALSCALE:GREGORIAN","METHOD:PUBLISH",
                ]

                if not _blocks:
                    _start_dt = _dt(start_date_obj.year, start_date_obj.month, start_date_obj.day, 18, 0)
                    _end_dt   = _dt(start_date_obj.year, start_date_obj.month, start_date_obj.day, 19, 0)
                    if USE_TZID:
                        dtfmt = "%Y%m%dT%H%M%S"
                        dtstart_line = f"DTSTART;TZID={TZID}:{_start_dt.strftime(dtfmt)}"
                        dtend_line   = f"DTEND;TZID={TZID}:{_end_dt.strftime(dtfmt)}"
                    else:
                        dtstart_line = f"DTSTART:{_start_dt.strftime('%Y%m%dT%H%M%SZ')}"
                        dtend_line   = f"DTEND:{_end_dt.strftime('%Y%m%dT%H%M%SZ')}"
                    _ics_lines += [
                        "BEGIN:VEVENT",
                        f"UID:{uuid4()}@falowen",
                        f"DTSTAMP:{_dtstamp}",
                        dtstart_line,
                        dtend_line,
                        f"SUMMARY:{_summary}",
                        f"DESCRIPTION:{_details}",
                        f"URL:{_zl}",
                        "LOCATION:Zoom",
                        "BEGIN:VALARM","ACTION:DISPLAY","DESCRIPTION:Class starts soon","TRIGGER:-PT15M","END:VALARM",
                        "END:VEVENT",
                    ]
                else:
                    for blk in _blocks:
                        byday_codes = blk["byday"]
                        sh, sm = blk["start"]; eh, em = blk["end"]
                        _wmap = {"MO":0,"TU":1,"WE":2,"TH":3,"FR":4,"SA":5,"SU":6}
                        first_dates = []
                        for code in byday_codes:
                            widx = _wmap[code]
                            first_dates.append(_next_on_or_after(start_date_obj, widx))
                        first_date = min(first_dates)
                        dt_start = _dt(first_date.year, first_date.month, first_date.day, sh, sm)
                        dt_end   = _dt(first_date.year, first_date.month, first_date.day, eh, em)

                        if USE_TZID:
                            dtfmt = "%Y%m%dT%H%M%S"
                            dtstart_line = f"DTSTART;TZID={TZID}:{dt_start.strftime(dtfmt)}"
                            dtend_line   = f"DTEND;TZID={TZID}:{dt_end.strftime(dtfmt)}"
                        else:
                            dtstart_line = f"DTSTART:{dt_start.strftime('%Y%m%dT%H%M%SZ')}"
                            dtend_line   = f"DTEND:{dt_end.strftime('%Y%m%dT%H%M%SZ')}"

                        _ics_lines += [
                            "BEGIN:VEVENT",
                            f"UID:{uuid4()}@falowen",
                            f"DTSTAMP:{_dtstamp}",
                            dtstart_line,
                            dtend_line,
                            f"RRULE:FREQ=WEEKLY;BYDAY={','.join(byday_codes)};UNTIL={_until}",
                            f"SUMMARY:{_summary}",
                            f"DESCRIPTION:{_details}",
                            f"URL:{_zl}",
                            "LOCATION:Zoom",
                            "BEGIN:VALARM","ACTION:DISPLAY","DESCRIPTION:Class starts soon","TRIGGER:-PT15M","END:VALARM",
                            "END:VEVENT",
                        ]

                _ics_lines.append("END:VCALENDAR")
                _course_ics = "\n".join(_ics_lines)

                c1, c2 = st.columns([1, 1])
                with c1:
                    st.download_button(
                        "⬇️ Download full course (.ics)",
                        data=_course_ics,
                        file_name=f"{class_name.replace(' ', '_')}_course.ics",
                        mime="text/calendar",
                        key=_ukey("dl_course_ics"),
                    )
                with c2:
                    st.caption("Calendar created. Use the download button to import the full course.")

                # --- Quick Android repeat links ---
                _gcal_repeat_links = []
                try:
                    if _blocks:
                        _wmap = {"MO":0,"TU":1,"WE":2,"TH":3,"FR":4,"SA":5,"SU":6}
                        _code_to_pretty = {"MO":"Mon","TU":"Tue","WE":"Wed","TH":"Thu","FR":"Fri","SA":"Sat","SU":"Sun"}

                        def _fmt_time(h, m):
                            ap = "AM" if h < 12 else "PM"
                            hh = h if 1 <= h <= 12 else (12 if h % 12 == 0 else h % 12)
                            return f"{hh}:{m:02d}{ap}"

                        for blk in _blocks:
                            byday_codes = blk["byday"]
                            sh, sm = blk["start"]; eh, em = blk["end"]

                            first_dates = []
                            for code in byday_codes:
                                widx = _wmap[code]
                                first_dates.append(_next_on_or_after(start_date_obj, widx))
                            first_date = min(first_dates)

                            _start_dt = _dt(first_date.year, first_date.month, first_date.day, sh, sm)
                            _end_dt   = _dt(first_date.year, first_date.month, first_date.day, eh, em)
                            _start_str = _start_dt.strftime("%Y%m%dT%H%M%SZ")
                            _end_str   = _end_dt.strftime("%Y%m%dT%H%M%SZ")

                            _until = _dt(end_date_obj.year, end_date_obj.month, end_date_obj.day, 23, 59, 59).strftime("%Y%m%dT%H%M%SZ")
                            _rrule = f"RRULE:FREQ=WEEKLY;BYDAY={','.join(byday_codes)};UNTIL={_until}"

                            _days_pretty = "/".join(_code_to_pretty[c] for c in byday_codes)
                            _label = f"{_days_pretty} {_fmt_time(sh, sm)}–{_fmt_time(eh, em)}"

                            _recur_url = (
                                "https://calendar.google.com/calendar/render"
                                f"?action=TEMPLATE"
                                f"&text={_urllib.quote(_summary)}"
                                f"&dates={_start_str}/{_end_str}"
                                f"&details={_urllib.quote(_details)}"
                                f"&location={_urllib.quote('Zoom')}"
                                f"&ctz={_urllib.quote('Africa/Accra')}"
                                f"&recur={_urllib.quote(_rrule)}"
                                f"&sf=true"
                            )
                            _gcal_repeat_links.append((_label, _recur_url))
                except Exception:
                    _gcal_repeat_links = []

                if _gcal_repeat_links:
                    _items = "".join(
                        f"<li style='margin:4px 0;'><a href='{url.replace('&','&amp;')}' target='_blank'>Tap here: {lbl}</a></li>"
                        for (lbl, url) in _gcal_repeat_links
                    )
                    _phone_links_ul = f"<ul style='margin:6px 0 0 18px;padding:0;'>{_items}</ul>"
                else:
                    _phone_links_ul = (
                        "<div style='margin:6px 0 0 2px;color:#444;'>"
                        "No repeating blocks are set yet. Ask the office to add your class times."
                        "</div>"
                    )

                st.markdown(
                    f"""
                    **Computer or iPhone:** Download the **.ics** above and install.
                    - **Computer (Google Calendar web):** calendar.google.com → **Settings** → **Import & export** → **Import**.
                    - **iPhone (Apple Calendar via iCloud.com):**
                        1. Tap Download full course (.ics)** above and save the file to your device (Files app → iCloud Drive/Downloads).
                        2. Open Safari → iCloud.com → sign in with your Apple ID.
                        3. In iCloud Drive, locate the downloaded calendar file and tap it. If it doesn’t open, re-download it from this page and try again.
                        4. Choose **Calendar** when prompted, then tap **Add All** to import the events.

                    **Android (Google Calendar app):** The app **can’t import `.ics`**. Use these links (**with repeat**):
                    {_phone_links_ul}
                    <div style="margin:8px 0 0 2px;"></div>
                    """,
                    unsafe_allow_html=True,
                )

        # ===================== ATTENDANCE =====================
        elif classroom_section == "Attendance":
            with st.container():
                st.markdown(
                    """
                    <div style="
                        padding:10px 12px;
                        background:#f0f9ff;
                        border:1px solid #bae6fd;
                        border-radius:12px;
                        margin: 6px 0 8px 0;
                        display:flex;align-items:center;gap:8px;">
                      <span style="font-size:1.05rem;">📊 <b>Attendance</b></span>
                    </div>
                    """,
                    unsafe_allow_html=True,
                )
                records, sessions_attended, hours_invested = load_attendance_records(
                    student_code, class_name
                )
                cols = st.columns(2)
                cols[0].metric("Attended sessions", sessions_attended)
                cols[1].metric("Invested hours", f"{hours_invested:.1f}")
                if records:
                    df_att = pd.DataFrame(records)
                    df_att["Present"] = df_att.pop("present").map({True: "✓", False: ""})
                    df_att.rename(columns={"session": "Session"}, inplace=True)
                    st.dataframe(
                        df_att,
                        width="stretch",
                        hide_index=True,
                    )
                else:
                    st.info("No attendance records found yet.")

        # ===================== MEMBERS & PROFILE =====================
        elif classroom_section == "Members & Profile":
            # Subtle hint banner
            st.markdown(
                """
                <div style="
                    padding:10px 12px;
                    background:#f0f9ff;
                    border:1px solid #bae6fd;
                    border-radius:12px;
                    margin: 6px 0 8px 0;
                    display:flex;align-items:center;gap:8px;">
                  <span style="font-size:1.05rem;">👥 <b>Class Members</b></span>
                </div>
                """,
                unsafe_allow_html=True,
            )
            with st.container():
                try:
                    df_students = load_student_data()
                except Exception:
                    df_students = pd.DataFrame()
                if df_students is None:
                    df_students = pd.DataFrame()

                for col in (
                    "ClassName",
                    "Name",
                    "Email",
                    "Location",
                    "StudentCode",
                ):
                    if col not in df_students.columns:
                        df_students[col] = ""
                    df_students[col] = (
                        df_students[col].fillna("").astype(str).str.strip()
                    )

                same_class = df_students[df_students["ClassName"] == class_name].copy()
                if not same_class.empty:
                    def _about_for(code: str) -> str:
                        """Fetch the student's bio."""
                        return load_student_profile(code or "")

                    same_class["About"] = same_class["StudentCode"].apply(
                        _about_for
                    )
                _n = len(same_class)
                st.markdown(
                    f"""
                    <div style="display:flex;justify-content:space-between;align-items:center;margin:4px 0 6px 0;">
                      <div style="font-weight:600;color:#0f172a;">{class_name}</div>
                      <span style="background:#0ea5e922;border:1px solid #0ea5e9;color:#0369a1;
                                   padding:3px 8px;border-radius:999px;font-size:.9rem;">
                        {_n} member{'' if _n==1 else 's'}
                      </span>
                    </div>
                    """,
                    unsafe_allow_html=True,
                )

                cols_show = [
                    c for c in ["Name", "Email", "Location", "About"] if c in same_class.columns
                ]
                if not same_class.empty and cols_show:
                    for _, row in same_class[cols_show].reset_index(drop=True).iterrows():
                        name = row.get("Name", "")
                        email = row.get("Email", "")
                        location = row.get("Location", "")
                        about = row.get("About", "")

                        contact = " | ".join(
                            [part for part in [email, location] if part]
                        )

                        st.markdown(
                            f"""
                            <div style="width:100%;padding:8px 0;border-bottom:1px solid #e5e7eb;">
                                <div style="font-weight:600;color:#0f172a;">{name}</div>
                                <div style="font-size:.9rem;color:#475569;">{contact}</div>
                                <div style="margin-top:4px;">{about}</div>
                            </div>
                            """,
                            unsafe_allow_html=True,
                        )
                else:
                    st.info("No members found for this class yet.")
            st.info("Scroll down to update your profile description.")

            # --- Profile section ---
            st.markdown("---")
            with st.container():
                st.markdown(
                    """
                    <div style="
                        padding:10px 12px;
                        background:#f0f9ff;
                        border:1px solid #bae6fd;
                        border-radius:12px;
                        margin: 6px 0 8px 0;
                        display:flex;align-items:center;gap:8px;">
                      <span style="font-size:1.05rem;">👤 <b>Profile</b></span>
                    </div>
                    """,
                    unsafe_allow_html=True,
                )
                student_code = (st.session_state.get("student_code", "") or "").strip()
                loaded_key = "profile_loaded_code"
                about_key = "profile_about"
                edit_key = "profile_editing"
                cancel_profile_key = "profile_cancel"
                if (
                    student_code
                    and (
                        st.session_state.get(loaded_key) != student_code
                        or about_key not in st.session_state
                    )
                ):
                    st.session_state[about_key] = load_student_profile(student_code)
                    st.session_state[loaded_key] = student_code
                if not student_code:
                    st.session_state.setdefault(about_key, "")
                st.session_state.setdefault(edit_key, False)
                st.session_state.setdefault(cancel_profile_key, False)

                ai_flag = f"profile_ai_busy_{student_code}"
                if st.session_state.get(cancel_profile_key):
                    st.session_state[about_key] = (
                        load_student_profile(student_code) if student_code else ""
                    )
                    st.session_state.pop(ai_flag, None)
                    st.session_state[edit_key] = False
                    st.session_state[cancel_profile_key] = False

                editing = st.session_state.get(edit_key, False)
                if editing:
                    if st.session_state.get(ai_flag):
                        with st.spinner("Correcting with AI..."):
                            apply_profile_ai_correction(about_key)
                        st.session_state[ai_flag] = False
                        st.session_state.pop("need_rerun", None)
                    st.text_area("About me", key=about_key, height=300)
                else:
                    st.markdown(st.session_state[about_key])

                if not editing:
                    if st.button("Edit", disabled=not bool(student_code), key=_ukey("edit_profile")):
                        st.session_state[edit_key] = True
                else:
                    col1, col_ai, col2 = st.columns(3)
                    with col1:
                        if st.button("Save", key=_ukey("save_profile")):
                            try:
                                save_student_profile(student_code, st.session_state.get(about_key, ""))
                                st.success("Profile saved.")
                            except Exception:
                                st.error("Failed to save profile.")
                            finally:
                                st.session_state.pop(ai_flag, None)
                                st.session_state[edit_key] = False
                    with col_ai:
                        if st.button(
                            "✨ Correct with AI",
                            key=_ukey("ai_profile"),
                            disabled=st.session_state.get(ai_flag, False),
                        ):
                            st.session_state[ai_flag] = True
                            st.session_state["need_rerun"] = True
                    with col2:
                        if st.button("Cancel", key=_ukey("cancel_profile")):
                            st.session_state[cancel_profile_key] = True
                            st.rerun()

                if not bool(student_code):
                    st.info("Enter your student code to edit your profile.")

        # ===================== JOIN =====================
        elif classroom_section == "Join on Zoom":
            with st.container():
                st.markdown(
                    """
                    <div style="padding: 12px; background: #facc15; color: #000; border-radius: 8px;
                         font-size: 1rem; margin-bottom: 16px; text-align: left; font-weight: 600;">
                      📣 <b>Zoom Classroom (Official)</b><br>
                      This is the <u>official Zoom link</u> for your class. <span style="font-weight:500;">Add the calendar below to get notifications before each class.</span>
                    </div>
                    """,
                    unsafe_allow_html=True,
                )

                ZOOM = {
                    "link": "https://us06web.zoom.us/j/6886900916?pwd=bEdtR3RLQ2dGTytvYzNrMUV3eFJwUT09",
                    "meeting_id": "688 690 0916",
                    "passcode": "german",
                }
                # Allow secrets override
                try:
                    zs = st.secrets.get("zoom", {})
                    if zs.get("link"):       ZOOM["link"]       = zs["link"]
                    if zs.get("meeting_id"): ZOOM["meeting_id"] = zs["meeting_id"]
                    if zs.get("passcode"):   ZOOM["passcode"]   = zs["passcode"]
                except Exception:
                    pass

                # Build iOS/Android deep-link (opens Zoom app directly)
                _mid_digits = ZOOM["meeting_id"].replace(" ", "")
                _pwd_enc = _urllib.quote(ZOOM["passcode"] or "")
                zoom_deeplink = f"zoommtg://zoom.us/join?action=join&confno={_mid_digits}&pwd={_pwd_enc}"

                z1, z2 = st.columns([3, 2])
                with z1:
                    # Primary join button (browser)
                    try:
                        st.link_button("➡️ Join Zoom Meeting (Browser)", ZOOM["link"], key=_ukey("zoom_join_btn"))
                    except Exception:
                        st.markdown(f"[➡️ Join Zoom Meeting (Browser)]({ZOOM['link']})")

                    # Secondary: open in Zoom app (mobile deep link)
                    try:
                        st.link_button("📱 Open in Zoom App", zoom_deeplink, key=_ukey("zoom_app_btn"))
                    except Exception:
                        st.markdown(f"[📱 Open in Zoom App]({zoom_deeplink})")

                    st.write(f"**Meeting ID:** `{ZOOM['meeting_id']}`")
                    st.write(f"**Passcode:** `{ZOOM['passcode']}`")

                    # Copy helpers (mobile-friendly, safe escaping)
                    _link_safe = ZOOM["link"].replace("'", "\\'")
                    _id_safe   = ZOOM["meeting_id"].replace("'", "\\'")
                    _pwd_safe  = ZOOM["passcode"].replace("'", "\\'")
                    if components:
                        components.html(
                            f"""
                            <div style="display:flex;gap:8px;margin-top:8px;">
                              <button id="zCopyLink"
                                      style="padding:6px 10px;border-radius:8px;border:1px solid #cbd5e1;background:#f1f5f9;cursor:pointer;">
                                Copy Link
                              </button>
                              <button id="zCopyId"
                                      style="padding:6px 10px;border-radius:8px;border:1px solid #cbd5e1;background:#f1f5f9;cursor:pointer;">
                                Copy ID
                              </button>
                              <button id="zCopyPwd"
                                      style="padding:6px 10px;border-radius:8px;border:1px solid #cbd5e1;background:#f1f5f9;cursor:pointer;">
                                Copy Passcode
                              </button>
                            </div>
                            <script>
                              (function(){{
                                try {{
                                  var link = '{_link_safe}', mid = '{_id_safe}', pwd = '{_pwd_safe}';
                                  function wire(btnId, txt, label) {{
                                    var b = document.getElementById(btnId);
                                    if (!b) return;
                                    b.addEventListener('click', function(){{
                                      navigator.clipboard.writeText(txt).then(function(){{
                                        b.innerText = '✓ Copied ' + label;
                                        setTimeout(function(){{ b.innerText = 'Copy ' + label; }}, 1500);
                                      }}).catch(function(){{}});
                                    }});
                                  }}
                                  wire('zCopyLink', link, 'Link');
                                  wire('zCopyId',   mid,  'ID');
                                  wire('zCopyPwd',  pwd,  'Passcode');
                                }} catch(e) {{}}
                              }})();
                            </script>
                            """,
                            height=72,
                        )

                with z2:
                    st.info(
                        f"You’re viewing: **{class_name}**  \n\n"
                        "✅ Use the **calendar** tab to receive automatic class reminders.",
                        icon="📅",
                    )


        # ===================== Class Board =====================
        elif classroom_section == "Class Notes & Q&A":
            st.markdown("<div id='classnotes'></div>", unsafe_allow_html=True)
            if st.session_state.pop("__scroll_to_classnotes", False):
                st.markdown(
                    "<script>window.location.hash='classnotes';</script>",
                    unsafe_allow_html=True,
                )
            board_base = (
                db.collection("class_board")
                .document(student_level)
                .collection("classes")
                .document(class_name)
                .collection("posts")
            )

            _new7, _unans, _total = 0, 0, 0
            try:
                _now = _dt.now(_timezone.utc)
                try:
                    from firebase_admin import firestore as fbfs
                    direction_desc = getattr(fbfs.Query, "DESCENDING", "DESCENDING")
                    _qdocs = list(board_base.order_by("created_at", direction=direction_desc).limit(250).stream())
                except Exception:
                    _qdocs = list(board_base.order_by("created_at", direction="DESCENDING").limit(250).stream())

                for _doc in _qdocs:
                    _d = (_doc.to_dict() or {})
                    _total += 1
                    _rc = 0
                    if isinstance(_d.get("answers"), list):
                        _rc = len(_d["answers"])
                    elif isinstance(_d.get("replies"), list):
                        _rc = len(_d["replies"])
                    elif isinstance(_d.get("reply_count"), int):
                        _rc = int(_d["reply_count"])
                    if _rc == 0:
                        _unans += 1
                    _created = _to_datetime_any(_d.get("created_at") or _d.get("ts") or _d.get("timestamp"))
                    if _created and (_now - _created).days <= 7:
                        _new7 += 1
            except Exception:
                pass

            _badges = []
            if _new7 > 0:
                _badges.append(
                    f"<span style='margin-left:8px;background:#16a34a;color:#fff;padding:2px 8px;"
                    f"border-radius:999px;font-size:0.8rem;'>NEW · {_new7}</span>"
                )
            if _unans > 0:
                _badges.append(
                    f"<span style='margin-left:8px;background:#f97316;color:#fff;padding:2px 8px;"
                    f"border-radius:999px;font-size:0.8rem;'>UNANSWERED · {_unans}</span>"
                )
            _badge_html = "".join(_badges)

            st.markdown(
                f'''
                <div style="
                    padding:12px;
                    background:#2e7d32;
                    background-image:radial-gradient(circle, rgba(255,255,255,0.05) 1px, transparent 1px);
                    background-size:6px 6px;
                    color:#f5f5f5;
                    border-radius:8px;
                    margin-bottom:12px;
                    border:2px solid #c8c8c8;
                    box-shadow:inset 0 0 4px rgba(0,0,0,0.6), 0 2px 6px rgba(0,0,0,0.08);
                    font-family:'Chalkboard','Chalkduster','Comic Sans MS',cursive;
                    display:flex;align-items:center;justify-content:space-between;">
                    <div style="font-weight:700;font-size:1.15rem;">💬 Class Board — {class_name} {_badge_html}</div>
                    <div style="font-size:0.92rem;opacity:.9;">Share a post • Comment with {class_name} classmates</div>
                </div>
                ''',
                unsafe_allow_html=True
            )

            def _fmt_ts(ts):
                try:
                    return ts.strftime("%d %b %H:%M:%S")
                except Exception:
                    return ""

            def _normalize_legacy_post_content(text: str) -> str:
                """Clean artifacts from legacy wrapped posts for display."""
                if not text:
                    return ""

                normalized = text.replace("\r\n", "\n").replace("\r", "\n")

                # Remove leading double-spaces introduced by legacy rewrapping.
                normalized = normalized.lstrip()
                normalized = re.sub(r"(?m)(?<=\n)[ \t]{2,}(?=\S)", "", normalized)

                if "·" in normalized:
                    # Convert legacy middot bullets to regular bullets for consistency.
                    normalized = re.sub(
                        r"(?m)(^|\n)\s*·\s*",
                        lambda m: (m.group(1) or "") + "• ",
                        normalized,
                    )
                    normalized = normalized.replace(" · ", " • ")

                return normalized

            def format_post(text: str) -> str:
                """Normalize post text for consistent rendering."""
                cleaned = (text or "")
                cleaned = cleaned.replace("\r\n", "\n").replace("\r", "\n")
                cleaned = cleaned.strip()
                cleaned = re.sub(r"\n\s*\n+", "\n\n", cleaned)
                return cleaned

            def escape_with_linebreaks(text: str) -> str:
                """Escape text and convert newlines into HTML-friendly breaks."""
                if not text:
                    return ""

                normalized = _normalize_legacy_post_content(text)
                normalized = normalized.strip()
                normalized = re.sub(r"\n\s*\n+", "\n\n", normalized)

                paragraphs = [p for p in normalized.split("\n\n") if p != ""]
                if not paragraphs:
                    return ""

                escaped_paragraphs: List[str] = []
                for para in paragraphs:
                    escaped = html.escape(para)
                    escaped_paragraphs.append(escaped.replace("\n", "<br>"))

                return "".join(f"<p>{p}</p>" for p in escaped_paragraphs)

            # ---- Prepare lesson choices ----
            lesson_choices = []
            try:
                schedules = load_level_schedules()
                level_sched = schedules.get(student_level, schedules.get("A1", []))
                for item in level_sched:
                    day = item.get("day")
                    topic = item.get("topic")
                    if day is not None and topic:
                        lesson_choices.append(_schedule.full_lesson_title(item))
            except Exception:
                pass

            st.subheader("➕ Add a new post")
            st.info(
                "Decide whether you're responding to a classmate or posting your own question. "
                "If you're responding, scroll down to find the existing question and reply there. "
                "When you want to post a new question, use the text box below."
            )
            draft_key = "q_text"
            initialize_draft_state(student_code, draft_key)
            if st.session_state.get("__clear_q_form"):
                st.session_state.pop("__clear_q_form", None)
                st.session_state["q_topic"] = ""
                st.session_state["q_link"] = ""
                st.session_state["q_lesson"] = lesson_choices[0] if lesson_choices else ""
                st.session_state.pop("q_ai_suggestion", None)
                st.session_state.pop("q_ai_explanation", None)
                st.session_state.pop("q_ai_diff", None)
                st.session_state["q_forum_timer_minutes"] = 0
                reset_local_draft_state(draft_key)
                _clear_typing_state(
                    level=student_level,
                    class_code=class_name,
                    qid=_NEW_POST_TYPING_ID,
                    draft_key="q_text",
                    student_code=student_code,
                    student_name=student_name,
                )
            lesson = (
                st.selectbox("Lesson", lesson_choices, key="q_lesson")
                if lesson_choices
                else st.text_input("Lesson", key="q_lesson")
            )
            topic = st.text_input("Topic (optional)", key="q_topic")
            link = st.text_input("Link (optional)", key="q_link")
            timer_key = "q_forum_timer_minutes"
            if timer_key not in st.session_state:
                st.session_state[timer_key] = 0
            if IS_ADMIN:
                st.number_input(
                    "Forum timer (minutes)",
                    min_value=0,
                    step=5,
                    key=timer_key,
                    help="Automatically close replies after this many minutes.",
                )

            st.markdown(
                """
                <style>
                textarea[aria-label="Your content"] {
                    background-color: #f1f5f9;
                    color: #0f172a;
                    font-family: 'Chalkboard', 'Chalkduster', 'Comic Sans MS', cursive;
                    font-size: 1.1rem;
                    line-height: 1.4;
                }
                </style>
                """,
                unsafe_allow_html=True,
            )
            ai_flag = "__q_ai_busy"
            if st.session_state.get(ai_flag):
                with st.spinner("Correcting with AI..."):
                    original = st.session_state.get("q_text", "")
                    improved, explanation = apply_status_ai_correction(original)
                    st.session_state["q_ai_suggestion"] = improved
                    st.session_state["q_ai_explanation"] = explanation
                    st.session_state["q_ai_diff"] = diff_with_markers(original, improved)
                st.session_state[ai_flag] = False

            ta_col, ai_col = st.columns([3, 1])
            with ta_col:
                banner = _format_typing_banner(
                    fetch_active_typists(
                        student_level,
                        class_name,
                        _NEW_POST_TYPING_ID,
                    ),
                    student_code,
                )
                if banner:
                    st.caption(banner)
                new_q = st.text_area("Your content", key=draft_key, height=160)
                render_umlaut_pad("q_text", context="classboard_post")
                _update_typing_state(
                    level=student_level,
                    class_code=class_name,
                    qid=_NEW_POST_TYPING_ID,
                    draft_key="q_text",
                    student_code=student_code,
                    student_name=student_name,
                    text=new_q,
                )
                autosave_maybe(
                    student_code,
                    draft_key,
                    st.session_state.get(draft_key, ""),
                    min_secs=2.0,
                    min_delta=12,
                )
            with ai_col:
                if st.button(
                    "✨ Correct with AI",
                    key="qna_ai_correct",
                    disabled=st.session_state.get(ai_flag, False),
                ):
                    st.session_state[ai_flag] = True
                    st.rerun()

            if st.session_state.get("q_ai_diff"):
                st.markdown(st.session_state["q_ai_diff"], unsafe_allow_html=True)
                st.markdown("**Why these changes?**")
                st.markdown(st.session_state.get("q_ai_explanation", ""))
                acc_col, rej_col = st.columns(2)
                with acc_col:
                    if st.button("Accept", key="q_ai_accept"):
                        st.session_state["q_text"] = st.session_state.get("q_ai_suggestion", "")
                        st.session_state.pop("q_ai_suggestion", None)
                        st.session_state.pop("q_ai_explanation", None)
                        st.session_state.pop("q_ai_diff", None)
                        st.session_state["need_rerun"] = True
                with rej_col:
                    if st.button("Reject", key="q_ai_reject"):
                        st.session_state.pop("q_ai_suggestion", None)
                        st.session_state.pop("q_ai_explanation", None)
                        st.session_state.pop("q_ai_diff", None)
                        st.session_state["need_rerun"] = True

            if st.button("Post", key="qna_post_question"):
                formatted_q = format_post(new_q)
                if formatted_q:
                    q_id = str(uuid4())[:8]
                    payload = {
                        "content": formatted_q,
                        "asked_by_name": student_name,
                        "asked_by_code": student_code,
                        "timestamp": _dt.now(UTC),
                        "lesson": lesson,
                        "topic": (topic or "").strip(),
                        "link": (link or "").strip(),
                        "pinned": False,
                    }
                    timer_minutes_val = int(st.session_state.get("q_forum_timer_minutes", 0) or 0)
                    if timer_minutes_val > 0:
                        payload["expires_at"] = _dt.now(UTC) + timedelta(minutes=timer_minutes_val)
                    board_base.document(q_id).set(payload)
                    preview = (formatted_q[:180] + "…") if len(formatted_q) > 180 else formatted_q
                    topic_tag = f" • Topic: {payload['topic']}" if payload["topic"] else ""
                    _notify_slack(
                        f"📝 *New Class Board post* — {class_name}{topic_tag}\n",
                        f"*From:* {student_name} ({student_code})\n",
                        f"*When:* {_dt.now(UTC).strftime('%Y-%m-%d %H:%M')} UTC\n",
                        f"*Content:* {preview}"
                    )
                    _clear_typing_state(
                        level=student_level,
                        class_code=class_name,
                        qid=_NEW_POST_TYPING_ID,
                        draft_key="q_text",
                        student_code=student_code,
                        student_name=student_name,
                    )
                    clear_draft_after_post(student_code, draft_key)
                    st.session_state["__clear_q_form"] = True
                    st.success("Post published!")
                    refresh_with_toast()


            colsa, colsb, colsc = st.columns([2, 1, 1])
            with colsa:
                q_search = st.text_input("Search posts (text or topic)…", key="q_search")
            with colsb:
                show_latest = st.toggle("Newest first", value=True, key="q_show_latest")
            with colsc:
                if st.button("↻ Refresh", key="qna_refresh"):
                    refresh_with_toast()

            try:
                try:
                    from firebase_admin import firestore as fbfs
                    direction_desc = getattr(fbfs.Query, "DESCENDING", "DESCENDING")
                    q_docs = list(board_base.order_by("timestamp", direction=direction_desc).stream())
                except Exception:
                    q_docs = list(board_base.order_by("timestamp", direction="DESCENDING").stream())
                questions = [dict(d.to_dict() or {}, id=d.id) for d in q_docs]
            except Exception:
                q_docs = list(board_base.stream())
                questions = [dict(d.to_dict() or {}, id=d.id) for d in q_docs]
                questions.sort(key=lambda x: x.get("timestamp"), reverse=True)

            if q_search.strip():
                ql = q_search.lower()
                questions = [
                    q for q in questions
                    if ql in str(q.get("content", "")).lower() or ql in str(q.get("topic", "")).lower()
                ]
            if not show_latest:
                questions = list(reversed(questions))

            pinned_qs = [q for q in questions if q.get("pinned")]
            other_qs = [q for q in questions if not q.get("pinned")]
            questions = pinned_qs + other_qs

            def send_comment(
                q_id,
                student_code,
                student_name,
                class_name,
                board_base,
                draft_key,
                last_val_key,
                last_ts_key,
                saved_flag_key,
                saved_at_key,
            ):
                current_text = st.session_state.get(draft_key, "").strip()
                if not current_text:
                    return
                comment_payload = {
                    "content": current_text,
                    "replied_by_name": student_name,
                    "replied_by_code": student_code,
                    "timestamp": _dt.now(_timezone.utc),
                }
                c_ref = board_base.document(q_id).collection("comments")
                c_ref.document(str(uuid4())[:8]).set(comment_payload)
                prev = (
                    comment_payload["content"][:180] + "…"
                ) if len(comment_payload["content"]) > 180 else comment_payload["content"]
                _notify_slack(
                    f"💬 *New Class Board comment* — {class_name}\n",
                    f"*By:* {student_name} ({student_code})  •  *QID:* {q_id}\n",
                    f"*When:* {_dt.now(_timezone.utc).strftime('%Y-%m-%d %H:%M')} UTC\n",
                    f"*Comment:* {prev}",
                )
                save_draft_to_db(student_code, draft_key, "")
                _clear_typing_state(
                    level=student_level,
                    class_code=class_name,
                    qid=q_id,
                    draft_key=draft_key,
                    student_code=student_code,
                    student_name=student_name,
                )
                st.session_state[f"__clear_comment_draft_{q_id}"] = True
                st.session_state[last_val_key] = ""
                st.session_state[last_ts_key] = time.time()
                st.session_state[saved_flag_key] = False
                st.session_state[saved_at_key] = None
                st.success("Comment sent!")
                refresh_with_toast()

            comment_panel_active = (
                st.session_state.get("coursebook_subtab") == "🧑‍🏫 Classroom"
                and st.session_state.get("classroom_page") == "Class Notes & Q&A"
            )
            if comment_panel_active:
                try:
                    from streamlit_autorefresh import st_autorefresh
                except ImportError:
                    pass
                else:
                    st_autorefresh(interval=5000, key="classboard_comment_refresh")

            if not questions:
                st.info("No posts yet.")
            else:
                now_for_timer = _dt.now(UTC)
                for idx, q in enumerate(questions):
                    q_id = q.get("id", "")
                    ts = q.get("timestamp")
                    ts_label = _fmt_ts(ts)
                    pin_html = " 📌" if q.get("pinned") else ""
                    timer_info = build_forum_timer_indicator(q.get("expires_at"), now=now_for_timer)
                    timer_minutes_remaining = int(timer_info.get("minutes") or 0)
                    topic_html = (
                        f"<div style='font-weight:bold;color:#8d4de8;'>{html.escape(str(q.get('topic', '')))}</div>"
                        if q.get("topic")
                        else ""
                    )
                    content_html = escape_with_linebreaks(q.get("content", ""))
                    raw_link_value = q.get("link")
                    raw_link = str(raw_link_value).strip() if raw_link_value else ""
                    safe_link_html = ""
                    if raw_link:
                        parsed_link = urlparse(raw_link)
                        if parsed_link.scheme.lower() in {"http", "https"}:
                            safe_href = html.escape(raw_link, quote=True)
                            safe_label = html.escape(raw_link)
                            safe_link_html = (
                                "<div style='margin-top:4px;'>"
                                f"<a href='{safe_href}' target='_blank' rel='noopener noreferrer'>{safe_label}</a>"
                                "</div>"
                            )
                    link_html = safe_link_html
                    lesson_value = q.get("lesson")
                    lesson = str(lesson_value) if lesson_value else ""
                    if lesson:
                        day_part = lesson.split(":")[0]
                        day = day_part.split()[1] if len(day_part.split()) > 1 else ""
                        course_link = build_course_day_link(day)
                        safe_lesson = html.escape(lesson)
                        link_markup = ""
                        if course_link:
                            safe_course_link = html.escape(course_link, quote=True)
                            link_markup = (
                                f" – <a href='{safe_course_link}' target='_blank' rel='noopener noreferrer'>View page</a>"
                            )
                        lesson_html = (
                            "<div style='font-size:1.1rem;font-weight:600;color:#0f172a;'>"
                            f"📘 {safe_lesson}{link_markup}"
                            "</div>"
                        )
                    else:
                        lesson_html = ""
                    safe_author = html.escape(str(q.get("asked_by_name", "")))
                    safe_timestamp = html.escape(ts_label) if ts_label else ""
                    timestamp_html = (
                        f"<span style='color:#aaa;'> • {safe_timestamp}</span>" if safe_timestamp else ""
                    )
                    timer_html = ""
                    timer_label = timer_info.get("label") or ""
                    if timer_info.get("status") == "open" and timer_label:
                        timer_html = (
                            "<div style='margin-top:4px;font-size:0.95rem;font-weight:600;color:#dc2626;'>"
                            f"{html.escape(str(timer_label))}"
                            "</div>"
                        )
                    elif timer_info.get("status") == "closed" and timer_label:
                        timer_html = (
                            "<div style='margin-top:4px;font-size:0.95rem;font-weight:600;color:#64748b;'>"
                            f"{html.escape(str(timer_label))}"
                            "</div>"
                        )
                    post_html = (
                        "<div style='padding:10px;background:#f8fafc;border:1px solid #ddd;border-radius:6px;margin:6px 0;font-size:1rem;line-height:1.5;'>"
                        f"<b>{safe_author}</b>{pin_html}"
                        f"{timestamp_html}"
                        f"{timer_html}"
                        f"{lesson_html}"
                        f"{topic_html}"
                        f"{content_html}"
                        f"{link_html}"
                        "</div>"
                    )
                    st.markdown(post_html, unsafe_allow_html=True)

                    show_timer_warning = (
                        timer_info.get("status") == "open" and timer_minutes_remaining == 1
                    )

                    clear_q_edit_flag = f"__clear_q_edit_{q_id}"
                    if st.session_state.pop(clear_q_edit_flag, False):
                        for _k in [
                            f"q_edit_text_{q_id}",
                            f"q_edit_topic_{q_id}",
                            f"q_edit_link_{q_id}",
                            f"q_edit_lesson_{q_id}",
                            f"q_edit_text_input_{q_id}",
                            f"q_edit_topic_input_{q_id}",
                            f"q_edit_link_input_{q_id}",
                            f"q_edit_lesson_input_{q_id}",
                            f"q_edit_timer_input_{q_id}",
                        ]:
                            st.session_state.pop(_k, None)
                        _clear_typing_state(
                            level=student_level,
                            class_code=class_name,
                            qid=q_id,
                            draft_key=f"q_edit_text_{q_id}",
                            student_code=student_code,
                            student_name=student_name,
                        )

                    can_modify_q = (q.get("asked_by_code") == student_code) or IS_ADMIN
                    if can_modify_q:
                        qc1, qc2, qc3, _ = st.columns([1, 1, 1, 6])
                        with qc1:
                            if st.button("✏️ Edit", key=f"q_edit_btn_{q_id}"):
                                st.session_state[f"q_editing_{q_id}"] = True
                                st.session_state[f"q_edit_text_{q_id}"] = q.get("content", "")
                                st.session_state[f"q_edit_topic_{q_id}"] = q.get("topic", "")
                                st.session_state[f"q_edit_link_{q_id}"] = q.get("link", "")
                                st.session_state[f"q_edit_lesson_{q_id}"] = q.get("lesson", "")
                                st.session_state[f"q_edit_timer_input_{q_id}"] = timer_minutes_remaining
                        with qc2:
                            if st.button("🗑️ Delete", key=f"q_del_btn_{q_id}"):
                                try:
                                    c_ref = board_base.document(q_id).collection("comments")
                                    for rdoc in c_ref.stream():
                                        rdoc.reference.delete()
                                except Exception:
                                    pass
                                board_base.document(q_id).delete()
                                _notify_slack(
                                    f"🗑️ *Class Board post deleted* — {class_name}\n"
                                    f"*By:* {student_name} ({student_code}) • QID: {q_id}\n"
                                    f"*When:* {_dt.now(UTC).strftime('%Y-%m-%d %H:%M')} UTC"
                                )
                                st.success("Post deleted.")
                                refresh_with_toast()
                        with qc3:
                            pin_label = "📌 Unpin" if q.get("pinned") else "📌 Pin"
                            if st.button(pin_label, key=f"q_pin_btn_{q_id}"):
                                board_base.document(q_id).update({"pinned": not q.get("pinned", False)})
                                refresh_with_toast()

                        if st.session_state.get(f"q_editing_{q_id}", False):
                            with st.form(f"q_edit_form_{q_id}"):
                                if lesson_choices:
                                    current_lesson = st.session_state.get(f"q_edit_lesson_{q_id}", "")
                                    try:
                                        _idx = lesson_choices.index(current_lesson)
                                    except ValueError:
                                        _idx = 0
                                    new_lesson = st.selectbox(
                                        "Edit lesson",
                                        lesson_choices,
                                        index=_idx,
                                        key=f"q_edit_lesson_input_{q_id}"
                                    )
                                else:
                                    new_lesson = st.text_input(
                                        "Edit lesson",
                                        value=st.session_state.get(f"q_edit_lesson_{q_id}", ""),
                                        key=f"q_edit_lesson_input_{q_id}"
                                    )
                                new_topic = st.text_input(
                                    "Edit topic (optional)",
                                    value=st.session_state.get(f"q_edit_topic_{q_id}", ""),
                                    key=f"q_edit_topic_input_{q_id}"
                                )
                                new_link = st.text_input(
                                    "Edit link (optional)",
                                    value=st.session_state.get(f"q_edit_link_{q_id}", ""),
                                    key=f"q_edit_link_input_{q_id}"
                                )
                                if f"q_edit_timer_input_{q_id}" not in st.session_state:
                                    st.session_state[f"q_edit_timer_input_{q_id}"] = timer_minutes_remaining
                                if IS_ADMIN:
                                    st.number_input(
                                        "Forum timer (minutes)",
                                        min_value=0,
                                        step=5,
                                        key=f"q_edit_timer_input_{q_id}",
                                    )
                                banner = _format_typing_banner(
                                    fetch_active_typists(student_level, class_name, q_id),
                                    student_code,
                                )
                                if banner:
                                    st.caption(banner)
                                new_text = st.text_area(
                                    "Edit post",
                                    value=st.session_state.get(f"q_edit_text_{q_id}", ""),
                                    key=f"q_edit_text_input_{q_id}",
                                    height=150
                                )
                                _update_typing_state(
                                    level=student_level,
                                    class_code=class_name,
                                    qid=q_id,
                                    draft_key=f"q_edit_text_{q_id}",
                                    student_code=student_code,
                                    student_name=student_name,
                                    text=new_text,
                                )
                                save_edit = st.form_submit_button("💾 Save")
                                cancel_edit = st.form_submit_button("❌ Cancel")
                            if save_edit:
                                formatted_edit = format_post(new_text)
                                if formatted_edit:
                                    update_payload = {
                                        "content": formatted_edit,
                                        "topic": (new_topic or "").strip(),
                                        "link": (new_link or "").strip(),
                                        "lesson": new_lesson,
                                    }
                                    if IS_ADMIN:
                                        timer_minutes_updated = int(
                                            st.session_state.get(f"q_edit_timer_input_{q_id}", 0) or 0
                                        )
                                        if timer_minutes_updated > 0:
                                            update_payload["expires_at"] = _dt.now(UTC) + timedelta(
                                                minutes=timer_minutes_updated
                                            )
                                        else:
                                            update_payload["expires_at"] = firestore.DELETE_FIELD
                                    board_base.document(q_id).update(update_payload)
                                    _notify_slack(
                                        f"✏️ *Class Board post edited* — {class_name}\n",
                                        f"*By:* {student_name} ({student_code}) • QID: {q_id}\n",
                                        f"*When:* {_dt.now(UTC).strftime('%Y-%m-%d %H:%M')} UTC\n",
                                        f"*New:* {(formatted_edit[:180] + '…') if len(formatted_edit) > 180 else formatted_edit}",
                                    )
                                    _clear_typing_state(
                                        level=student_level,
                                        class_code=class_name,
                                        qid=q_id,
                                        draft_key=f"q_edit_text_{q_id}",
                                        student_code=student_code,
                                        student_name=student_name,
                                    )
                                    st.session_state[f"q_editing_{q_id}"] = False
                                    st.session_state[f"__clear_q_edit_{q_id}"] = True
                                    st.success("Post updated.")
                                    refresh_with_toast()
                            if cancel_edit:
                                _clear_typing_state(
                                    level=student_level,
                                    class_code=class_name,
                                    qid=q_id,
                                    draft_key=f"q_edit_text_{q_id}",
                                    student_code=student_code,
                                    student_name=student_name,
                                )
                                st.session_state[f"q_editing_{q_id}"] = False
                                st.session_state[f"__clear_q_edit_{q_id}"] = True
                                refresh_with_toast()

                    c_ref = board_base.document(q_id).collection("comments")
                    try:
                        comments_docs = list(c_ref.order_by("timestamp").stream())
                    except Exception:
                        comments_docs = list(c_ref.stream())
                        comments_docs.sort(key=lambda c: (c.to_dict() or {}).get("timestamp"))

                    if comments_docs:
                        for c in comments_docs:
                            cid = c.id
                            c_data = c.to_dict() or {}
                            c_label = _fmt_ts(c_data.get("timestamp"))
                            commenter = c_data.get("replied_by_name", "")
                            role = "user" if c_data.get("replied_by_code") == student_code else "assistant"
                            message = st.chat_message(role)
                            header_html = f"**{commenter}**"
                            if c_label:
                                header_html = (
                                    f"{header_html} <span style='color:#94a3b8;font-size:0.85rem;'>{c_label}</span>"
                                )
                            message.markdown(header_html, unsafe_allow_html=True)
                            message.markdown(c_data.get("content", ""))

                            clear_c_edit_flag = f"__clear_c_edit_{q_id}_{cid}"
                            if st.session_state.pop(clear_c_edit_flag, False):
                                for _k in [
                                    f"c_edit_text_{q_id}_{cid}",
                                    f"c_edit_text_input_{q_id}_{cid}",
                                ]:
                                    st.session_state.pop(_k, None)
                                _clear_typing_state(
                                    level=student_level,
                                    class_code=class_name,
                                    qid=q_id,
                                    draft_key=f"c_edit_text_{q_id}_{cid}",
                                    student_code=student_code,
                                    student_name=student_name,
                                )

                            can_modify_c = (c_data.get("replied_by_code") == student_code) or IS_ADMIN
                            if can_modify_c:
                                controls = message.container()
                                rc1, rc2, _ = controls.columns([1, 1, 6])
                                with rc1:
                                    if st.button("✏️ Edit", key=f"c_edit_btn_{q_id}_{cid}"):
                                        st.session_state[f"c_editing_{q_id}_{cid}"] = True
                                        st.session_state[f"c_edit_text_{q_id}_{cid}"] = c_data.get("content", "")
                                with rc2:
                                    if st.button("🗑️ Delete", key=f"c_del_btn_{q_id}_{cid}"):
                                        c.reference.delete()
                                        _notify_slack(
                                            f"🗑️ *Class Board comment deleted* — {class_name}\n"
                                            f"*By:* {student_name} ({student_code}) • QID: {q_id}\n"
                                            f"*When:* {_dt.now(_timezone.utc).strftime('%Y-%m-%d %H:%M')} UTC"
                                        )
                                        st.success("Comment deleted.")
                                        refresh_with_toast()

                                if st.session_state.get(f"c_editing_{q_id}_{cid}", False):
                                    edit_container = controls.container()
                                    with edit_container.form(f"c_edit_form_{q_id}_{cid}"):
                                        banner = _format_typing_banner(
                                            fetch_active_typists(
                                                student_level,
                                                class_name,
                                                q_id,
                                            ),
                                            student_code,
                                        )
                                        if banner:
                                            st.caption(banner)
                                        new_rtext = st.text_area(
                                            "Edit comment",
                                            value=st.session_state.get(f"c_edit_text_{q_id}_{cid}", ""),
                                            key=f"c_edit_text_input_{q_id}_{cid}",
                                            height=80
                                        )
                                        _update_typing_state(
                                            level=student_level,
                                            class_code=class_name,
                                            qid=q_id,
                                            draft_key=f"c_edit_text_{q_id}_{cid}",
                                            student_code=student_code,
                                            student_name=student_name,
                                            text=new_rtext,
                                        )
                                        csave = st.form_submit_button("💾 Save")
                                        ccancel = st.form_submit_button("❌ Cancel")
                                    if csave and new_rtext.strip():
                                        c.reference.update({
                                            "content": new_rtext.strip(),
                                            "edited_at": _dt.now(_timezone.utc),
                                        })
                                        _notify_slack(
                                            f"✏️ *Class Board comment edited* — {class_name}\n"
                                            f"*By:* {student_name} ({student_code}) • QID: {q_id}\n"
                                            f"*When:* {_dt.now(_timezone.utc).strftime('%Y-%m-%d %H:%M')} UTC\n"
                                            f"*New:* {(new_rtext[:180] + '…') if len(new_rtext) > 180 else new_rtext}"
                                        )
                                        _clear_typing_state(
                                            level=student_level,
                                            class_code=class_name,
                                            qid=q_id,
                                            draft_key=f"c_edit_text_{q_id}_{cid}",
                                            student_code=student_code,
                                            student_name=student_name,
                                        )
                                        st.session_state[f"c_editing_{q_id}_{cid}"] = False
                                        st.session_state[f"__clear_c_edit_{q_id}_{cid}"] = True
                                        st.success("Comment updated.")
                                        refresh_with_toast()
                                    if ccancel:
                                        _clear_typing_state(
                                            level=student_level,
                                            class_code=class_name,
                                            qid=q_id,
                                            draft_key=f"c_edit_text_{q_id}_{cid}",
                                            student_code=student_code,
                                            student_name=student_name,
                                        )
                                        st.session_state[f"c_editing_{q_id}_{cid}"] = False
                                        st.session_state[f"__clear_c_edit_{q_id}_{cid}"] = True
                                        refresh_with_toast()

                    draft_key = f"classroom_comment_draft_{q_id}"
                    last_val_key, last_ts_key, saved_flag_key, saved_at_key = _draft_state_keys(draft_key)
                    if draft_key not in st.session_state:
                        txt, ts = load_draft_meta_from_db(student_code, draft_key)
                        st.session_state[draft_key] = txt or ""
                        st.session_state[last_val_key] = st.session_state[draft_key]
                        st.session_state[last_ts_key] = time.time()
                        st.session_state[saved_flag_key] = bool(txt)
                        st.session_state[saved_at_key] = ts
                    clear_flag = f"__clear_comment_draft_{q_id}"
                    if st.session_state.pop(clear_flag, False):
                        st.session_state[draft_key] = ""
                        _clear_typing_state(
                            level=student_level,
                            class_code=class_name,
                            qid=q_id,
                            draft_key=draft_key,
                            student_code=student_code,
                            student_name=student_name,
                        )
                    def apply_ai_correction(q_id: str, draft_key: str, current_text: str) -> None:
                        if not current_text.strip():
                            return
                        try:
                            resp = client.chat.completions.create(
                                model="gpt-4o-mini",
                                messages=[
                                    {
                                        "role": "system",
                                        "content": (
                                            "You are a helpful assistant that corrects German replies. "
                                            "Return only the corrected reply."
                                        ),
                                    },
                                    {
                                        "role": "user",
                                        "content": f"Question: {q.get('content','')}\nReply: {current_text}",
                                    },
                                ],
                                temperature=0,
                                max_tokens=300,
                            )
                            ai_text = (resp.choices[0].message.content or "").strip()
                            flagged = resp.choices[0].finish_reason == "content_filter"
                        except Exception:
                            ai_text = ""
                            flagged = False
                        if ai_text:
                            st.session_state[draft_key] = ai_text
                            save_ai_response(q_id, ai_text, flagged)

                    ai_flag = f"q_ai_busy_{q_id}"

                    current_text = st.session_state.get(draft_key, "")
                    if not isinstance(current_text, str):
                        current_text = ""
                    if st.session_state.get(ai_flag):
                        with st.spinner("Correcting with AI..."):
                            apply_ai_correction(q_id, draft_key, current_text)
                        st.session_state[ai_flag] = False
                        current_text = st.session_state.get(draft_key, "")
                        if not isinstance(current_text, str):
                            current_text = ""

                    banner = _format_typing_banner(
                        fetch_active_typists(student_level, class_name, q_id),
                        student_code,
                    )
                    if banner:
                        st.caption(banner)
                    reply_timer_label = build_forum_reply_indicator_text(timer_info)
                    if reply_timer_label:
                        reply_color = "#dc2626" if timer_info.get("status") == "open" else "#64748b"
                        st.markdown(
                            "<div style='font-size:0.95rem;font-weight:600;color:%s;margin:6px 0 -4px;'>%s</div>"
                            % (
                                reply_color,
                                html.escape(str(reply_timer_label)),
                            ),
                            unsafe_allow_html=True,
                        )
                    if show_timer_warning:
                        st.info(
                            "⏳ Time up soon—replies close in under a minute.",
                            icon="⏳",
                        )
                    st.text_area(
                        "Reply to this thread…",
                        key=draft_key,
                        placeholder="Reply to this thread…",
                        label_visibility="collapsed",
                    )
                    render_umlaut_pad(
                        draft_key,
                        context=f"classboard_reply_{q_id}",
                    )

                    current_text = st.session_state.get(draft_key, "")
                    if not isinstance(current_text, str):
                        current_text = ""
                    _update_typing_state(
                        level=student_level,
                        class_code=class_name,
                        qid=q_id,
                        draft_key=draft_key,
                        student_code=student_code,
                        student_name=student_name,
                        text=current_text,
                    )
                    autosave_maybe(student_code, draft_key, current_text, min_secs=2.0, min_delta=12)

                    send_col, ai_col = st.columns([1, 1])

                    with send_col:
                        if st.button(
                            "Send Reply",
                            key=f"q_send_comment_{q_id}",
                            type="primary",
                            width="stretch",
                        ):
                            if not current_text.strip():
                                st.warning("Type a reply first.")
                            else:
                                save_now(draft_key, student_code, show_toast=False)
                                send_comment(
                                    q_id,
                                    student_code,
                                    student_name,
                                    class_name,
                                    board_base,
                                    draft_key,
                                    last_val_key,
                                    last_ts_key,
                                    saved_flag_key,
                                    saved_at_key,
                                )
                                st.rerun()

                    with ai_col:
                        if st.button(
                            "✨ Correct with AI",
                            key=f"q_ai_btn_{q_id}",
                            disabled=st.session_state.get(ai_flag, False),
                            width="stretch",
                        ):
                            st.session_state[ai_flag] = True
                            st.rerun()

                    if idx < len(questions) - 1:
                        st.divider()
#

    # === LEARNING NOTES SUBTAB ===
    elif cb_subtab == "📒 Learning Notes":
        st.markdown("""
            <div style="padding: 14px; background: #8d4de8; color: #fff; border-radius: 8px; 
            text-align:center; font-size:1.5rem; font-weight:700; margin-bottom:16px; letter-spacing:.5px;">
            📒 My Learning Notes
            </div>
        """, unsafe_allow_html=True)

        student_code = st.session_state.get("student_code", "") or ""
        if not student_code:
            st.error("Student code is required to view notes.")
            st.stop()
        key_notes = f"notes_{student_code}"

        if key_notes not in st.session_state:
            st.session_state[key_notes] = load_notes_from_db(student_code)
        notes = st.session_state[key_notes]

        if st.session_state.get("switch_to_edit_note"):
            st.session_state["course_notes_radio"] = "➕ Add/Edit Note"
            del st.session_state["switch_to_edit_note"]
        elif st.session_state.get("switch_to_library"):
            st.session_state["course_notes_radio"] = "📚 My Notes Library"
            del st.session_state["switch_to_library"]

        notes_subtab = st.radio(
            "Notebook",
            ["➕ Add/Edit Note", "📚 My Notes Library"],
            horizontal=True,
            key="course_notes_radio"
        )

        if notes_subtab == "➕ Add/Edit Note":
            # >>>> New helper message for pre-filled note context <<<<
            editing = st.session_state.get("edit_note_idx", None) is not None
            if editing:
                idx = st.session_state["edit_note_idx"]
                title = st.session_state.get("edit_note_title", "")
                tag = st.session_state.get("edit_note_tag", "")
                text = st.session_state.get("edit_note_text", "")
            else:
                title, tag, text = "", "", ""

            student_level = st.session_state.get("student_level", "A1")
            lesson_choices = []
            try:
                schedules = load_level_schedules()
                level_sched = schedules.get(student_level, schedules.get("A1", []))
                for item in level_sched:
                    day = item.get("day")
                    topic = item.get("topic")
                    if day is not None and topic:
                        lesson_choices.append(
                            f"Day {day} - {topic} (Chapter {item.get('chapter', '?')})"
                        )
            except Exception:
                pass

            if title and tag:
                st.info(f"You're adding a note for **{title}** ({tag}).")

            st.markdown("#### ✍️ Create a new note or update an old one")
            if st.session_state.pop("reset_note_form", False):
                for k in [
                    "learning_note_title",
                    "learning_note_tag",
                    "learning_note_draft",
                    "learning_note_last_saved",
                    "learning_note_lesson",
                ]:
                    st.session_state.pop(k, None)

            with st.form("note_form", clear_on_submit=True):
                st.session_state.setdefault("learning_note_title", title)
                st.session_state.setdefault("learning_note_tag", tag)
                st.session_state.setdefault("learning_note_draft", text)
                st.session_state.setdefault("learning_note_last_saved", None)
                st.session_state.setdefault(
                    "learning_note_lesson",
                    st.session_state.get(
                        "edit_note_lesson",
                        lesson_choices[0] if lesson_choices else "",
                    ),
                )

                st.selectbox("Lesson", lesson_choices, key="learning_note_lesson")

                st.text_input(
                    "Note Title",
                    max_chars=50,
                    key="learning_note_title",
                )
                st.text_input(
                    "Category/Tag (optional)",
                    max_chars=20,
                    key="learning_note_tag",
                )
                ta_col, ai_col = st.columns([3, 1])
                with ta_col:
                    st.text_area(
                        "Your Note",
                        height=200,
                        max_chars=3000,
                        key="learning_note_draft",
                    )
                with ai_col:
                    ai_btn = st.form_submit_button("✨ Correct with AI")

                col1, col2 = st.columns(2)
                save_btn = col1.form_submit_button("Save")
                cancel_btn = editing and col2.form_submit_button("❌ Cancel Edit")
                if save_btn:
                    autosave_learning_note(student_code, key_notes)
                    if not editing:
                        st.session_state["reset_note_form"] = True
                        st.session_state["need_rerun"] = True
                if st.session_state.get("learning_note_last_saved"):
                    st.caption(
                        f"Last saved {st.session_state['learning_note_last_saved']} UTC"
                    )

            if ai_btn:
                with st.spinner("Correcting with AI..."):
                    original = st.session_state.get("learning_note_draft", "")
                    improved, explanation = apply_note_ai_correction(original)
                    st.session_state["note_ai_suggestion"] = improved
                    st.session_state["note_ai_explanation"] = explanation
                    st.session_state["note_ai_diff"] = diff_with_markers(original, improved)
                st.session_state["need_rerun"] = True

            if st.session_state.get("note_ai_diff"):
                st.markdown(st.session_state["note_ai_diff"], unsafe_allow_html=True)
                st.markdown("**Why these changes?**")
                st.markdown(st.session_state.get("note_ai_explanation", ""))
                acc_col, rej_col = st.columns(2)
                with acc_col:
                    if st.button("Accept", key="note_ai_accept"):
                        st.session_state["learning_note_draft"] = st.session_state.get(
                            "note_ai_suggestion", ""
                        )
                        st.session_state.pop("note_ai_suggestion", None)
                        st.session_state.pop("note_ai_explanation", None)
                        st.session_state.pop("note_ai_diff", None)
                        st.session_state["need_rerun"] = True
                with rej_col:
                    if st.button("Reject", key="note_ai_reject"):
                        st.session_state.pop("note_ai_suggestion", None)
                        st.session_state.pop("note_ai_explanation", None)
                        st.session_state.pop("note_ai_diff", None)
                        st.session_state["need_rerun"] = True

            if cancel_btn:

                for k in [
                    "edit_note_idx",
                    "edit_note_title",
                    "edit_note_text",
                    "edit_note_tag",
                    "edit_note_lesson",
                    "learning_note_title",
                    "learning_note_tag",
                    "learning_note_draft",
                    "learning_note_lesson",
                    "learning_note_last_saved",
                ]:
                    if k in st.session_state:
                        del st.session_state[k]

                st.session_state["switch_to_library"] = True
                refresh_with_toast()

        elif notes_subtab == "📚 My Notes Library":
            st.markdown("#### 📚 All My Notes")

            if not notes:
                st.info("No notes yet. Add your first note in the ➕ tab!")
            else:
                search_term = st.text_input("🔎 Search your notes…", "")
                if search_term.strip():
                    filtered = []
                    st.markdown('<div style="height:10px"></div>', unsafe_allow_html=True)
                    for n in notes:
                        if (
                            search_term.lower() in n.get("title", "").lower()
                            or search_term.lower() in n.get("tag", "").lower()
                            or search_term.lower() in n.get("text", "").lower()
                            or search_term.lower() in n.get("lesson", "").lower()
                        ):
                            filtered.append(n)
                    notes_to_show = filtered
                    if not filtered:
                        st.warning("No matching notes found!")
                else:
                    notes_to_show = notes

                # --- Download Buttons (TXT, PDF, DOCX) FOR ALL NOTES ---
                all_notes = []
                for n in notes_to_show:
                    note_text = f"Title: {n.get('title','')}\n"
                    if n.get('tag'):
                        note_text += f"Tag: {n['tag']}\n"
                    if n.get("lesson"):
                        note_text += f"Lesson: {n['lesson']}\n"
                    note_text += n.get('text','') + "\n"
                    note_text += f"Date: {n.get('updated', n.get('created',''))}\n"
                    note_text += "-"*32 + "\n"
                    all_notes.append(note_text)
                txt_data = "\n".join(all_notes)

                st.download_button(
                    label="⬇️ Download All Notes (TXT)",
                    data=txt_data.encode("utf-8"),
                    file_name=f"{student_code}_notes.txt",
                    mime="text/plain"
                )

                # --- PDF Download (all notes, Unicode/emoji ready!) ---

                pdf_bytes = generate_notes_pdf(notes_to_show)

                st.download_button(
                    label="⬇️ Download All Notes (PDF)",
                    data=pdf_bytes,
                    file_name=f"{student_code}_notes.pdf",
                    mime="application/pdf",
                )

                # --- DOCX Download (all notes) ---
                def export_notes_to_docx(notes, student_code="student"):
                    doc = Document()
                    doc.add_heading("My Learning Notes", 0)
                    doc.add_heading("Table of Contents", level=1)
                    for idx, note in enumerate(notes):
                        doc.add_paragraph(f"{idx+1}. {note.get('title', '(No Title)')} - {note.get('created', note.get('updated',''))}")
                    doc.add_page_break()
                    for note in notes:
                        doc.add_heading(note.get('title','(No Title)'), level=1)
                        if note.get("tag"):
                            doc.add_paragraph(f"Tag: {note.get('tag','')}")
                        if note.get("lesson"):
                            doc.add_paragraph(f"Lesson: {note.get('lesson','')}")
                        doc.add_paragraph(note.get('text', ''))
                        doc.add_paragraph(f"Date: {note.get('created', note.get('updated',''))}")
                        doc.add_paragraph('-' * 40)
                        doc.add_paragraph("")
                    with tempfile.NamedTemporaryFile(delete=False, suffix=".docx") as f:
                        doc.save(f.name)
                        return f.name
                docx_path = export_notes_to_docx(notes_to_show, student_code)
                with open(docx_path, "rb") as f:
                    st.download_button(
                        label="⬇️ Download All Notes (DOCX)",
                        data=f.read(),
                        file_name=f"{student_code}_notes.docx",
                        mime="application/vnd.openxmlformats-officedocument.wordprocessingml.document"
                    )
                os.remove(docx_path)

                st.markdown("---")
                pinned_notes = [n for n in notes_to_show if n.get("pinned")]
                other_notes = [n for n in notes_to_show if not n.get("pinned")]
                show_list = pinned_notes + other_notes
                for i, note in enumerate(show_list):
                    st.markdown(
                        f"<div style='padding:12px 0 6px 0; font-weight:600; color:#7c3aed; font-size:1.18rem;'>"
                        f"{'📌 ' if note.get('pinned') else ''}{note.get('title','(No Title)')}"
                        f"</div>", unsafe_allow_html=True)
                    if note.get("tag"):
                        st.caption(f"🏷️ Tag: {note['tag']}")
                    if note.get("lesson"):
                        st.caption(f"📘 Lesson: {note['lesson']}")
                    st.markdown(
                        f"<div style='margin-top:-5px; margin-bottom:6px; font-size:1.08rem; line-height:1.7;'>{note['text'].replace('\n', '<br>')}</div>",
                        unsafe_allow_html=True)
                    st.caption(f"🕒 {note.get('updated',note.get('created',''))}")

                    # --- Per-Note Download Buttons (TXT, PDF, DOCX) ---
                    download_cols = st.columns([1,1,1])
                    with download_cols[0]:
                        # TXT per note
                        txt_note = f"Title: {note.get('title','')}\n"
                        if note.get('tag'):
                            txt_note += f"Tag: {note['tag']}\n"
                        if note.get("lesson"):
                            txt_note += f"Lesson: {note['lesson']}\n"
                        txt_note += note.get('text', '') + "\n"
                        txt_note += f"Date: {note.get('updated', note.get('created',''))}\n"
                        st.download_button(
                            label="⬇️ TXT",
                            data=txt_note.encode("utf-8"),
                            file_name=f"{student_code}_{note.get('title','note').replace(' ','_')}.txt",
                            mime="text/plain",
                            key=f"download_txt_{i}"
                        )
                    with download_cols[1]:
                        # PDF per note (Unicode/emoji ready!)
                        pdf_bytes_single = generate_single_note_pdf(note)
                        st.download_button(
                            label="⬇️ PDF",
                            data=pdf_bytes_single,
                            file_name=f"{student_code}_{note.get('title','note').replace(' ','_')}.pdf",
                            mime="application/pdf",
                            key=f"download_pdf_{i}",
                        )
                    with download_cols[2]:
                        # DOCX per note
                        doc_single = Document()
                        doc_single.add_heading(note.get('title','(No Title)'), level=1)
                        if note.get("tag"):
                            doc_single.add_paragraph(f"Tag: {note.get('tag','')}")
                        if note.get("lesson"):
                            doc_single.add_paragraph(f"Lesson: {note.get('lesson','')}")
                        doc_single.add_paragraph(note.get('text', ''))
                        doc_single.add_paragraph(f"Date: {note.get('updated', note.get('created',''))}")
                        single_docx_io = io.BytesIO()
                        doc_single.save(single_docx_io)
                        st.download_button(
                            label="⬇️ DOCX",
                            data=single_docx_io.getvalue(),
                            file_name=f"{student_code}_{note.get('title','note').replace(' ','_')}.docx",
                            mime="application/vnd.openxmlformats-officedocument.wordprocessingml.document",
                            key=f"download_docx_{i}"
                        )

                    cols = st.columns([1,1,1,1])
                    with cols[0]:
                        if st.button("✏️ Edit", key=f"edit_{i}"):
                            st.session_state["edit_note_idx"] = i
                            st.session_state["edit_note_title"] = note["title"]
                            st.session_state["edit_note_text"] = note["text"]
                            st.session_state["edit_note_tag"] = note.get("tag", "")
                            st.session_state["edit_note_lesson"] = note.get("lesson", "")
                            st.session_state["switch_to_edit_note"] = True
                            refresh_with_toast()
                    with cols[1]:
                        if st.button("🗑️ Delete", key=f"del_{i}"):
                            notes.remove(note)
                            st.session_state[key_notes] = notes
                            save_notes_to_db(student_code, notes)
                            st.success("Note deleted.")
                            refresh_with_toast()
                    with cols[2]:
                        if note.get("pinned"):
                            if st.button("📌 Unpin", key=f"unpin_{i}"):
                                note["pinned"] = False
                                st.session_state[key_notes] = notes
                                save_notes_to_db(student_code, notes)
                                refresh_with_toast()
                        else:
                            if st.button("📍 Pin", key=f"pin_{i}"):
                                note["pinned"] = True
                                st.session_state[key_notes] = notes
                                save_notes_to_db(student_code, notes)
                                refresh_with_toast()
                    with cols[3]:
                        st.caption("")




# =========================== MY RESULTS & RESOURCES ===========================
if tab == "My Results and Resources":
    render_results_and_resources_tab()


@st.cache_data
def build_dict_df(levels):
    rows = []
    sentence_map = {}

    # Collect sentences for each token in the sentence bank
    for lvl in levels:
        for item in SENTENCE_BANK.get(lvl, []):
            sentence = item.get("target_de", "")
            for tok in item.get("tokens", []):
                t = str(tok).strip()
                if not t or t in [",", ".", "!", "?", ":", ";"]:
                    continue
                sentence_map.setdefault((lvl, t), sentence)

    # Build initial rows from the vocab lists
    for lvl in levels:
        for entry in VOCAB_LISTS.get(lvl, []):
            de = entry[0]
            en = entry[1]
            pron = entry[2] if len(entry) > 2 else ""
            sent = sentence_map.get((lvl, de), "")
            rows.append(
                {
                    "Level": lvl,
                    "German": de,
                    "English": en,
                    "Pronunciation": pron,
                    "Sentence": sent,
                }
            )

    df = (
        pd.DataFrame(rows)
        if rows
        else pd.DataFrame(
            columns=["Level", "German", "English", "Pronunciation", "Sentence"]
        )
    )

    # Add extra tokens that appear in the sentence bank but not in the vocab list
    extra = []
    for (lvl, t), sent in sentence_map.items():
        if not ((df["German"] == t) & (df["Level"] == lvl)).any():
            extra.append(
                {
                    "Level": lvl,
                    "German": t,
                    "English": "",
                    "Pronunciation": "",
                    "Sentence": sent,
                }
            )
    if extra:
        df = pd.concat([df, pd.DataFrame(extra)], ignore_index=True)

    if not df.empty:
        df = df.drop_duplicates(subset=["Level", "German"]).reset_index(drop=True)
    return df


def render_vocab_trainer_section() -> None:
    # --- Who is this? ---
    student_code = st.session_state.get("student_code", "") or ""
    if not student_code:
        st.error("Student code is required to access the vocab trainer.")
        return

    # --- Lock the level from your Sheet/profile ---
    student_level_locked = (
        get_student_level(student_code, default=None)
        or st.session_state.get("student_level")
        or "A1"
    )
    # Header
    st.markdown(
        """
        <div style="
            padding:8px 12px; background:#6f42c1; color:#fff;
            border-radius:6px; text-align:center; margin-bottom:8px;
            font-size:1.3rem;">
        📚 Vocab Trainer
        </div>
        """,
        unsafe_allow_html=True
    )
    st.markdown(f"**Practicing Level:** `{student_level_locked}` (from your profile)")
    st.caption("Your level is loaded automatically from the school list. Ask your tutor if this looks wrong.")
    st.divider()

    subtab = st.radio(
        "Choose practice:",
        ["Sentence Builder", "Vocab Practice", "Dictionary"],
        horizontal=True,
        key="vocab_practice_subtab"
    )

    # ===========================
    # SUBTAB: Sentence Builder  (unchanged logic, audio not needed here)
    # ===========================
    if subtab == "Sentence Builder":
        render_sentence_builder(student_code, student_level_locked)

    # ===========================
    # SUBTAB: Vocab Practice  (download-only audio)
    # ===========================
    elif subtab == "Vocab Practice":
        defaults = {
            "vt_history": [], "vt_list": [], "vt_index": 0,
            "vt_score": 0, "vt_total": None, "vt_saved": False, "vt_session_id": None,
            "vt_mode": "Only new words",
        }
        for k, v in defaults.items():
            st.session_state.setdefault(k, v)

        # Stats
        stats = render_vocab_stats(student_code)

        # Level lock
        level = student_level_locked
        items = VOCAB_LISTS.get(level, [])
        completed = set(stats["completed_words"])
        not_done = [p for p in items if p[0] not in completed]
        st.info(f"{len(not_done)} words NOT yet done at {level}.")

        if st.button("🔁 Start New Practice", key="vt_reset"):
            for k in defaults:
                st.session_state[k] = defaults[k]
            refresh_with_toast()

        if st.session_state.vt_total is None:
            with st.form("vt_setup"):
                st.subheader("Daily Practice Setup")
                mode = st.radio(
                    "Select words:",
                    ["Only new words", "All words"],
                    horizontal=True,
                    key="vt_mode",
                )
                session_vocab = (not_done if mode == "Only new words" else items).copy()
                maxc = len(session_vocab)
                if maxc == 0:
                    st.success("🎉 All done! Switch to 'All words' to repeat.")
                    return
                count = st.number_input(
                    "How many today?", 1, maxc, min(7, maxc), key="vt_count"
                )
                submitted = st.form_submit_button("Start")
            if submitted:
                import random
                from uuid import uuid4
                random.shuffle(session_vocab)
                st.session_state.vt_list = session_vocab[:count]
                st.session_state.vt_total = count
                st.session_state.vt_index = 0
                st.session_state.vt_score = 0
                st.session_state.vt_history = [
                    ("assistant", f"Hallo! Ich bin Herr Felix. Let's do {count} words!")
                ]
                st.session_state.vt_saved = False
                st.session_state.vt_session_id = str(uuid4())
                refresh_with_toast()
        else:
            st.markdown("### Daily Practice Setup")
            st.info(
                f"{st.session_state.vt_total} words · {st.session_state.get('vt_mode')}"
            )
            if st.button("Change goal", key="vt_change_goal"):
                st.session_state.vt_total = None
                refresh_with_toast()

        tot = st.session_state.vt_total
        idx = st.session_state.vt_index
        score = st.session_state.vt_score

        if st.session_state.vt_history:
            if isinstance(tot, int) and tot:
                remaining = tot - idx
                c1, c2 = st.columns(2)
                with c1:
                    st.metric("Words", f"{idx}/{tot}", f"{remaining} left")
                    st.progress(idx / tot)
                with c2:
                    st.metric("Score", score)

            st.markdown("### 🗨️ Practice Chat")
            for who, msg in st.session_state.vt_history:
                render_message(who, msg)

        if isinstance(tot, int) and idx < tot:
            current = st.session_state.vt_list[idx]
            word = current[0]
            answer = current[1]

            # ---- AUDIO (download-only: prefer sheet link; fallback to gTTS bytes) ----
            audio_url = get_audio_url(level, word)
            if audio_url:
                st.markdown(f"[⬇️ Download / Open MP3]({audio_url})")
            else:
                audio_bytes = _dict_tts_bytes_de(word)  # fallback generation
                if audio_bytes:
                    st.download_button(
                        "⬇️ Download MP3",
                        data=audio_bytes,
                        file_name=f"{word}.mp3",
                        mime="audio/mpeg",
                        key=f"dl_{idx}"
                    )
                else:
                    st.caption("Audio not available yet.")

            # nicer input styling
            st.markdown(
                """
                <style>
                div[data-baseweb="input"] input { font-size: 18px !important; font-weight: 600 !important; color: black !important; }
                </style>
                """,
                unsafe_allow_html=True
            )

            usr = st.text_input(
                f"{word} = ?",
                key=f"vt_input_{idx}",
                placeholder="Type your answer here...",
            )
            render_umlaut_pad(
                f"vt_input_{idx}",
                context=f"vocab_practice_{student_code}",
            )
            if usr and st.button("Check", key=f"vt_check_{idx}"):
                st.session_state.vt_history.append(("user", usr))
                if is_correct_answer(usr, answer):
                    st.session_state.vt_score += 1
                    fb = f"✅ Correct! '{word}' = '{answer}'"
                else:
                    fb = f"❌ Nope. '{word}' = '{answer}'"
                st.session_state.vt_history.append(("assistant", fb))
                st.session_state.vt_index += 1
                refresh_with_toast()

        if isinstance(tot, int) and idx >= tot:
            score = st.session_state.vt_score
            words = [item[0] for item in (st.session_state.vt_list or [])]
            st.markdown(f"### 🏁 Done! You scored {score}/{tot}.")
            if not st.session_state.get("vt_saved", False):
                if not st.session_state.get("vt_session_id"):
                    from uuid import uuid4
                    st.session_state.vt_session_id = str(uuid4())
                if not vocab_attempt_exists(student_code, st.session_state.vt_session_id):
                    save_vocab_attempt(
                        student_code=student_code,
                        level=level,
                        total=tot,
                        correct=score,
                        practiced_words=words,
                        session_id=st.session_state.vt_session_id
                    )
                st.session_state.vt_saved = True
                refresh_with_toast()
            if st.button("Practice Again", key="vt_again"):
                for k in defaults:
                    st.session_state[k] = defaults[k]
                refresh_with_toast()

    # ===========================
    # SUBTAB: Dictionary  (download-only audio)
    # ===========================
    elif subtab == "Dictionary":
        import io
        import json
        import difflib
        import pandas as pd

        # functions used here
        _map = {"ä":"ae","ö":"oe","ü":"ue","ß":"ss"}
        def _norm(s: str) -> str:
            s = (s or "").strip().lower()
            for k,v in _map.items(): s = s.replace(k, v)
            return "".join(ch for ch in s if ch.isalnum() or ch.isspace())

        # Build data from selected levels
        available_levels = sorted(VOCAB_LISTS.keys())
        has_unknown = False
        if "nan" in available_levels:
            available_levels = [lvl for lvl in available_levels if lvl != "nan"]
            available_levels.append("Unknown level")
            has_unknown = True
        if has_unknown:
            st.info("Words without a level are listed under 'Unknown level'.")
        default_levels = [student_level_locked] if student_level_locked in available_levels else []
        levels_display = st.multiselect(
            "Select level(s)",
            available_levels,
            default=default_levels,
            key="dict_levels",
        )
        levels = ["nan" if lvl == "Unknown level" else lvl for lvl in levels_display]
        df_dict = build_dict_df(levels)
        for c in ["Level","German","English","Pronunciation"]:
            if c not in df_dict.columns: df_dict[c] = ""
        df_dict["g_norm"] = df_dict["German"].astype(str).map(_norm)
        df_dict["e_norm"] = df_dict["English"].astype(str).map(_norm)
        df_dict = df_dict.sort_values(["German"]).reset_index(drop=True)

        # Sticky search UI
        st.markdown(
            """
            <style>
              .sticky-search { position: sticky; top: 0; z-index: 999; background: white; padding: 8px 0 10px 0; }
              input[type="text"] { font-size: 18px !important; }
              .chip { display:inline-block; padding:6px 10px; border-radius:999px; border:1px solid #e5e7eb; margin-right:6px; margin-bottom:6px; }
            </style>
            """,
            unsafe_allow_html=True
        )
        with st.container():
            st.markdown('<div class="sticky-search">', unsafe_allow_html=True)
            cols = st.columns([6, 3, 3])
            with cols[0]:
                pending_dict_q = st.session_state.pop("dict_q_pending", None)
                if pending_dict_q is not None:
                    st.session_state["dict_q"] = pending_dict_q
                q = st.text_input("🔎 Search (German or English)", key="dict_q", placeholder="e.g., Wochenende, bakery, spielen")
            with cols[1]:
                search_in = st.selectbox("Field", ["Both", "German", "English"], 0, key="dict_field")
            with cols[2]:
                match_mode = st.selectbox("Match", ["Contains", "Starts with", "Exact"], 0, key="dict_mode")
            st.markdown('</div>', unsafe_allow_html=True)

        # Filter + choose top row
        df_view = df_dict.copy()
        suggestions = []
        top_row = None

        if q:
            qn = _norm(q)
            g_contains = df_view["g_norm"].str.contains(qn, na=False) if search_in in ("Both","German") else pd.Series([False]*len(df_view))
            g_starts   = df_view["g_norm"].str.startswith(qn, na=False) if search_in in ("Both","German") else pd.Series([False]*len(df_view))
            g_exact    = df_view["g_norm"].eq(qn) if search_in in ("Both","German") else pd.Series([False]*len(df_view))
            e_contains = df_view["e_norm"].str.contains(qn, na=False) if search_in in ("Both","English") else pd.Series([False]*len(df_view))
            e_starts   = df_view["e_norm"].str.startswith(qn, na=False) if search_in in ("Both","English") else pd.Series([False]*len(df_view))
            e_exact    = df_view["e_norm"].eq(qn) if search_in in ("Both","English") else pd.Series([False]*len(df_view))

            mask = (g_contains | e_contains) if match_mode=="Contains" else (g_starts | e_starts) if match_mode=="Starts with" else (g_exact | e_exact)
            if mask.any():
                exact_mask = (g_exact | e_exact) & mask
                starts_mask = (g_starts | e_starts) & mask
                df_view = df_view[mask].reset_index(drop=True)
                exact_mask = exact_mask[mask].reset_index(drop=True)
                starts_mask = starts_mask[mask].reset_index(drop=True)
                if not df_view.empty:
                    top_row = df_view[exact_mask].iloc[0] if exact_mask.any() else df_view[starts_mask].iloc[0] if starts_mask.any() else df_view.iloc[0]
            else:
                vocab_all = df_view["German"].astype(str).unique().tolist()
                suggestions = difflib.get_close_matches(q, vocab_all, n=5, cutoff=0.72)
                if not suggestions:
                    st.info("No matches found.")
                # Still show a card for the query itself
                dummy = {"Level": student_level_locked, "German": q, "English": "", "Pronunciation": "", "g_norm": qn, "e_norm": ""}
                df_view = pd.concat([df_view, pd.DataFrame([dummy])], ignore_index=True)
                top_row = pd.Series(dummy)
        else:
            if not df_view.empty: top_row = df_view.iloc[0]

        # Details panel (download-only audio)
        if top_row is not None and len(top_row) > 0:
            de  = str(top_row["German"])
            en  = str(top_row.get("English", "") or "")
            lvl = str(top_row.get("Level", student_level_locked))

            st.markdown(f"### {de}")
            if en: st.markdown(f"**Meaning:** {en}")
            pron = str(top_row.get("Pronunciation", "") or "").strip()
            if pron:
                st.markdown(f"**Pronunciation:** {pron}")

            # Show first example sentence containing the word
            example_sentence = ""
            for item in SENTENCE_BANK.get(lvl, []):
                tokens = [str(tok).strip().lower() for tok in item.get("tokens", [])]
                if de.lower() in tokens:
                    example_sentence = item.get("target_de") or " ".join(item.get("tokens", []))
                    break
            if example_sentence:
                st.markdown(example_sentence)

            sheet_audio = get_audio_url(lvl, de)
            sheet_audio = prepare_audio_url(sheet_audio) if sheet_audio else None
            if sheet_audio:
                render_audio_player(sheet_audio, verified=True)
                st.markdown(f"[⬇️ Download / Open MP3]({sheet_audio})")
            else:
                audio_bytes = _dict_tts_bytes_de(de)
                if audio_bytes:
                    render_audio_player(audio_bytes)
                    st.download_button(
                        "⬇️ Download MP3",
                        data=audio_bytes,
                        file_name=f"{de}.mp3",
                        mime="audio/mpeg",
                        key=f"dl_{de}_{lvl}",
                    )
                else:
                    st.caption("Audio not available yet.")

        if q and suggestions:
            st.markdown("**Did you mean:**")
            bcols = st.columns(min(5, len(suggestions)))
            for i, s in enumerate(suggestions[:5]):
                with bcols[i]:
                    if st.button(s, key=f"sugg_{i}"):
                        st.session_state["dict_q_pending"] = s
                        refresh_with_toast()

        levels_label = ", ".join(levels) if levels else "none"
        with st.expander(
            f"Browse all words for levels: {levels_label}", expanded=False
        ):
            df_show = df_view[["German", "English"]].copy()
            st.dataframe(df_show, width="stretch", height=420)







#Maincode for me

if tab == "Chat • Grammar • Exams":
    st.markdown("## 🗣️ Chat • Grammar • Exams")
    st.caption("Simple & clear: last 3 messages shown; input stays below. 3 keywords • 6 questions.")

    # ---- Links
    RECORDER_URL = "https://script.google.com/macros/s/AKfycbzMIhHuWKqM2ODaOCgtS7uZCikiZJRBhpqv2p6OyBmK1yAVba8HlmVC1zgTcGWSTfrsHA/exec"
    PRACTICE_URL = "https://script.google.com/macros/s/AKfycbyJ5lTeXUgaGw-rejDuh_2ex7El_28JgKLurOOsO1c8LWfVE-Em2-vuWuMn1hC5-_IN/exec"

    # ---------- Styles (bubbles, chips, sticky input, contrast buttons, cards) ----------
    st.markdown("""
    <style>
      .bubble-wrap{ display:flex; gap:8px; margin:8px 0; align-items:flex-start; }
      .bubble-a{ background:#fffbe6; border:1px solid #fde68a; padding:12px 14px; border-radius:14px; line-height:1.55; max-width:92%; }
      .bubble-u{ background:#eef2ff; border:1px solid #c7d2fe; padding:12px 14px; border-radius:14px; line-height:1.55; margin-left:auto; max-width:92%; }
      .lbl-a{ font-size:.8rem; color:#7c2d12; font-weight:800; margin-bottom:4px; }
      .lbl-u{ font-size:.8rem; color:#1e40af; font-weight:800; text-align:right; margin:0 4px 4px 0; }
      .kw-title{ font-weight:900; font-size:1.05rem; margin:2px 0 6px 0; }
      .kw-chip{ display:inline-block; margin:0 6px 6px 0; padding:6px 12px; border-radius:999px; border:1px solid #065f46; background:#d1fae5; font-weight:800; }
      .sticky-input{ position:sticky; bottom:0; background:#f8fafc; padding:10px 8px;
                     border-top:1px solid #e5e7eb; box-shadow:0 -6px 20px rgba(2,6,23,.06); border-radius:12px; }
      .btn-row{ display:flex; flex-wrap:wrap; gap:10px; }
      .btn {
        display:inline-block; padding:12px 16px; border-radius:12px; text-decoration:none; font-weight:900;
        background:#111827; color:#ffffff; border:1px solid #0b1220; box-shadow:0 4px 10px rgba(0,0,0,.25);
      }
      .btn.secondary{ background:#065f46; border-color:#064e3b; }
      .rec-banner{
        border:1px solid #a7f3d0; background:#ecfdf5; color:#064e3b;
        padding:10px 12px; border-radius:10px; margin:6px 0 10px 0; font-weight:700;
      }
      .panel { border:1px solid rgba(148,163,184,.35); border-radius:12px; padding:12px 14px; background:#ffffff; }
      .pres-card{
        border:2px solid #c7d2fe; background:#eef2ff; border-radius:12px; padding:12px 14px; margin-top:10px;
      }
      .pres-head{ display:flex; justify-content:space-between; align-items:center; gap:10px; }
      .pres-copy{ padding:6px 10px; border-radius:8px; border:1px solid #1f2937; background:#111827; color:#fff; font-weight:800; }
      .meta{ color:#64748b; font-size:.9rem; }
      .typing-notice{
        display:flex; align-items:center; gap:8px; margin-bottom:8px;
        background:#e0f2fe; border:1px solid #bae6fd; color:#0f172a;
        font-weight:700; font-size:.9rem; padding:8px 12px; border-radius:12px;
      }
      .typing-notice .typing span{ background:#0284c7; }
      @media (max-width: 640px){
        .block-container{ padding-bottom: 4.5rem; }
        .btn{ width:100%; text-align:center; }
        button,[role="button"]{ min-height:48px; }
      }
      .typing span{ display:inline-block; width:6px; height:6px; margin:0 2px; border-radius:50%;
                    background:#94a3b8; opacity:.2; animation: t 1s infinite; }
      .typing span:nth-child(2){ animation-delay:.15s; } .typing span:nth-child(3){ animation-delay:.3s; }
      @keyframes t{ 0%{opacity:.2; transform:translateY(0)} 50%{opacity:1; transform:translateY(-2px)} 100%{opacity:.2; transform:translateY(0)} }
    </style>
    """, unsafe_allow_html=True)

    student_code_tc = (st.session_state.get("student_code") or "").strip()
    student_row_chat = st.session_state.get("student_row") or {}
    student_display_name = (
        _safe_str(student_row_chat.get("Name"))
        or _safe_str(st.session_state.get("student_name"))
        or "Student"
    )
    student_label_html = html.escape(student_display_name)

    def _resolve_topic_coach_db():
        """Return a Firestore client for Topic Coach persistence if available."""

        global db  # type: ignore  # Streamlit runtime assigns this at module scope
        existing = globals().get("db")
        if existing is None:
            existing = getattr(_falowen_sessions, "db", None) or getattr(
                _falowen_sessions, "_db_client", None
            )
        if existing is not None:
            return existing

        getter = getattr(_falowen_sessions, "get_db", None)
        if callable(getter):
            try:
                existing = getter()
            except Exception as exc:
                logging.debug("Topic Coach Firestore unavailable: %s", exc)
                return None
            if existing is not None:
                try:
                    _falowen_sessions.db = existing
                except Exception:
                    pass
                if hasattr(_falowen_sessions, "_db_client"):
                    try:
                        _falowen_sessions._db_client = existing
                    except Exception:
                        pass
                db = existing
                return existing
        return None

    topic_db = _resolve_topic_coach_db()
    topic_doc_ref = None
    topic_messages: List[Dict[str, Any]] = []
    topic_meta: Dict[str, Any] = {}
    if student_code_tc:
        topic_doc_ref, topic_messages, topic_meta = load_topic_coach_state(
            topic_db, student_code_tc
        )

    def _infer_topic_qcount(messages: List[Dict[str, Any]]) -> int:
        count = 0
        assistant_seen = False
        for msg in messages:
            if not isinstance(msg, dict):
                continue
            role = msg.get("role")
            if role == "assistant":
                assistant_seen = True
            elif role == "user" and assistant_seen:
                count = min(6, count + 1)
        return count

    loaded_qcount_raw = topic_meta.get("qcount") if isinstance(topic_meta, dict) else None
    try:
        loaded_qcount = int(loaded_qcount_raw) if loaded_qcount_raw is not None else None
    except Exception:
        loaded_qcount = None
    if loaded_qcount is None:
        loaded_qcount = _infer_topic_qcount(topic_messages)
    loaded_qcount = max(0, loaded_qcount)

    loaded_finalized = (
        bool(topic_meta.get("finalized")) if isinstance(topic_meta, dict) else False
    )

    # ---------- Widget keys (make them UNIQUE across app) ----------
    POST_TOAST_FLAG    = "_cchat_show_post_toast"
    KEY_LEVEL_SLIDER   = "cchat_w_level"
    KEY_FORCE_DE_TOG   = "cchat_w_force_de"
    KEY_MAX_WORDS_NUM  = "cchat_w_max_words"
    KEY_NEWCHAT_BTN    = "cchat_w_btn_new_bottom"
    KEY_CHAT_INPUT     = "cchat_w_chat_input"
    # Grammar keys: one set shared across the grammar widgets
    KEY_GRAM_TEXT      = "cchat_w_gram_text"
    KEY_GRAM_LEVEL     = "cchat_w_gram_level"
    KEY_GRAM_ASK_BTN   = "cchat_w_gram_go"
    KEY_CONN_MODE      = "cchat_w_conn_mode"
    KEY_CONN_TEXT      = "cchat_w_conn_text"
    KEY_CONN_SCENARIO  = "cchat_w_conn_scenario"
    KEY_CONN_SUGGEST   = "cchat_w_conn_suggest"
    KEY_CONN_SESSION   = "cchat_w_conn_session"
    KEY_CONN_COACH     = "cchat_w_conn_coach"
    KEY_CONN_RESPONSE  = "cchat_w_conn_response"
    KEY_CONN_CLEAR     = "cchat_w_conn_clear"
    # Also make Regen button unique
    KEY_REGEN_BTN      = "cchat_w_btn_regen_v2"

    level_options = ["A1", "A2", "B1", "B2"]
    ensure_student_level()
    roster_level = _safe_upper(st.session_state.get("student_level"), "")
    match = re.search("|".join(level_options), roster_level) if roster_level else None
    default_level = match.group(0) if match else "A2"

    active_level = sync_level_state(
        st,
        student_code=student_code_tc,
        default_level=default_level,
        level_options=level_options,
        slider_key=KEY_LEVEL_SLIDER,
        grammar_key=KEY_GRAM_LEVEL,
    )

    focus_meta = topic_meta.get("focus_tips") if isinstance(topic_meta, dict) else None
    if isinstance(focus_meta, list):
        initial_focus = [
            str(item).strip()
            for item in focus_meta
            if str(item).strip() and str(item).strip().lower() not in {"none", "nan"}
        ]
    else:
        initial_focus = None

    (
        chat_data_key,
        qcount_data_key,
        finalized_data_key,
        focus_data_key,
    ) = _initialise_topic_coach_session_state(
        st.session_state,
        student_code=student_code_tc,
        level=active_level,
        messages=topic_messages,
        qcount=loaded_qcount,
        finalized=loaded_finalized,
        focus_tips=initial_focus,
    )

    def _save_topic_coach_transcript(
        focus_override: Optional[Iterable[str]] = None,
    ) -> None:
        if not student_code_tc:
            return
        doc_ref = topic_doc_ref or get_topic_coach_doc(topic_db, student_code_tc)
        if doc_ref is None:
            return
        focus_payload = list(focus_override or st.session_state.get(focus_data_key, []) or [])
        persist_topic_coach_state(
            doc_ref,
            messages=list(st.session_state.get(chat_data_key, [])),
            qcount=st.session_state.get(qcount_data_key, 0),
            finalized=st.session_state.get(finalized_data_key, False),
            focus_tips=focus_payload,
        )

    # ---------- Subtabs ----------
    tab_labels = ["🧑‍🏫 Topic Coach", "🛠️ Grammar", "📝 Exams"]
    base_tab_labels = tab_labels[:]
    focus_tab = st.session_state.get("_chat_focus_tab")
    if focus_tab not in base_tab_labels:
        focus_tab = base_tab_labels[0]
        st.session_state["_chat_focus_tab"] = focus_tab

    st.markdown(
        """
        <style>
          .chat-grammar-tabs [data-baseweb="tab-list"]{
            flex-wrap:wrap;
            row-gap:0.35rem;
            column-gap:0.35rem;
            justify-content:center;
          }
          .chat-grammar-tabs [data-baseweb="tab"]{
            flex:0 0 auto;
            border-radius:999px !important;
            padding:4px 14px !important;
            white-space:nowrap;
          }
          @media (max-width: 640px){
            .chat-tab-selector{ display:block; margin-bottom:0.5rem; }
            .chat-tab-selector label{ font-weight:700; color:#0f172a; }
          }
          @media (min-width: 641px){
            .chat-tab-selector{ display:none; }
          }
        </style>
        """,
        unsafe_allow_html=True,
    )

    selector_key = "chat_tab_selector"

    def _sync_chat_tab_focus() -> None:
        chosen = st.session_state.get(selector_key)
        if chosen and chosen in base_tab_labels:
            if st.session_state.get("_chat_focus_tab") != chosen:
                st.session_state["_chat_focus_tab"] = chosen
                st.session_state["need_rerun"] = True

    with st.container():
        st.markdown('<div class="chat-tab-selector">', unsafe_allow_html=True)
        st.selectbox(
            "Select a tool",
            base_tab_labels,
            index=base_tab_labels.index(focus_tab),
            key=selector_key,
            on_change=_sync_chat_tab_focus,
            help="Use this menu on phones to switch between Chat • Grammar • Exams tools.",
        )
        st.markdown("</div>", unsafe_allow_html=True)

    if st.session_state.get(selector_key) not in base_tab_labels:
        st.session_state[selector_key] = focus_tab

    if focus_tab in tab_labels:
        idx = tab_labels.index(focus_tab)
        tab_labels = tab_labels[idx:] + tab_labels[:idx]

    st.markdown('<div class="chat-grammar-tabs">', unsafe_allow_html=True)
    tab_contexts = st.tabs(tab_labels)
    st.markdown('</div>', unsafe_allow_html=True)
    tab_lookup = dict(zip(tab_labels, tab_contexts))
    tab_tc = tab_lookup["🧑‍🏫 Topic Coach"]
    tab_gram = tab_lookup["🛠️ Grammar"]
    tab_exam = tab_lookup["📝 Exams"]

    # ===================== Topic Coach (intro, feedback, finalize) =====================
    with tab_tc:
        if st.session_state.pop(POST_TOAST_FLAG, False):
            toast_ok("Answer sent!")

        st.info(
            "Run a 6-question speaking session with Herr Felix. You'll get corrections,"
            " ideas, and a final summary plus ~60-word presentation when you finish."
        )

        focus_tips_display = []
        for tip in st.session_state.get(focus_data_key, []) or []:
            text_tip = str(tip).strip()
            if text_tip and text_tip.lower() not in {"none", "nan"}:
                focus_tips_display.append(text_tip)
        if focus_tips_display:
            st.markdown("#### 🎯 Focus Tips from your last session")
            st.markdown("\n".join(f"- {tip}" for tip in focus_tips_display))
            st.caption("Start with these corrections in mind before you answer the first question.")

        # Recorder reminder banner + button
        st.markdown(
            f"""
            <div class="rec-banner">
              🎙️ You can also <a class="btn secondary" href="{RECORDER_URL}" target="_blank" rel="noopener">Open Recorder</a>
              to record your answers while you practice.
            </div>
            """,
            unsafe_allow_html=True
        )

        # Controls
        colA, colB, colC = st.columns([1,1,1.2])
        with colA:
            cur_level = st.session_state.get(KEY_LEVEL_SLIDER, default_level)
            if cur_level not in level_options:
                cur_level = default_level
            level = st.select_slider("Level (CEFR)", level_options, value=cur_level, key=KEY_LEVEL_SLIDER)
        with colB:
            force_de = st.toggle("Force German replies 🇩🇪", key=KEY_FORCE_DE_TOG, value=st.session_state.get(KEY_FORCE_DE_TOG, False))
        with colC:
            max_words = st.number_input(
                "Max words per reply",
                min_value=60, max_value=400,
                value=int(st.session_state.get(KEY_MAX_WORDS_NUM, 140)),
                step=10, key=KEY_MAX_WORDS_NUM
            )

        # Progress
        q_done = int(st.session_state[qcount_data_key] or 0)
        st.markdown(f"**Progress:** ✅ {q_done}/6 answered")
        st.progress(q_done / 6.0)

        if st.session_state[finalized_data_key]:
            st.success("🎉 Session complete — summary & ~60-word presentation generated. You can regenerate if you like.")
            if st.button("🔁 Regenerate presentation", key=KEY_REGEN_BTN):
                convo = [{"role": "system", "content": "You are Herr Felix. FINALIZE NOW: The student has answered 6 questions. Do not ask more questions. Output two parts: 1) An English summary (strengths, mistakes, improvements). 2) A ~60-word presentation using their own words (add a few if needed). Keep it clear and usable for class. No extra chit-chat."}]
                for m in st.session_state[chat_data_key]:
                    convo.append({"role": m["role"], "content": m["content"]})
                placeholder = st.empty()
                placeholder.markdown("<div class='bubble-a'><div class='typing'><span></span><span></span><span></span></div></div>", unsafe_allow_html=True)
                time.sleep(random.uniform(0.8, 1.2))
                try:
                    resp = client.chat.completions.create(
                        model="gpt-4o-mini",
                        messages=convo,
                        temperature=0.2,
                        max_tokens=800,
                    )
                    reply_raw = (resp.choices[0].message.content or "").strip()
                except Exception as e:
                    reply_raw = f"(Error) {e}"
                placeholder.empty()
                st.session_state[chat_data_key].append({
                    "role": "assistant",
                    "content": reply_raw,
                    "ts": datetime.now(UTC).isoformat()
                })
                _save_topic_coach_transcript()
                st.rerun()

        st.divider()

        # History: older collapsed; last 3 messages shown old→new
        history = st.session_state[chat_data_key] or []
        older = history[:-3] if len(history) > 3 else []
        latest = history[-3:] if len(history) > 3 else history

        typing_notice_placeholder: Optional[Any] = None

        if older:
            with st.expander(f"Show earlier ({len(older)})"):
                for m in older:
                    if m["role"] == "user":
                        st.markdown(
                            f"<div class='bubble-wrap'><div class='lbl-u'>{student_label_html}</div></div>",
                            unsafe_allow_html=True,
                        )
                        st.markdown(f"<div class='bubble-u'>{m['content']}</div>", unsafe_allow_html=True)
                    else:
                        st.markdown(f"<div class='bubble-wrap'><div class='lbl-a'>Herr Felix</div></div>", unsafe_allow_html=True)
                        st.markdown(f"<div class='bubble-a'>{m['content']}</div>", unsafe_allow_html=True)

        for m in latest:
            if m["role"] == "user":
                st.markdown(
                    f"<div class='bubble-wrap'><div class='lbl-u'>{student_label_html}</div></div>",
                    unsafe_allow_html=True,
                )
                st.markdown(f"<div class='bubble-u'>{m['content']}</div>", unsafe_allow_html=True)
            else:
                st.markdown(f"<div class='bubble-wrap'><div class='lbl-a'>Herr Felix</div></div>", unsafe_allow_html=True)
                st.markdown(f"<div class='bubble-a'>{m['content']}</div>", unsafe_allow_html=True)

        typing_notice_placeholder = st.empty()


        # ---- coaching system prompt (intro + feedback + expand + keywords) ----
        correction_lang = "English"
        system_text = (
            f"You are Herr Felix, a supportive and innovative German teacher.\n"
            f"GOALS:\n"
            f"- Run a 6-question speaking practice session guided by exactly 3 keywords.\n"
            f"- After each student answer: (1) correct errors, (2) explain briefly in {correction_lang}, "
            f"(3) add richer ideas/templates/examples to help them speak more, then (4) ask ONE next German question.\n"
            f"- Keep questions level-appropriate, short, and creative; never ask >2 questions per keyword.\n\n"
            f"FIRST REPLY (MANDATORY):\n"
            f"- Your FIRST paragraph must be in English: congratulate the topic, explain how the session works (6 Qs, feedback each time), "
            f"invite questions/translation requests, and set expectations.\n"
            f"- Then show a **KEYWORDS** line with exactly 3 bold chips (e.g., **Supermarkt**, **Preise**, **Einkaufszettel**).\n"
            f"- After the English intro, ask exactly ONE short German question to begin.\n"
            f"- Never start your first reply with German.\n\n"
            f"- The overall 6 questions should train student ability to talk in the past,present and future and also good use of connectors\n\n"
            f"- When student input looks like a letter question, stop the chat and refer them to go to ideas geenrator at the schreiben trainer as you are only trained to coach on sprechen presentation"
            f"FIRST TOPIC BEHAVIOR:\n"
            f"- If the student's FIRST message looks like a topic (1–3 words, e.g., 'Einkaufen', 'Reisen', 'Umwelt'), "
            f"start with a short English topic intro: what it covers, typical situations, 3–5 helpful ideas, "
            f"and a micro-vocabulary set (3–6 important words with brief glosses). Then begin Question 1 in German.\n\n"
            f"FEEDBACK AFTER EACH ANSWER:\n"
            f"- 1) 'Corrections': fix errors; give 1–2 short notes in {correction_lang}; show a corrected German sentence.\n"
            f"- 2) 'Idea boost': give 1–2 extra angles students can add; include a tiny template + one filled example in German.\n"
            f"- 3) 'Next question' (German only): exactly one question.\n\n"
            f"FINISHING:\n"
            f"- Stop after 6 questions (≤2 per keyword). Then output:\n"
            f"  (A) English summary: strengths, mistakes, what to improve.\n"
            f"  (B) A ~60-word class presentation using the student's own words (add a few if needed).\n\n"
            f"KEYWORDS & STYLE:\n"
            f"- Choose exactly 3 useful keywords for the topic. At the top of each reply, show a **KEYWORDS** header "
            f"with three bold chips (e.g., **Supermarkt**, **Preise**, **Einkaufszettel**).\n"
            f"- Short paragraphs, simple bullets. Keep each reply under {max_words} words.\n"
        )
        system_text += f" CEFR level: {level}."
        if force_de:
            system_text += " After your first English intro, ask questions in German; explanations/feedback stay in English."

        # ---- build conversation & enforce first-reply English intro ----
        convo = [{"role": "system", "content": system_text}]
        for m in st.session_state[chat_data_key]:
            convo.append({"role": m["role"], "content": m["content"]})

        no_assistant_yet = not any(m["role"] == "assistant" for m in st.session_state[chat_data_key])
        if no_assistant_yet:
            convo.append({
                "role": "system",
                "content": (
                    "FIRST_REPLY_MODE: Start with a short English intro (overview, session plan, encouragement). "
                    "Then present a **KEYWORDS** line with exactly 3 bold chips. "
                    "Finally ask ONE short German question to begin. "
                    "Do not skip the English intro even if the user's first message is long or detailed."
                )
            })
        else:
            convo.append({
                "role": "system",
                "content": (
                    "FEEDBACK_MODE: For the user's last message, first give 'Corrections' with a brief explanation in English "
                    "and a corrected German sentence; then 'Idea boost' with a tiny template and one filled German example; "
                    "THEN ask exactly ONE next German question (unless already finished)."
                )
            })


        # ---- sticky input (recorder reminder + new chat + input) ----
        with st.container():
            st.markdown("<div class='sticky-input'>", unsafe_allow_html=True)
            st.markdown(
                f"<div class='meta'>Tip: You can also <a href='{RECORDER_URL}' target='_blank' rel='noopener'>record your answer</a> while you practice.</div>",
                unsafe_allow_html=True
            )
            col_left, col_right = st.columns([1, 10])
            with col_left:
                if st.button("🧹 New chat", key=KEY_NEWCHAT_BTN, width="stretch"):
                    st.session_state[chat_data_key] = []
                    st.session_state[qcount_data_key] = 0
                    st.session_state[finalized_data_key] = False
                    _save_topic_coach_transcript()
                    st.toast("Cleared")
                    st.rerun()
            with col_right:
                user_msg = st.chat_input(
                    "Hallo! 👋 What would you like to talk about? Type here so we can chat",
                    key=KEY_CHAT_INPUT
                )
                render_umlaut_pad(KEY_CHAT_INPUT, context="chat_tab", disabled=True)
            st.markdown("</div>", unsafe_allow_html=True)

        # ---- SEND ----
        if user_msg:
            # Store user message
            st.session_state[chat_data_key].append({
                "role": "user", "content": user_msg, "ts": datetime.now(UTC).isoformat()
            })

            # Count rule: don't count first topic; only increment if an assistant turn exists before this user turn
            has_assistant_turn = any(m["role"] == "assistant" for m in st.session_state[chat_data_key][:-1])
            if has_assistant_turn and not st.session_state[finalized_data_key]:
                st.session_state[qcount_data_key] = min(6, int(st.session_state[qcount_data_key] or 0) + 1)

            _save_topic_coach_transcript()
            st.session_state[POST_TOAST_FLAG] = True

            if typing_notice_placeholder is not None:
                typing_notice_placeholder.markdown(
                    HERR_FELIX_TYPING_HTML,
                    unsafe_allow_html=True,
                )

            # Build conversation
            convo = [{"role": "system", "content": system_text}]
            for m in st.session_state[chat_data_key]:
                convo.append({"role": m["role"], "content": m["content"]})

            # Detect first 'topic-like' input (1–3 words, no punctuation) → INTRO_MODE
            def _looks_like_topic(s: str) -> bool:
                s = (s or "").strip()
                if not s: return False
                if any(ch in s for ch in ".,;:!?/\\()[]{}\"'`~@#$%^&*_+=|<>"):
                    return False
                words = s.split()
                return 1 <= len(words) <= 3

            no_assistant_yet = not any(m["role"] == "assistant" for m in st.session_state[chat_data_key])
            if no_assistant_yet and _looks_like_topic(user_msg):
                convo.append({
                    "role": "system",
                    "content": (
                        "INTRO_MODE: The first user input is a topic. Start with a short English topic overview, "
                        "3–5 concrete ideas, and a 3–6 word mini-vocabulary list (German + tiny gloss). "
                        "Then ask the first question in German (ONE question only)."
                    )
                })

            # Finalization at 6 questions
            finalize_now = (int(st.session_state[qcount_data_key]) >= 6) and (not st.session_state[finalized_data_key])
            if finalize_now:
                convo.append({
                    "role": "system",
                    "content": (
                        "FINALIZE NOW: The student has answered 6 questions. "
                        "Do not ask more questions. Output two parts only:\n"
                        "1) English summary (strengths, mistakes, what to improve).\n"
                        "2) A ~60-word presentation using their own words (add a few if needed) for class speaking.\n"
                        "Keep it clear and usable. No extra chit-chat."
                    )
                })
            else:
                # Always ensure corrections + idea boost + next Q on normal turns
                convo.append({
                    "role": "system",
                    "content": (
                        "FEEDBACK_MODE: For the user's last message, first give 'Corrections' with a brief explanation in English "
                        "and a corrected German sentence; then 'Idea boost' with a tiny template and one filled German example; "
                        "THEN ask exactly ONE next German question (unless already finished)."
                    )
                })

            # Typing pulse
            placeholder = st.empty()
            placeholder.markdown(
                "<div class='bubble-a'><div class='typing'><span></span><span></span><span></span></div></div>",
                unsafe_allow_html=True,
            )
            time.sleep(random.uniform(0.8, 1.2))

            # Call model
            try:
                resp = client.chat.completions.create(
                    model="gpt-4o-mini",
                    messages=convo,
                    temperature=0.2,
                    max_tokens=800 if finalize_now else 600,
                )
                reply_raw = (resp.choices[0].message.content or "").strip()
            except Exception as e:
                reply_raw = f"(Error) {e}"

            placeholder.empty()

            if typing_notice_placeholder is not None:
                typing_notice_placeholder.empty()

            # Convert "Keywords:" line → bold chips (skip for final message usually)
            chips_html = ""
            if not finalize_now:
                kw_match = re.search(r"(?:^|\n)\s*(?:\*\*?)?(KEYWORDS?|Keywords?)\b(?:\*\*?)?\s*:\s*(.+)", reply_raw)
                if kw_match:
                    raw = re.split(r"[•,|/]", kw_match.group(2))
                    kws = [k.strip(" .*-_") for k in raw if k.strip()]
                    if kws:
                        chips_html = "<div class='kw-title'>**KEYWORDS**</div>" + "".join(
                            f"<span class='kw-chip'><b>{k}</b></span>" for k in kws[:3]
                        )
                        reply_raw = re.sub(r"(?:^|\n)\s*(?:\*\*?)?(KEYWORDS?|Keywords?)\b(?:\*\*?)?\s*:.*", "", reply_raw, count=1)

            # Store assistant message
            bubble = (chips_html + ("<div style='height:6px'></div>" if chips_html else "")) + reply_raw
            st.session_state[chat_data_key].append({
                "role": "assistant", "content": bubble, "ts": datetime.now(UTC).isoformat()
            })

            # If final, mark and try to render presentation card
            if finalize_now:
                st.session_state[finalized_data_key] = True

                # Extract a ~60-word presentation paragraph
                def _extract_presentation(text: str) -> str:
                    paras = [p.strip() for p in re.split(r"\n{2,}|\r{2,}", text) if p.strip()]
                    best = ""
                    best_len = 0
                    for p in paras:
                        wc = len(re.findall(r"\b\w+\b", p))
                        if 45 <= wc <= 90 and wc > best_len:
                            best, best_len = p, wc
                    if not best:
                        best = paras[-1] if paras else text
                    return best

                pres = _extract_presentation(reply_raw)
                wc = len(re.findall(r"\b\w+\b", pres))
                html_id = f"pres_{uuid4().hex}"
                components.html(f"""
                    <div class="pres-card" id="{html_id}">
                      <div class="pres-head">
                        <div><b>🎤 60-word class presentation</b> <span class="meta">(~{wc} words)</span></div>
                        <button class="pres-copy" onclick="
                          const txt = document.querySelector('#{html_id} .pres-body').innerText;
                          navigator.clipboard.writeText(txt);
                          this.innerText='Copied!';
                          setTimeout(()=>this.innerText='Copy',1200);
                        ">Copy</button>
                      </div>
                      <div class="pres-body" style="margin-top:8px; white-space:pre-wrap;">{html.escape(pres)}</div>
                    </div>
                """, height=170)

                new_focus = _extract_focus_tips_from_history(
                    st.session_state.get(chat_data_key, [])
                )
                st.session_state[focus_data_key] = new_focus

            _save_topic_coach_transcript(
                focus_override=st.session_state.get(focus_data_key, [])
            )
            st.rerun()

    # ===================== Grammar (simple, one-box) =====================
    with tab_gram:
        level_options = ["A1", "A2", "B1", "B2"]
        default_gram = st.session_state.get("_cchat_last_profile_level") or level_options[0]
        if default_gram not in level_options:
            default_gram = level_options[0]
        cur_level_g = st.session_state.get(KEY_GRAM_LEVEL, default_gram)
        if cur_level_g not in level_options:
            cur_level_g = default_gram
        st.session_state.setdefault(KEY_GRAM_LEVEL, cur_level_g)

        tab_quick, tab_connectors = st.tabs(["Quick Grammar Help", "Connector Trainer"])

        with tab_quick:
            st.info(
                "Paste a sentence or grammar question here to get quick corrections,"
                " short explanations in English, and German example sentences for your level."
            )
            gcol1, gcol2 = st.columns([3, 1])
            gram_typing_notice = None
            with gcol1:
                gram_typing_notice = st.empty()
                gram_q = st.text_area(
                    "Type your grammar question or paste text",
                    height=160,
                    key=KEY_GRAM_TEXT,
                    placeholder="z.B. Ist es 'wegen dem' oder 'wegen des'? Oder: Ich bin gestern in den Park gegangen…",
                )
            with gcol2:
                gram_level = st.select_slider(
                    "Level",
                    level_options,
                    value=st.session_state.get(KEY_GRAM_LEVEL, cur_level_g),
                    key=KEY_GRAM_LEVEL,
                )
                ask = st.button("Ask", type="primary", width="stretch", key=KEY_GRAM_ASK_BTN)

            if ask and (gram_q or "").strip():
                sys = (
                    "You are a German grammar helper. "
                    "All EXPLANATIONS must be in English ONLY. "
                    "The CORRECTED TEXT and EXAMPLE SENTENCES must be in German ONLY. "
                    "Match the CEFR level and be concise. "
                    "If text was pasted, first give a short corrected German version of the user's text, "
                    "then provide exactly 3 concise English bullet points explaining the key grammar points and corrections, "
                    "and finally give 1–2 short German example sentences that illustrate the rule. "
                    "If it's only a question (no text to correct), give the English explanation and German examples only. "
                    "Keep the whole answer compact and classroom-friendly."
                )
                if gram_typing_notice is not None:
                    gram_typing_notice.markdown(
                        HERR_FELIX_TYPING_HTML,
                        unsafe_allow_html=True,
                    )

                placeholder = st.empty()
                placeholder.markdown(
                    "<div class='bubble-a'><div class='typing'><span></span><span></span><span></span></div></div>",
                    unsafe_allow_html=True,
                )
                time.sleep(random.uniform(0.8, 1.2))
                if topic_db is None:
                    logging.debug("Grammar Firestore logging skipped: no client available")
                else:
                    try:
                        topic_db.collection("falowen_grammar_questions").add(
                            {
                                "student_code": st.session_state.get("student_code"),
                                "level": gram_level,
                                "question": gram_q,
                                "created_at": firestore.SERVER_TIMESTAMP,
                            }
                        )
                    except Exception:
                        logging.warning("Failed to log grammar question", exc_info=True)
                try:
                    resp = client.chat.completions.create(
                        model="gpt-4o-mini",
                        messages=[
                            {"role": "system", "content": sys + f" CEFR level: {gram_level}."},
                            {"role": "user", "content": gram_q},
                        ],
                        temperature=0.1,
                        max_tokens=700,
                    )
                    out = (resp.choices[0].message.content or "").strip()
                except Exception as e:
                    out = f"(Error) {e}"
                placeholder.empty()
                if gram_typing_notice is not None:
                    gram_typing_notice.empty()
                st.markdown(
                    "<div class='bubble-wrap'><div class='lbl-a'>Herr Felix</div></div>",
                    unsafe_allow_html=True,
                )
                st.markdown(f"<div class='bubble-a'>{out}</div>", unsafe_allow_html=True)

        with tab_connectors:
            gram_level = st.session_state.get(KEY_GRAM_LEVEL, cur_level_g)
            st.info(
                "Build smoother sentences with German connectors. Choose your own or have Herr Felix suggest a set,"
                " then get coaching with examples matched to your level."
            )

            connector_mode = st.radio(
                "How should we choose connectors?",
                ("I'll choose connectors", "Suggest for me"),
                key=KEY_CONN_MODE,
                horizontal=True,
            )

            connectors_text = ""
            suggestion_placeholder = st.empty()
            if connector_mode == "I'll choose connectors":
                connectors_text = st.text_area(
                    "Connectors or topics to focus on",
                    key=KEY_CONN_TEXT,
                    height=120,
                    placeholder="z.B. weil, obwohl, trotzdem – oder Themen wie: Mein Wochenende, Arbeit vs. Freizeit",
                )
                suggestion_placeholder.empty()
            else:
                st.caption(
                    "Let Herr Felix suggest 3–5 connectors for your current CEFR level "
                    f"({gram_level})."
                )
                if st.button("Suggest connectors", key=KEY_CONN_SUGGEST):
                    suggestion_placeholder.markdown(
                        "<div class='bubble-a'><div class='typing'><span></span><span></span><span></span></div></div>",
                        unsafe_allow_html=True,
                    )
                    try:
                        resp = client.chat.completions.create(
                            model="gpt-4o-mini",
                            messages=[
                                {
                                    "role": "system",
                                    "content": (
                                        "You are a German writing coach. Suggest 3-5 connectors appropriate for the "
                                        "given CEFR level. Provide them as a simple numbered list with each connector "
                                        "in German and a short English hint about when to use it."
                                    ),
                                },
                                {
                                    "role": "user",
                                    "content": f"CEFR level: {gram_level}. Suggest connectors for practice.",
                                },
                            ],
                            temperature=0.3,
                            max_tokens=300,
                        )
                        suggestions = (resp.choices[0].message.content or "").strip()
                    except Exception as exc:
                        suggestions = f"(Error) {exc}"
                    suggestion_placeholder.empty()
                    st.session_state[KEY_CONN_SESSION] = suggestions
                suggestions = st.session_state.get(KEY_CONN_SESSION, "")
                if suggestions:
                    suggestion_placeholder.markdown(
                        (
                            "<div class='bubble-wrap'><div class='lbl-a'>Herr Felix</div></div>"
                            f"<div class='bubble-a'>{suggestions}</div>"
                        ),
                        unsafe_allow_html=True,
                    )
                else:
                    suggestion_placeholder.empty()
                connectors_text = suggestions

            scenario_text = st.text_area(
                "Sentence or scenario to practice",
                key=KEY_CONN_SCENARIO,
                height=150,
                placeholder="Beschreibe kurz, was du sagen möchtest. z.B. Ich erzähle über meinen letzten Urlaub und möchte Kontraste zeigen.",
            )

            coach_response_placeholder = st.empty()
            existing_coach_reply = st.session_state.get(KEY_CONN_RESPONSE, "")
            if existing_coach_reply:
                coach_response_placeholder.markdown(
                    (
                        "<div class='bubble-wrap'><div class='lbl-a'>Herr Felix</div></div>"
                        f"<div class='bubble-a'>{existing_coach_reply}</div>"
                    ),
                    unsafe_allow_html=True,
                )

            col_coach, col_clear = st.columns([1, 1])
            coach_btn = col_coach.button("Coach me", type="primary", key=KEY_CONN_COACH)
            clear_btn = col_clear.button("Clear session", type="secondary", key=KEY_CONN_CLEAR)

            if clear_btn:
                st.session_state.pop(KEY_CONN_SESSION, None)
                st.session_state.pop(KEY_CONN_TEXT, None)
                st.session_state.pop(KEY_CONN_SCENARIO, None)
                st.session_state.pop(KEY_CONN_RESPONSE, None)
                st.session_state.pop(KEY_CONN_MODE, None)
                suggestion_placeholder.empty()
                coach_response_placeholder.empty()
                rerun_fn = getattr(st, "experimental_rerun", None) or getattr(st, "rerun", None)
                if callable(rerun_fn):
                    rerun_fn()

            if coach_btn:
                gram_level = st.session_state.get(KEY_GRAM_LEVEL, cur_level_g)
                connector_payload = connectors_text.strip()
                scenario_payload = scenario_text.strip()
                if not connector_payload and connector_mode == "I'll choose connectors":
                    st.warning("Bitte gib mindestens einen Connector oder ein Thema an – oder nutze die Vorschlagsfunktion.")
                else:
                    coach_response_placeholder.markdown(
                        "<div class='bubble-a'><div class='typing'><span></span><span></span><span></span></div></div>",
                        unsafe_allow_html=True,
                    )
                    time.sleep(random.uniform(0.8, 1.2))
                    sys_msg = (
                        "You are Herr Felix, a German connector coach. Review any provided connectors (or suggest a short "
                        "set if none were given), explain how to use them in English, and give short German example "
                        "sentences that match the student's CEFR level. Keep the tone encouraging and classroom-friendly."
                    )
                    user_parts = [f"CEFR level: {gram_level}"]
                    if connector_payload:
                        user_parts.append(f"Connectors to cover: {connector_payload}")
                    else:
                        user_parts.append("No connectors provided – please suggest a helpful set.")
                    if scenario_payload:
                        user_parts.append(f"Practice scenario: {scenario_payload}")
                    user_msg = "\n".join(user_parts)

                    try:
                        resp = client.chat.completions.create(
                            model="gpt-4o-mini",
                            messages=[
                                {"role": "system", "content": sys_msg},
                                {"role": "user", "content": user_msg},
                            ],
                            temperature=0.4,
                            max_tokens=700,
                        )
                        coaching_reply = (resp.choices[0].message.content or "").strip()
                    except Exception as exc:
                        coaching_reply = f"(Error) {exc}"
                    st.session_state[KEY_CONN_RESPONSE] = coaching_reply
                    coach_response_placeholder.markdown(
                        (
                            "<div class='bubble-wrap'><div class='lbl-a'>Herr Felix</div></div>"
                            f"<div class='bubble-a'>{coaching_reply}</div>"
                        ),
                        unsafe_allow_html=True,
                    )

                    if topic_db is None:
                        logging.debug("Connector Firestore logging skipped: no client available")
                    else:
                        try:
                            topic_db.collection("falowen_connector_sessions").add(
                                {
                                    "student_code": st.session_state.get("student_code"),
                                    "level": gram_level,
                                    "mode": connector_mode,
                                    "connectors": connector_payload,
                                    "scenario": scenario_payload,
                                    "response": coaching_reply,
                                    "suggestions": st.session_state.get(KEY_CONN_SESSION, ""),
                                    "created_at": firestore.SERVER_TIMESTAMP,
                                }
                            )
                        except Exception:
                            logging.warning("Failed to log connector session", exc_info=True)


    # ===================== Exams (Speaking • Lesen • Hören) =====================
    with tab_exam:
        # Level-aware Goethe links (Lesen & Hören)
        lesen_links = {
            "A1": [("Goethe A1 Lesen (Lesen & Hören page)", "https://www.goethe.de/ins/mm/en/spr/prf/gzsd1/ueb.html")],
            "A2": [("Goethe A2 Lesen (Lesen & Hören page)", "https://www.goethe.de/ins/mm/en/spr/prf/gzsd2/ueb.html")],
            "B1": [("Goethe B1 Lesen (Lesen & Hören page)", "https://www.goethe.de/ins/mm/en/spr/prf/gzb1/ueb.html")],
            "B2": [("Goethe B2 Lesen (Lesen & Hören page)", "https://www.goethe.de/ins/mm/en/spr/prf/gzb2/ue9.html")],
            "C1": [("Goethe C1 Lesen (Lesen & Hören page)", "https://www.goethe.de/ins/be/en/spr/prf/gzc1/u24.html")],
        }
        hoeren_links = {
            "A1": [("Goethe A1 Hören (Lesen & Hören page)", "https://www.goethe.de/ins/mm/en/spr/prf/gzsd1/ueb.html")],
            "A2": [("Goethe A2 Hören (Lesen & Hören page)", "https://www.goethe.de/ins/mm/en/spr/prf/gzsd2/ueb.html")],
            "B1": [("Goethe B1 Hören (Lesen & Hören page)", "https://www.goethe.de/ins/mm/en/spr/prf/gzb1/ueb.html")],
            "B2": [("Goethe B2 Hören (Lesen & Hören page)", "https://www.goethe.de/ins/mm/en/spr/prf/gzb2/ue9.html")],
            "C1": [("Goethe C1 Hören (Lesen & Hören page)", "https://www.goethe.de/ins/be/en/spr/prf/gzc1/u24.html")],
        }

        st.info(
            "Use these subtabs to get exam-ready: Speaking shows your practice attempts and scores,"
            " while Lesen and Hören open official Goethe online exercises for your chosen level."
        )

        level_for_exams = st.session_state.get("exam_lesen_level", default_level)
        if level_for_exams not in lesen_links or level_for_exams not in hoeren_links:
            level_for_exams = st.session_state.get("exam_hoeren_level", level_for_exams)
        if level_for_exams not in lesen_links or level_for_exams not in hoeren_links:
            if default_level in lesen_links and default_level in hoeren_links:
                level_for_exams = default_level
            else:
                common_levels = [lvl for lvl in lesen_links if lvl in hoeren_links]
                if common_levels:
                    level_for_exams = common_levels[0]
                else:
                    level_for_exams = next(
                        iter(lesen_links.keys()),
                        next(iter(hoeren_links.keys()), default_level),
                    )

        sub_speak, sub_lesen, sub_hoeren = st.tabs(["🗣️ Speaking", "📖 Lesen", "🎧 Hören"])

        def _link_buttons(links: Iterable[Tuple[str, str]]) -> None:
            """Render a set of practice links as buttons in the Exams tab."""

            items = list(links or [])
            if not items:
                st.caption("No practice links available for this level yet.")
                return

            for idx, (label, url) in enumerate(items):
                if not label or not url:
                    continue

                st.link_button(label, url, width="stretch")


    with sub_speak:
        st.markdown(
            """
            <div class="panel">
              <b>Speaking practice</b><br>
              • Open the practice page and follow the prompts to record and submit.<br>
              • Keep sentences short and clear — you’ve got this! 💪
            </div>
            """,
            unsafe_allow_html=True,
        )

        st.markdown(
            '<a class="btn" href="https://blog.falowen.app/blog/a1-speaking-exam-guide/" target="_blank" rel="noopener">📘 Read the A1 Speaking Exam Guide</a>',
            unsafe_allow_html=True,
        )

        # Button to your speaking practice page (PRACTICE_URL)
        st.markdown(
            f'<a class="btn secondary" href="{PRACTICE_URL}" target="_blank" rel="noopener">📝 Open Speaking Practice</a>',
            unsafe_allow_html=True,
        )

        st.info(
            "Track your latest speaking scores and audio directly on the speaking practice page. "
            "Once you've submitted new attempts, reopen the practice tool to review your feedback."
        )

        # ---------- Lesen ----------
        with sub_lesen:
            st.markdown(
                """
                <div class="panel">
                  <b>Reading (Lesen)</b><br>
                  • Choose your level to open official Goethe online practice.
                </div>
                """,
                unsafe_allow_html=True,
            )
            lv = st.select_slider(
                "Level",
                options=list(lesen_links.keys()),
                value=level_for_exams,
                key="exam_lesen_level",
            )
            _link_buttons(lesen_links.get(lv, []))

        # ---------- Hören ----------
        with sub_hoeren:
            st.markdown(
                """
                <div class="panel">
                  <b>Listening (Hören)</b><br>
                  • Choose your level to open official Goethe online practice.
                </div>
                """,
                unsafe_allow_html=True,
            )
            lv_h = st.select_slider(
                "Level",
                options=list(hoeren_links.keys()),
                value=level_for_exams,
                key="exam_hoeren_level",
            )
            _link_buttons(hoeren_links.get(lv_h, []))

    st.divider()
    render_app_footer(FOOTER_LINKS)



# =========================================
# Vocab
# =========================================


# ================================
# CONFIG: Sheet for Vocab + Audio
# ================================
def is_correct_answer(user_input: str, answer: str) -> bool:
    """Return True if the user's input matches the expected answer.

    Comparison ignores leading/trailing whitespace and letter casing. In
    addition, leading English articles ("the", "a", "an") are removed and a
    fuzzy similarity check is performed using :class:`difflib.SequenceMatcher`.
    """

    from difflib import SequenceMatcher

    normalized_user = user_input.strip().lower()
    normalized_answer = answer.strip().lower()

    # Fast path for exact matches
    if normalized_user == normalized_answer:
        return True

    def _strip_article(s: str) -> str:
        for article in ("the ", "a ", "an "):
            if s.startswith(article):
                return s[len(article):].lstrip()
        return s

    normalized_user = _strip_article(normalized_user)
    normalized_answer = _strip_article(normalized_answer)

    similarity = SequenceMatcher(None, normalized_user, normalized_answer).ratio()
    return similarity >= 0.85

# ================================
# TAB: Vocab Trainer (locked by Level)
# ================================
if tab == "Schreiben Trainer":
    st.markdown(
        '''
        <div style="
            padding: 8px 12px;
            background: #d63384;
            color: #fff;
            border-radius: 6px;
            text-align: center;
            margin-bottom: 8px;
            font-size: 1.3rem;">
            ✍️ Schreiben Trainer (Writing Practice)
        </div>
        ''',
        unsafe_allow_html=True
    )

    st.info(
        """
        ✍️ **This section is for Writing (Schreiben) only.**
        Practice German letters, emails, and essays for A1–C1 exams—now with automatic level detection.

        Want to practice presentations or focus on Speaking, Reading, or Listening?
        👉 Switch to **Exam Mode & Chat • Grammar • Exams** (tab above)!

        Your writing will be assessed and scored out of 25 marks, just like in the real exam.
        """,
        icon="✉️"
    )

    st.divider()

    # --- Writing stats summary with Firestore ---
    student_code = st.session_state.get("student_code", "demo")
    stats = render_schreiben_stats(student_code)
    student_name = _safe_str(st.session_state.get("student_name"), "Student") or "Student"

    # --- Update session states for new student (preserves drafts, etc) ---
    prev_student_code = st.session_state.get("prev_student_code", None)
    if student_code != prev_student_code:
        stats = stats or get_schreiben_stats(student_code)
        st.session_state[f"{student_code}_last_feedback"] = None
        st.session_state[f"{student_code}_last_user_letter"] = None
        st.session_state[f"{student_code}_delta_compare_feedback"] = None
        st.session_state[f"{student_code}_final_improved_letter"] = ""
        st.session_state[f"{student_code}_awaiting_correction"] = False
        st.session_state[f"{student_code}_improved_letter"] = ""
        st.session_state["prev_student_code"] = student_code

    pending_subtab = st.session_state.pop("schreiben_pending_subtab", None)
    if pending_subtab:
        st.session_state[f"schreiben_sub_tab_{student_code}"] = pending_subtab

    # --- Sub-tabs for the Trainer ---
    st.markdown(
        """
        <style>
        div[role="radiogroup"][aria-label="Choose Mode"],
        div[data-testid="stHorizontalBlock"] [aria-label="Choose Mode"] {
            display: flex;
            flex-wrap: wrap;
            gap: 0.5rem;
        }
        div[role="radiogroup"][aria-label="Choose Mode"] > label,
        div[data-testid="stHorizontalBlock"] [aria-label="Choose Mode"] > label {
            flex: 1 1 180px;
            min-width: 160px;
        }
        @media (max-width: 640px) {
            div[role="radiogroup"][aria-label="Choose Mode"] > label,
            div[data-testid="stHorizontalBlock"] [aria-label="Choose Mode"] > label {
                flex-basis: 100%;
            }
        }
        </style>
        """,
        unsafe_allow_html=True,
    )
    sub_tab = st.radio(
        "Choose Mode",
        [
            "Practice Letters",
            "Mark My Letter",
            "Ideas Generator (Letter Coach)",
            "Vocab Trainer",

        ],
        horizontal=True,
        key=f"schreiben_sub_tab_{student_code}"
    )

        # --- Level picker: Auto-detect from student code (manual override removed) ---
    if student_code:
        detected_level = get_level_from_code(student_code)
        # Only apply detected level when first seeing this student code
        if st.session_state.get("prev_student_code_for_level") != student_code:
            st.session_state["schreiben_level"] = detected_level
            st.session_state["prev_student_code_for_level"] = student_code
    else:
        detected_level = "A1"
        if "schreiben_level" not in st.session_state:
            st.session_state["schreiben_level"] = detected_level

    # Ensure current writing level variable reflects auto-detected one
    schreiben_level = st.session_state.get("schreiben_level", "A1")

    st.markdown(
        f"<span style='color:gray;font-size:0.97em;'>Auto-detected level from your code: <b>{detected_level}</b></span>",
        unsafe_allow_html=True
    )


    st.divider()

    # ----------- PRACTICE LETTERS -----------
    if sub_tab == "Practice Letters":
        try:
            from src.schreiben_prompts_module import get_prompts_for_level
        except Exception:  # pragma: no cover - fallback if module missing
            def get_prompts_for_level(_level):
                return []

        prompts = get_prompts_for_level(schreiben_level)
        if prompts:
            options = [p["Thema"] for p in prompts]
            selected_theme = st.selectbox(
                "Choose a prompt",
                options,
                key=f"practice_prompt_{student_code}",
            )
            st.markdown(
                "**[German Writing Rules](https://drive.google.com/file/d/1o7_ez3WSNgpgxU_nEtp6EO1PXDyi3K3b/view?usp=sharing)**",
            )
            prompt = next((p for p in prompts if p["Thema"] == selected_theme), None)
            if prompt:
                st.markdown(f"### ✉️ {prompt['Thema']}")
                st.markdown("\n".join(f"- {p}" for p in prompt['Punkte']))
        else:
            st.selectbox(
                "Choose a prompt",
                ["(no prompts available)"],
                key=f"practice_prompt_{student_code}",
            )
        st.info(
            "Use \u201cMark My Letter\u201d to submit your response for evaluation and \u201cIdeas Generator (Letter Coach)\u201d when you need inspiration.",
        )

    if sub_tab == "Vocab Trainer":
        render_vocab_trainer_section()

    # ----------- 1. MARK MY LETTER -----------
    if sub_tab == "Mark My Letter":
        daily_so_far = get_schreiben_usage(student_code)
        st.markdown(f"**Daily usage:** {daily_so_far} / {SCHREIBEN_DAILY_LIMIT}")

        st.markdown(
            "**[German Writing Rules](https://drive.google.com/file/d/1o7_ez3WSNgpgxU_nEtp6EO1PXDyi3K3b/view?usp=sharing)**",
        )

        try:
            _ = _wkey
        except NameError:
            import hashlib

            def _wkey(base: str) -> str:
                sc = str(st.session_state.get("student_code", "anon"))
                return f"{base}_{hashlib.md5(f'{base}|{sc}'.encode()).hexdigest()[:8]}"

        draft_key = _wkey("schreiben_letter")
        existing_draft = load_draft_from_db(student_code, draft_key)
        existing_feedback, existing_letter = load_schreiben_feedback(student_code)
        if existing_feedback or existing_letter:
            st.session_state[f"{student_code}_last_feedback"] = existing_feedback
            st.session_state[f"{student_code}_last_user_letter"] = existing_letter

        letter_disabled = daily_so_far >= SCHREIBEN_DAILY_LIMIT
        if letter_disabled:
            st.warning(
                "You've reached today's limit for letter corrections. Please come back"
                " tomorrow after the daily quota resets to submit a new letter. While"
                " you wait, feel free to explore the other tabs for prompts, ideas, or"
                " practice activities."
            )

        user_letter = st.text_area(
            "Paste or type your German letter/essay here.",
            key=draft_key,
            value=existing_draft,
            on_change=lambda: save_now(draft_key, student_code),
            height=400,
            placeholder="Write your German letter here...",
            disabled=letter_disabled,
        )

        render_umlaut_pad(
            draft_key,
            context=f"schreiben_mark_{student_code}",
            disabled=letter_disabled,
        )

        autosave_maybe(student_code, draft_key, user_letter, min_secs=2.0, min_delta=20)

        if st.button("\U0001f4be Save Draft", key=f"save_draft_btn_{student_code}"):
            save_now(draft_key, student_code)
            toast_once("Draft saved!", "✅")
        st.caption("Auto-saves every few seconds or click 'Save Draft' to save now.")

        def clear_feedback_and_start_new():
            for k in [
                "last_feedback",
                "last_user_letter",
                "delta_compare_feedback",
                "improved_letter",
                "final_improved_letter",
            ]:
                st.session_state.pop(f"{student_code}_{k}", None)
            st.session_state[f"{student_code}_awaiting_correction"] = False
            st.session_state.pop(draft_key, None)
            save_now(draft_key, student_code)
            lv, lt, sf, sa = _draft_state_keys(draft_key)
            for key in (lv, lt, sf, sa):
                st.session_state.pop(key, None)
            delete_schreiben_feedback(student_code)
            st.session_state["need_rerun"] = True

        if st.session_state.get(f"{student_code}_last_feedback"):
            st.info(
                "Draft auto-save is paused while feedback is visible. "
                "Clear feedback to resume saving."
            )

        # --- Word count and Goethe exam rules ---
        import re
        def get_level_requirements(level):
            reqs = {
                "A1": {"min": 25, "max": 40, "desc": "A1 formal/informal letters should be 25–40 words. Cover all bullet points."},
                "A2": {"min": 30, "max": 40, "desc": "A2 formal/informal letters should be 30–40 words. Cover all bullet points."},
                "B1": {"min": 80, "max": 150, "desc": "B1 letters/essays should be about 80–150 words, with all points covered and clear structure."},
                "B2": {"min": 150, "max": 250, "desc": "B2 essays are 180–220 words, opinion essays or reports, with good structure and connectors."},
                "C1": {"min": 230, "max": 350, "desc": "C1 essays are 230–250+ words. Use advanced structures and express opinions clearly."}
            }
            return reqs.get(level.upper(), reqs["A1"])

        def count_words(text):
            return len(re.findall(r'\b\w+\b', text))

        if user_letter.strip():
            words = re.findall(r'\b\w+\b', user_letter)
            chars = len(user_letter)
            st.info(f"**Word count:** {len(words)} &nbsp;|&nbsp; **Character count:** {chars}")

            # -- Apply Goethe writing rules here --
            requirements = get_level_requirements(detected_level)  # << USE AUTO-DETECTED LEVEL
            word_count = count_words(user_letter)
            min_wc = requirements["min"]
            max_wc = requirements["max"]

            if detected_level in ("A1", "A2"):
                if word_count < min_wc:
                    st.error(f"⚠️ Your letter is too short for {detected_level} ({word_count} words). {requirements['desc']}")
                    st.stop()
                elif word_count > max_wc:
                    st.warning(f"ℹ️ Your letter is a bit long for {detected_level} ({word_count} words). The exam expects {min_wc}-{max_wc} words.")
            else:
                if word_count < min_wc:
                    st.error(f"⚠️ Your essay is too short for {detected_level} ({word_count} words). {requirements['desc']}")
                    st.stop()
                elif word_count > max_wc + 40 and detected_level in ("B1", "B2"):
                    st.warning(f"ℹ️ Your essay is longer than the usual limit for {detected_level} ({word_count} words). Try to stay within the guidelines.")

        # --------- Reset correction states (do not indent inside above ifs)
        for k, v in [
            ("last_feedback", None),
            ("last_user_letter", None),
            ("delta_compare_feedback", None),
            ("improved_letter", ""),
            ("awaiting_correction", False),
            ("final_improved_letter", "")
        ]:
            session_key = f"{student_code}_{k}"
            if session_key not in st.session_state:
                st.session_state[session_key] = v

        # Namespaced correction state per student (reset on session)
        for k, v in [
            ("last_feedback", None),
            ("last_user_letter", None),
            ("delta_compare_feedback", None),
            ("improved_letter", ""),
            ("awaiting_correction", False),
            ("final_improved_letter", "")
        ]:
            session_key = f"{student_code}_{k}"
            if session_key not in st.session_state:
                st.session_state[session_key] = v

        submit_disabled = (not user_letter.strip()) or (daily_so_far >= SCHREIBEN_DAILY_LIMIT)
        feedback_btn = st.button(
            "Get Feedback",
            type="primary",
            disabled=submit_disabled,
            key=f"feedback_btn_{student_code}"
        )

        if feedback_btn:
            st.session_state[f"{student_code}_awaiting_correction"] = True
            ai_prompt = (
                f"You are Herr Felix, a supportive and innovative German letter writing trainer.\n"
                f"You help students prepare for A1, A2, B1, B2, and C1 German exam letters or essays.\n"
                f"The student has submitted a {schreiben_level} German letter or essay.\n"
                f"Your job is to mark, score, and explain feedback in a kind, step-by-step way.\n"
                f"Always answer in English.\n"
                f"Begin with a warm greeting that uses the student's name ({student_name}) and refer to them by name throughout your feedback.\n"
                f"1. Give a quick summary (one line) of how well the student did overall.\n"
                f"2. Then show a detailed breakdown of strengths and weaknesses in 4 areas:\n"
                f"   Grammar, Vocabulary, Spelling, Structure.\n"
                f"3. For each area, say what was good and what should improve.\n"
                f"4. Highlight every mistake with [wrong]...[/wrong] and every good example with [correct]...[/correct].\n"
                f"5. Give 2-3 improvement tips in bullet points.\n"
                f"6. At the end, give a realistic score out of 25 in the format: Score: X/25.\n"
                f"7. For A1 and A2, be strict about connectors, basic word order, modal verbs, and correct formal/informal greeting.\n"
                f"8. For B1+, mention exam criteria and what examiner wants.\n"
                f"9. Never write a new letter for the student, only mark what they submit.\n"
                f"10. When possible, point out specific lines or examples from their letter in your feedback.\n"
                f"11. When student score is 18 or above then they have passed. When score is less than 18, is a fail and they must try again before submitting to prevent low marks.\n"
                f"12. After completion, remind them to only copy their improved letter without your feedback, go to 'my course' on the app and submit together with their lesen and horen answers. They only share the letter and feedback with their teacher for evaluation only when they preparing for the exams\n"
                
            )

            with st.spinner("🧑‍🏫 Herr Felix is typing..."):
                try:
                    completion = client.chat.completions.create(
                        model="gpt-4o",
                        messages=[
                            {"role": "system", "content": ai_prompt},
                            {"role": "user", "content": user_letter},
                        ],
                        temperature=0.6,
                    )
                    feedback = completion.choices[0].message.content
                    st.session_state[f"{student_code}_last_feedback"] = feedback
                    st.session_state[f"{student_code}_last_user_letter"] = user_letter
                    st.session_state[f"{student_code}_delta_compare_feedback"] = None
                except Exception:
                    st.error("AI feedback failed. Please check your OpenAI setup.")
                    feedback = None

            if feedback:
                st.markdown("[⬇️ Jump to feedback](#feedback-reference)")
                st.session_state[f"{student_code}_awaiting_correction"] = True

                save_schreiben_feedback(student_code, feedback, user_letter)

                # --- Save to Firestore ---
                score_match = re.search(r"Score[: ]+(\d+)", feedback)
                score = int(score_match.group(1)) if score_match else 0
                passed = score >= 18
                save_submission(
                    student_code=student_code,
                    score=score,
                    passed=passed,
                    timestamp=None,  # Not needed
                    level=schreiben_level,
                    letter=user_letter
                )
                update_schreiben_stats(student_code)
                inc_schreiben_usage(student_code)
                save_draft_to_db(student_code, draft_key, "")
                st.session_state.pop(draft_key, None)

        elif (
            st.session_state.get(f"{student_code}_last_feedback")
            and st.session_state.get(f"{student_code}_last_user_letter")
        ):
            st.markdown("[⬇️ Jump to feedback](#feedback-reference)")
            
        # --- Improvement section: Compare, download, WhatsApp ---
        if st.session_state.get(f"{student_code}_last_feedback") and st.session_state.get(f"{student_code}_last_user_letter"):
            st.markdown("---")
            st.markdown('<div id="feedback-reference"></div>', unsafe_allow_html=True)
            st.markdown("#### 📝 Feedback from Herr Felix (Reference)")
            st.markdown(
                highlight_feedback(st.session_state[f"{student_code}_last_feedback"]),
                unsafe_allow_html=True
            )
            clear_feedback_reference = st.button(
                "🗑️ Clear feedback and start a new letter",
                key=f"clear_feedback_{student_code}_reference",
            )
            if clear_feedback_reference:
                clear_feedback_and_start_new()
            st.markdown(
                """
                <div style="background:#e3f7da; border-left:7px solid #44c767;
                color:#295327; padding:1.15em; margin-top:1em; border-radius:10px; font-size:1.09em;">
                    🔁 <b>Try to improve your letter!</b><br>
                    Paste your improved version below and click <b>Compare My Improvement</b>.<br>
                    The AI will highlight what’s better, what’s still not fixed, and give extra tips.<br>
                    <b>You can download or share the improved version & new feedback below.</b>
                </div>
                """, unsafe_allow_html=True
            )
            improved_letter = st.text_area(
                "Your improved version (try to fix the mistakes Herr Felix mentioned):",
                key=f"{student_code}_improved_letter",
                height=400,
                placeholder="Paste your improved letter here..."
            )
            render_umlaut_pad(
                f"{student_code}_improved_letter",
                context=f"schreiben_improve_{student_code}",
            )
            compare_clicked = st.button("Compare My Improvement", key=f"compare_btn_{student_code}")

            if compare_clicked and improved_letter.strip():
                ai_compare_prompt = (
                    "You are Herr Felix, a supportive German writing coach. "
                    "A student first submitted this letter:\n\n"
                    f"{st.session_state[f'{student_code}_last_user_letter']}\n\n"
                    "Your feedback was:\n"
                    f"{st.session_state[f'{student_code}_last_feedback']}\n\n"
                    "Now the student has submitted an improved version below.\n"
                    f"The student's name is {student_name}. Begin by greeting {student_name} and continue to use their name warmly throughout your response.\n"
                    "Compare both versions and:\n"
                    "- Tell the student exactly what they improved, and which mistakes were fixed.\n"
                    "- Point out if there are still errors left, with new tips for further improvement.\n"
                    "- Encourage the student. If the improvement is significant, say so.\n"
                    "1. If student dont improve after the third try, end the chat politely and tell the student to try again tomorrow. Dont continue to give the feedback after third try.\n"
                    "2. Always explain your feeback in English for them to understand. You can still highlight their german phrases. But your correction should be english\n"
                    "3. For A1 and A2 students, make sure a sentence is not more than 7 words."
                    "4. For A1 and A2 students, break their phrases down for them when they use relative clauses."
                    "5. For A1 and A2 students, only recommend connectors such as deshalb, weil, ich mochte wissen,und,oder."
                    "- Give a revised score out of 25 (Score: X/25)."
                )
                with st.spinner("👨‍🏫 Herr Felix is comparing your improvement..."):
                    try:
                        result = client.chat.completions.create(
                            model="gpt-4o",
                            messages=[
                                {"role": "system", "content": ai_compare_prompt},
                                {"role": "user", "content": improved_letter}
                            ],
                            temperature=0.5,
                        )
                        compare_feedback = result.choices[0].message.content
                        st.session_state[f"{student_code}_delta_compare_feedback"] = compare_feedback
                        st.session_state[f"{student_code}_final_improved_letter"] = improved_letter
                    except Exception as e:
                        st.session_state[f"{student_code}_delta_compare_feedback"] = f"Sorry, there was an error comparing your letters: {e}"

            if st.session_state.get(f"{student_code}_delta_compare_feedback"):
                st.markdown("---")
                st.markdown("### 📝 Improvement Feedback from Herr Felix")
                st.markdown(highlight_feedback(st.session_state[f"{student_code}_delta_compare_feedback"]), unsafe_allow_html=True)

                # PDF & WhatsApp buttons
                from fpdf import FPDF
                import urllib.parse
                import os

                def sanitize_text(text):
                    return text

                # PDF
                pdf = FPDF()
                pdf.add_font("DejaVu", "", "font/DejaVuSans.ttf", uni=True)
                pdf.add_page()
                pdf.set_font("DejaVu", size=12)
                improved_letter = st.session_state.get(f"{student_code}_final_improved_letter", "")
                improved_feedback = st.session_state[f"{student_code}_delta_compare_feedback"]
                pdf.multi_cell(0, 10, f"Your Improved Letter:\n\n{sanitize_text(improved_letter)}\n\nFeedback from Herr Felix:\n\n{sanitize_text(improved_feedback)}")
                pdf_output = f"Feedback_{student_code}_{schreiben_level}_improved.pdf"
                pdf.output(pdf_output)
                with open(pdf_output, "rb") as f:
                    pdf_bytes = f.read()
                st.download_button(
                    "⬇️ Download Improved Version + Feedback (PDF)",
                    pdf_bytes,
                    file_name=pdf_output,
                    mime="application/pdf"
                )
                os.remove(pdf_output)

                # WhatsApp share
                wa_message = (
                    f"Hi, here is my IMPROVED German letter and AI feedback:\n\n"
                    f"{improved_letter}\n\n"
                    f"Feedback:\n{st.session_state[f'{student_code}_delta_compare_feedback']}"
                )
                wa_url = (
                    "https://api.whatsapp.com/send"
                    "?phone=233205706589"
                    f"&text={urllib.parse.quote(wa_message)}"
                )
                st.markdown(
                    f"[📲 Send Improved Letter & Feedback to Tutor on WhatsApp]({wa_url})",
                    unsafe_allow_html=True,
                )
                clear_feedback = st.button(
                    "🗑️ Clear feedback and start a new letter",
                    key=f"clear_feedback_{student_code}",
                )
                if clear_feedback:
                    for k in [
                        "last_feedback",
                        "last_user_letter",
                        "delta_compare_feedback",
                        "improved_letter",
                        "final_improved_letter",
                    ]:
                        st.session_state.pop(f"{student_code}_{k}", None)
                    st.session_state[f"{student_code}_awaiting_correction"] = False
                    st.session_state.pop(draft_key, None)
                    save_now(draft_key, student_code)
                    lv, lt, sf, sa = _draft_state_keys(draft_key)
                    for key in (lv, lt, sf, sa):
                        st.session_state.pop(key, None)
                    st.session_state["need_rerun"] = True
    if sub_tab == "Ideas Generator (Letter Coach)":
        import io

        # === NAMESPACED SESSION KEYS (per student) ===
        student_code = st.session_state.get("student_code", "demo")
        student_name = _safe_str(st.session_state.get("student_name"), "Student") or "Student"
        ns_prefix = f"{student_code}_letter_coach_"
        def ns(key): return ns_prefix + key

        prompt_draft_key = ns("prompt_draft")
        chat_draft_key = ns("chat_draft")
        drafts_hydrated_key = ns("drafts_hydrated")
        draft_sync_key = ns("draft_sync_cache")

        # --- Reset per-student Letter Coach state on student change ---
        prev_letter_coach_code = st.session_state.get("prev_letter_coach_code", None)
        if student_code != prev_letter_coach_code:
            last_prompt, last_chat = load_letter_coach_progress(student_code)
            st.session_state[ns("prompt")] = last_prompt or ""
            st.session_state[ns("chat")] = last_chat or []
            st.session_state[ns("stage")] = 1 if last_chat else 0
            st.session_state["prev_letter_coach_code"] = student_code
            st.session_state[drafts_hydrated_key] = False
            st.session_state[draft_sync_key] = ("", "")

        # --- Set per-student defaults if missing ---
        for k, default in [
            ("prompt", ""),
            ("chat", []),
            ("stage", 0),
            ("clear_prompt", False),
            ("clear_chat", False),
            ("clear_chat_draft", False),
            ("drafts_hydrated", False),
            ("draft_sync_cache", ("", "")),
        ]:
            if ns(k) not in st.session_state:
                st.session_state[ns(k)] = default

        if not st.session_state.get(drafts_hydrated_key):
            prompt_draft, chat_draft, _, updated_at = load_letter_coach_draft(student_code)
            reset_local_draft_state(
                prompt_draft_key,
                prompt_draft or "",
                saved=bool(prompt_draft),
                saved_at=updated_at,
            )
            reset_local_draft_state(
                chat_draft_key,
                chat_draft or "",
                saved=bool(chat_draft),
                saved_at=updated_at,
            )
            st.session_state[draft_sync_key] = (
                prompt_draft or "",
                chat_draft or "",
            )
            st.session_state[drafts_hydrated_key] = True

        def sync_letter_coach_draft_state() -> None:
            if not student_code:
                return
            prompt_text = st.session_state.get(prompt_draft_key, "") or ""
            chat_text = st.session_state.get(chat_draft_key, "") or ""
            payload = (prompt_text, chat_text)
            if st.session_state.get(draft_sync_key) == payload:
                return
            save_letter_coach_draft(student_code, prompt_text, chat_text)
            st.session_state[draft_sync_key] = payload

        def clear_letter_coach_draft_state() -> None:
            if not student_code:
                return
            clear_letter_coach_draft(student_code)
            st.session_state[draft_sync_key] = ("", "")

        def save_prompt_draft_now(*, show_toast: bool = True) -> None:
            save_now(prompt_draft_key, student_code, show_toast=show_toast)
            sync_letter_coach_draft_state()

        def save_chat_draft_now(*, show_toast: bool = True) -> None:
            save_now(chat_draft_key, student_code, show_toast=show_toast)
            sync_letter_coach_draft_state()

        if st.session_state.get(ns("reset_coach")):
            st.session_state[ns("prompt")] = ""
            st.session_state[ns("chat")] = []
            st.session_state[ns("stage")] = 0
            reset_local_draft_state(prompt_draft_key, "")
            reset_local_draft_state(chat_draft_key, "")
            save_prompt_draft_now()
            save_chat_draft_now()
            clear_letter_coach_draft_state()
            st.session_state.pop(ns("reset_coach"))

        st.markdown(
            "**[German Writing Rules](https://drive.google.com/file/d/1o7_ez3WSNgpgxU_nEtp6EO1PXDyi3K3b/view?usp=sharing)**",
        )
        

# Patch: enforce '…möchte' in the reason line + add conclusion 'Ich freue mich im Voraus auf Ihre/deine Antwort'
        LETTER_COACH_PROMPTS = {
            "A1": (
                "You are Herr Felix, a creative, supportive German letter-writing coach for A1 students. "
                "Your mission: idea generator + step-by-step coach. "
                "Always reply in English. You may show short German fragments (2–3 words), but never full sentences. "
                "Classify each student message as: NEW PROMPT, CONTINUATION, or QUESTION. "
                "• If QUESTION: answer simply, encourage progress, then prompt the next step only. "
                "• If CONTINUATION: give brief corrections and guide the next step only. "
                "    1) Give short ideas, structure, tips, and 2–3 word German fragments. Don’t overfeed; let them think. "
                "    2) Allowed connectors only: 'und', 'aber', 'weil', 'deshalb', 'ich möchte wissen, ob', 'ich möchte wissen, wann'. "
                "       Do NOT suggest 'da', 'dass', relative clauses, or advanced tenses (keep present + basic modals). "
                "    3) Requests: teach 'Könnten Sie … [Infinitiv am Ende]?' and show the main verb at the end. "
                "    4) Greeting + Introduction (fragments; enforce comma/space + register consistency): "
                "       • Formal: 'Ich hoffe, es geht Ihnen gut. Ich schreibe Ihnen, weil ich … möchte.' "
                "       • Informal: 'Wie geht es dir? Ich hoffe, es geht dir gut. Ich schreibe dir, weil ich … möchte.' "
                "       The reason line must END with 'möchte' to keep it simple and consistent at A1. "
                "    5) Closing/conclusion templates (teach explicitly): "
                "       • Formal: 'Ich freue mich im Voraus auf Ihre Antwort.'  +  'Mit freundlichen Grüßen,' + [Name] "
                "       • Informal: 'Ich freue mich im Voraus auf deine Antwort.'  +  'Viele Grüße,' + [Name] "
                "    6) Word-order guard rails: "
                "       • 'weil'-clause → verb at the end (warn if not). "
                "       • Requests with 'Könnten Sie' → infinitive at the end (warn if not). "
                "    7) If a line uses ≥2 conjunctions or is long/complex, warn and split. "
                "    8) If a line exceeds ~7–8 words, break into short statements with full stops. "
                "    9) Final letter length target: 25–35 words. "
                "    10) Scenario mini-banks (fragments only): "
                "        • Cancellation: Wetter/Gesundheit + 'Termin absagen' "
                "        • Enquiry/registration: 'Anfrage stellen'; add 'Wie viel kostet …?' "
                "        • Registration/course: 'anfangen'/'beginnen' "
                "        • Appointment: 'neuen Termin vereinbaren' "
                "        • Apology: 'Es tut mir leid.' "
                "    11) Never write full sentences. Provide only fragments/keywords; the student writes the sentences. "
                "    12) Remind students to type their own words (no translator); you will correct them. "
                "If NEW PROMPT: give a 5-part overview (greeting, introduction, reason, request, closing) with micro-examples (fragments only). "
                "Always end with: 'Your next recommended step:' and request exactly one part at a time—first greeting (wait), then introduction (wait), then reason, then request, then closing. "
                "After each reply: correct briefly, give one tip, then again: 'Your next recommended step:' for the next single part. "
                "Session pacing: aim to finish in ~10 student replies. If not done, say: 'Most letters can be completed in about 10 steps. Please try to finish soon.' "
                "At 14 replies without completion: 'We have reached the end of this coaching session. Please copy your letter below so far and paste it into the “Mark My Letter” tool for full AI feedback and a score.' "
            ),
            "A2": (
                "You are Herr Felix, a creative, supportive German letter-writing coach for A2 students. "
                "Role: idea generator + step-by-step coach. "
                "Always reply in English. You may show short German fragments (2–3 words), never full sentences. "
                "Classify each message: NEW PROMPT, CONTINUATION, or QUESTION. "
                "• If QUESTION: answer simply, encourage progress, then prompt the next step only. "
                "• If CONTINUATION: correct briefly and guide the next step only. "
                "    1) Require sequencing: 'Zuerst' (first idea), 'Dann' or 'Außerdem' (next idea), 'Zum Schluss' (final/closing bridge). Prefer 'Zuerst' over 'Erstens'. "
                "    2) Connectors: 'und', 'aber', 'weil', 'denn', 'deshalb', 'ich möchte wissen, ob/wann/wo'. Recommend one at a time; if ≥2 used in a short line, simplify to one. "
                "    3) Greeting + Introduction templates (teach explicitly; split into fragments if needed): "
                "       • Formal: 'Ich hoffe, es geht Ihnen gut. Ich schreibe Ihnen, weil …' "
                "       • Informal: 'Wie geht es dir? Ich hoffe, es geht dir gut. Ich schreibe dir, weil …' "
                "       Enforce comma after 'Ihnen/dir,' in 'Ich schreibe Ihnen/dir, weil …'. "
                "    4) After every reply, give one tip or one phrase fragment—never full sentences. "
                "    5) Keep lines short: ~7–8 words; split long lines. "
                "    6) Letter length target: 30–40 words. "
                "    7) Scenarios: cancellations (health/weather; 'absagen'), enquiries/registrations ('Anfrage stellen'; include 'Wie viel kostet …?'), appointments ('neuen Termin vereinbaren'). "
                "    8) Apologies: 'Es tut mir leid.' "
                "    9) Always correct grammar and suggest improved fragments when needed. "
                "Steps: greeting → introduction → 'Zuerst' idea → 'Außerdem' (or 'Dann') → 'Zum Schluss' → polite closing cue ('Ich freue mich …'). "
                "Always end with: 'Your next recommended step:' and ask for exactly one section at a time. "
                "Do not write the full letter; guide only. Remind students to type their own words; you will correct them. "
                "Session pacing: finish in ~10 replies; if not, remind to finish soon. End at 14 with: copy/paste into 'Mark My Letter' for feedback. "
            ),
            "B1": (
                "You are Herr Felix, a supportive German letter/essay coach for B1 students—idea generator + step-by-step coach. "
                "Always reply in English; show only short German fragments (2–3 words), never full sentences. "
                "Detect type: formal letter, informal letter, or opinion essay. If unclear, ask which type. "
                "    1) Give short ideas, structure, tips, and 2–3 word German fragments. Don’t overfeed. "
                "    2) Enforce paragraph logic with clear starters/sequence. "
                "    3) After each student line, add 1–2 ideas if helpful (fragments only). "
                "    4) Length targets: formal letter 40–50 words; informal letter & opinion essay 80–90 words (intro, body, conclusion). "
                "    5) Provide fragments only; the student completes each sentence. "
                "    6) Remind them to type their own words; you will correct mistakes. "
                "    7) Never write full sentences for them. "
                "Greeting options for forum/opinion posts (teach explicitly; choose one): "
                "    • 'Hallo zusammen,'  • 'Liebe Forenmitglieder,'  • 'Liebes Forum,'  • 'Liebe Community,' "
                "    Avoid: 'Lieber Forummitglieder' (wrong: gender/number and compound). "
                "Opinion essay template (fragments only): "
                "    • 'Heutzutage ist das Thema' + [Thema] + 'ein wichtiges Thema in unserem Leben.' "
                "    • 'Ich bin der Meinung, dass' + [Info] + ', weil' + [Info] + '.' "
                "    • 'Einerseits gibt es viele Vorteile.'  'Zum Beispiel' + [Verb/Modal] + [Info] + '.' "
                "    • 'Andererseits gibt es auch Nachteile.'  'Ein Beispiel dafür ist' + [Nomen] + '. ' + 'Kleine Info.' "
                "    • 'Ich glaube, dass' + [eigene Meinung] + '.' "
                "    • 'Zusammenfassend lässt sich sagen, dass' + [Thema] + '… positiv/negativ … beeinflussen kann.' "
                "Process: ask one section at a time with 'Your next recommended step:' (intro → pros → cons → opinion → conclusion). "
                "Session pacing: ~10 replies; end at 14 with 'Mark My Letter'. "
            ),
            "B2": (
                "You are Herr Felix, a supportive German writing coach for B2—idea generator + step-by-step coach. "
                "Always reply in English; you may show short German fragments (2–3 words), never full sentences. "
                "Detect type: formal letter, informal letter, or opinion/argumentative essay. If unclear, ask which type. "
                "    1) Give short ideas, structure, tips, and 2–3 word German fragments. Don’t overfeed. "
                "    2) Enforce paragraph logic with clear sequence and topic focus. "
                "    3) Add 1–2 ideas after each submission (fragments only) if helpful. "
                "    4) Length targets: formal letter 100–150 words; opinion/argumentative essay 150–170 words. "
                "Forum/opinion post greetings (pick one): "
                "    • 'Hallo zusammen,'  • 'Liebe Forenmitglieder,'  • 'Liebes Forum,'  • 'Liebe Community,' "
                "    Avoid: 'Lieber Forummitglieder' (wrong form). "
                "Opinion/argumentative scaffold (fragments only): thesis → arguments (pro) → counter (contra) → conclusion. "
                "Always end with 'Your next recommended step:' and request exactly one section at a time. "
                "Session pacing: finish in ~10 replies; end at 14 with 'Mark My Letter' paste instruction. "
            ),


            "B2": (
                "You are Herr Felix, a supportive German writing coach for B2—idea generator + step-by-step coach. "
                "Always reply in English; you may show short German fragments (2–3 words), never full sentences. "
                "Detect type: formal letter, informal letter, or opinion/argumentative essay. If unclear, ask which type. "
                "    1) Give short ideas, structure, tips, and 2–3 word German fragments. Don’t overfeed. "
                "    2) Enforce paragraph logic with clear sequence and topic focus. "
                "    3) Add 1–2 ideas after each student submission (fragments only) if helpful. "
                "    4) Length targets: formal letter 100–150 words; opinion/argumentative essay 150–170 words. "
                "    5) Always correct grammar and suggest stronger phrasing (fragments). "
                "Greeting + Introduction templates (teach explicitly; split into fragments if needed): "
                "    • Formal: 'Ich hoffe, es geht Ihnen gut. Ich schreibe Ihnen, weil …' "
                "    • Informal: 'Wie geht es dir? Ich hoffe, es geht dir gut. Ich schreibe dir, weil …' "
                "    Enforce comma after 'Ihnen/dir,' in 'Ich schreibe Ihnen/dir, weil …'. "
                "Formal: greeting → intro → clear argument/reason → supporting details → closing. "
                "Informal: greeting → personal intro → main point/reason → brief examples → closing. "
                "Opinion/argumentative: intro with thesis → arguments with examples → counterargument(s) → conclusion. "
                "Always end with: 'Your next recommended step:' and ask for exactly one section at a time. "
                "After each reply, give feedback, then 'Your next recommended step:' again. "
                "Model connectors: 'denn', 'dennoch', 'außerdem', 'jedoch', 'zum Beispiel', 'einerseits … andererseits'. "
                "Session pacing: finish in ~10 replies; end at 14 with 'Mark My Letter' paste instruction. "
            ),
            "C1": (
                "You are Herr Felix, an advanced, supportive German writing coach for C1—idea generator + step-by-step coach. "
                "Primarily reply in English; you may include German where useful and then explain it clearly. "
                "Detect type: formal letter, informal letter, or academic/opinion essay. If unclear, ask which type. "
                "    1) Give short ideas, structure, tips, and 2–3 word German fragments. Don’t overfeed. "
                "    2) Enforce paragraph logic with sequence, cohesion, and topic sentences. "
                "    3) Add 1–2 ideas after each submission (fragments) if helpful. "
                "    4) Length targets: formal letter 120–150 words; opinion/academic essay 230–250 words. "
                "    5) Correct grammar and suggest precise, higher-register phrasing (explain briefly if advanced). "
                "Formal: greeting → sophisticated introduction → detailed argument → evidence/examples → closing. "
                "Informal: greeting → nuanced intro → main point/reason → personal stance → polished closing. "
                "Academic/opinion: intro with thesis & context → structured arguments → counterpoints → conclusion. "
                "Always end with: 'Your next recommended step:' and ask for exactly one section at a time. "
                "After each answer, provide feedback, then 'Your next recommended step:' again. "
                "Model advanced connectors: 'nicht nur … sondern auch', 'obwohl', 'dennoch', 'folglich', 'somit'. "
                "Session pacing: finish in ~10 replies; at 14, end and ask the student to paste into 'Mark My Letter' for scoring. "
            ),
        }



        def reset_letter_coach():
            for k in [
                "letter_coach_stage", "letter_coach_chat", "letter_coach_prompt",
                "letter_coach_type", "selected_letter_lines", "letter_coach_uploaded"
            ]:
                st.session_state[k] = 0 if k == "letter_coach_stage" else []
            st.session_state["letter_coach_uploaded"] = False

        def bubble(role, text):
            if role == "assistant":
                return f"""<div style='background: #f4eafd; color: #7b2ff2; border-radius: 16px 16px 16px 3px; margin-bottom: 8px; margin-right: 80px; box-shadow: 0 2px 8px rgba(123,47,242,0.08); padding: 13px 18px; text-align: left; max-width: 88vw; font-size: 1.12rem;'><b>👨‍🏫 Herr Felix:</b><br>{text}</div>"""
            return f"""<div style='background: #eaf4ff; color: #1a237e; border-radius: 16px 16px 3px 16px; margin-bottom: 8px; margin-left: 80px; box-shadow: 0 2px 8px rgba(26,35,126,0.07); padding: 13px 18px; text-align: right; max-width: 88vw; font-size: 1.12rem;'><b>🙋 You:</b><br>{text}</div>"""

        # --- General Instructions for Students (Minimal Welcome + Subline) ---
        st.markdown(
            """
            <div style="
                background: linear-gradient(97deg, #f4eafd 75%, #ffe0f5 100%);
                border-radius: 12px;
                border: 1px solid #e6d3fa;
                box-shadow: 0 2px 8px #e5e1fa22;
                padding: 0.75em 1em 0.72em 1em;
                margin-bottom: 1.1em;
                margin-top: 0.1em;
                color: #4b2976;
                font-size: 1.03rem;
                font-family: 'Segoe UI', 'Roboto', 'Arial', sans-serif;
                text-align: center;
                ">
                <span style="font-size:1.19em; vertical-align:middle;">✉️</span>
                <span style="font-size:1.05em; font-weight: 500; margin-left:0.24em;">
                    Welcome to <span style="color:#7b2ff2;">Letter Coach</span>
                </span>
                <div style="color:#b48be6; font-size:0.97em; margin-top:0.35em;">
                    Get started below 👇
                </div>
            </div>
            """,
            unsafe_allow_html=True
        )

        # --- Stage 0: Prompt input ---
        if st.session_state[ns("stage")] == 0:
            if st.button("Start new write-up"):
                st.session_state[ns("reset_coach")] = True
                st.session_state["need_rerun"] = True
            st.markdown("### ✏️ Enter your exam prompt or draft to start coaching")
            draft_key = prompt_draft_key
            initialize_draft_state(student_code, draft_key)


            if st.session_state.pop(ns("clear_prompt"), False):
                reset_local_draft_state(draft_key, "")
                save_prompt_draft_now()

            prompt = st.text_area(
                "Exam prompt",
                key=draft_key,
                height=120,
                placeholder="e.g., Schreiben Sie eine formelle E-Mail an Ihre Nachbarin ...",
                label_visibility="collapsed",
                on_change=save_prompt_draft_now,
            )

            render_umlaut_pad(
                draft_key,
                context=f"letter_coach_prompt_{student_code}",
                disabled=False,
            )

            autosave_maybe(
                student_code,
                draft_key,
                st.session_state.get(draft_key, ""),
                min_secs=2.0,
                min_delta=12,
            )
            sync_letter_coach_draft_state()

            st.caption("Draft auto-saves every few seconds.")

            saved_at = st.session_state.get(f"{draft_key}_saved_at")
            if saved_at:
                st.caption(f"Last saved at {saved_at.strftime('%H:%M:%S')}")

            prompt = st.session_state.get(draft_key, "")

            if prompt:
                word_count = len(prompt.split())
                char_count = len(prompt)
                st.markdown(
                    (
                        "<div style='color:#7b2ff2; font-size:0.97em; margin-bottom:0.18em;'>"
                        f"Words: <b>{word_count}</b> &nbsp;|&nbsp; Characters: <b>{char_count}</b>"
                        "</div>"
                    ),
                    unsafe_allow_html=True,
                )

            if st.button("✉️ Start Letter Coach"):
                save_prompt_draft_now()

                prompt = st.session_state.get(draft_key, "")
                if prompt:
                    st.session_state[ns("prompt")] = prompt
                    student_level = st.session_state.get("schreiben_level", "A1")
                    system_prompt = LETTER_COACH_PROMPTS[student_level].format(prompt=prompt)
                    system_prompt += (
                        f" The student's name is {student_name}. Always greet {student_name} and weave their name into your encouragement and guidance."
                    )
                    chat_history = [
                        {"role": "system", "content": system_prompt},
                        {"role": "user", "content": prompt}
                    ]
                    try:
                        resp = client.chat.completions.create(
                            model="gpt-4o",
                            messages=chat_history,
                            temperature=0.22,
                            max_tokens=380
                        )
                        ai_reply = resp.choices[0].message.content
                    except Exception:
                        ai_reply = "Sorry, there was an error generating a response. Please try again."
                    chat_history.append({"role": "assistant", "content": ai_reply})

                    st.session_state[ns("chat")] = chat_history
                    st.session_state[ns("stage")] = 1
                    save_letter_coach_progress(
                        student_code,
                        student_level,
                        st.session_state[ns("prompt")],
                        st.session_state[ns("chat")],
                    )
                    st.session_state[ns("clear_prompt")] = True
                    st.session_state["need_rerun"] = True
                    
            if prompt:
                st.markdown("---")
                st.markdown(f"📝 **Letter/Essay Prompt or Draft:**\n\n{prompt}")

        # --- Stage 1: Coaching Chat ---
        elif st.session_state[ns("stage")] == 1:
            st.markdown("---")
            st.markdown(f"📝 **Letter/Essay Prompt:**\n\n{st.session_state[ns('prompt')]}")
            chat_history = st.session_state[ns("chat")]
            for msg in chat_history[1:]:
                st.markdown(bubble(msg["role"], msg["content"]), unsafe_allow_html=True)
            num_student_turns = sum(1 for msg in chat_history[1:] if msg["role"] == "user")
            if num_student_turns == 10:
                st.info("🔔 You have written 10 steps. Most students finish in 7–10 turns. Try to complete your letter soon!")
            elif num_student_turns == 12:
                st.warning(
                    "⏰ You have reached 12 writing turns. "
                    "Usually, your letter should be complete by now. "
                    "If you want feedback, click **END SUMMARY** or download your letter as TXT. "
                    "You can always start a new session for more practice."
                )
            elif num_student_turns > 12:
                st.warning(
                    f"🚦 You are now at {num_student_turns} turns. "
                    "Long letters are okay, but usually a good letter is finished in 7–12 turns. "
                    "Try to wrap up, click **END SUMMARY** or download your letter as TXT."
                )


            draft_key = chat_draft_key
            initialize_draft_state(student_code, draft_key)


            if st.session_state.pop(ns("clear_chat_draft"), False):
                reset_local_draft_state(draft_key, "")
                save_chat_draft_now(show_toast=False)

            if st.session_state.pop(ns("clear_chat"), False):
                reset_local_draft_state(draft_key, "")
                save_chat_draft_now(show_toast=False)

            st.text_area(
                "Chat input",
                key=draft_key,
                height=400,
                placeholder="Type your reply, ask about a section, or paste your draft here...",
                label_visibility="collapsed",

            )

            render_umlaut_pad(
                draft_key,
                context=f"letter_coach_chat_{student_code}",
                disabled=False,
            )
            
            autosave_maybe(
                student_code,
                draft_key,
                st.session_state.get(draft_key, ""),
                min_secs=0.2,
                min_delta=1,
            )
            sync_letter_coach_draft_state()
           
            saved_at = st.session_state.get(f"{draft_key}_saved_at")
            if saved_at:
                st.caption(f"Last saved at {saved_at.strftime('%H:%M:%S')}")

            letter_draft_key = ns("letter_draft_saved")
            initialize_draft_state(student_code, letter_draft_key)
            letter_draft = st.session_state.get(letter_draft_key, "")

            def _reset_letter_coach_session() -> None:
                """Clear the current coaching session and return to the prompt stage."""

                st.session_state[ns("clear_chat_draft")] = True
                st.session_state[ns("chat")] = []
                st.session_state[ns("prompt")] = ""
                st.session_state[ns("selected_letter_lines")] = []
                st.session_state[ns("reset_coach")] = True
                reset_local_draft_state(prompt_draft_key, "")
                save_prompt_draft_now(show_toast=False)
                clear_letter_coach_draft_state()
                st.session_state["need_rerun"] = True

            send_col, reset_col = st.columns([2, 3])
            with send_col:
                send = st.button(
                    "Send",
                    key=ns("send_button"),
                    type="primary",
                    use_container_width=True,
                )
            with reset_col:
                start_new_top = st.button(
                    "Start New Letter Coach",
                    key=ns("start_new_letter_top"),
                    help="Clear this chat and begin a fresh coaching session.",
                    use_container_width=True,
                )

            if start_new_top:
                _reset_letter_coach_session()

            if send:
                user_input = st.session_state[draft_key].strip()
                save_chat_draft_now()

            else:
                user_input = ""

            if user_input:
                chat_history.append({"role": "user", "content": user_input})
                student_level = st.session_state.get("schreiben_level", "A1")
                system_prompt = LETTER_COACH_PROMPTS[student_level].format(prompt=st.session_state[ns("prompt")])
                system_prompt += (
                    f" The student's name is {student_name}. Always greet {student_name} warmly and include their name in your feedback."
                )
                with st.spinner("👨‍🏫 Herr Felix is typing..."):
                    resp = client.chat.completions.create(
                        model="gpt-4o",
                        messages=[{"role": "system", "content": system_prompt}] + chat_history[1:],
                        temperature=0.22,
                        max_tokens=380
                    )
                    ai_reply = resp.choices[0].message.content
                chat_history.append({"role": "assistant", "content": ai_reply})
                st.session_state[ns("chat")] = chat_history
                save_letter_coach_progress(
                    student_code,
                    student_level,
                    st.session_state[ns("prompt")],
                    st.session_state[ns("chat")],
                )
                st.session_state[ns("clear_chat")] = True
                st.session_state["need_rerun"] = True

            # ----- LIVE AUTO-UPDATING LETTER DRAFT, Download + Copy -----
            import streamlit.components.v1 as components

            user_msgs = [
                msg["content"]
                for msg in st.session_state[ns("chat")][1:]
                if msg.get("role") == "user"
            ]

            st.markdown("""
                **📝 Your Letter Draft**
                - Tick the lines you want to include in your letter draft.
                - You can untick any part you want to leave out.
                - Only ticked lines will appear in your downloadable draft below.
            """)

            saved_letter_draft = st.session_state.get(letter_draft_key, "")
            saved_at_key = f"{letter_draft_key}_saved_at"
            saved_at = st.session_state.get(saved_at_key)
            selection_key = ns("selected_letter_lines")

            def _restore_selected_lines() -> List[bool]:
                if not user_msgs:
                    return []
                if not saved_at:
                    return [True] * len(user_msgs)
                saved_lines = saved_letter_draft.splitlines()
                if not saved_lines:
                    return [False] * len(user_msgs)
                remaining = Counter(saved_lines)
                restored: List[bool] = []
                for msg in user_msgs:
                    if remaining.get(msg, 0):
                        restored.append(True)
                        remaining[msg] -= 1
                    else:
                        restored.append(False)
                return restored

            if selection_key not in st.session_state:
                st.session_state[selection_key] = _restore_selected_lines()
            else:
                current_selection = st.session_state[selection_key]
                if len(current_selection) < len(user_msgs):
                    current_selection.extend([True] * (len(user_msgs) - len(current_selection)))
                elif len(current_selection) > len(user_msgs):
                    st.session_state[selection_key] = current_selection[:len(user_msgs)]

            selected_lines: List[str] = []
            previous_letter_draft = saved_letter_draft
            for i, line in enumerate(user_msgs):
                selected = st.checkbox(
                    line,
                    value=st.session_state[selection_key][i],
                    key=ns(f"letter_line_{i}")
                )
                st.session_state[selection_key][i] = selected
                if selected:
                    selected_lines.append(line)

            letter_draft = "\n".join(selected_lines) if selected_lines else ""
            if letter_draft != previous_letter_draft:
                st.session_state[letter_draft_key] = letter_draft
                autosave_maybe(
                    student_code,
                    letter_draft_key,
                    letter_draft,
                    min_secs=0.0,
                    min_delta=0,
                )
                saved_at = st.session_state.get(saved_at_key)

            letter_draft = st.session_state.get(letter_draft_key, "")

            saved_at = st.session_state.get(saved_at_key)
            if saved_at:
                st.caption(f"Last saved at {saved_at.strftime('%H:%M:%S')}")

            # --- Live word/character count for the letter draft ---
            draft_word_count = len(letter_draft.split())
            draft_char_count = len(letter_draft)
            st.markdown(
                f"<div style='color:#7b2ff2; font-size:0.97em; margin-bottom:0.18em;'>"
                f"Words: <b>{draft_word_count}</b> &nbsp;|&nbsp; Characters: <b>{draft_char_count}</b>"
                "</div>",
                unsafe_allow_html=True
            )

            # --- Modern, soft header (copy/download) ---
            st.markdown(
                """
                <div style="
                    background:#23272b;
                    color:#eee;
                    border-radius:10px;
                    padding:0.72em 1.04em;
                    margin-bottom:0.4em;
                    font-size:1.07em;
                    font-weight:400;
                    border:1px solid #343a40;
                    box-shadow:0 2px 10px #0002;
                    text-align:left;
                ">
                    <span style="font-size:1.12em; color:#ffe082;">📝 Your Letter So Far</span><br>
                    <span style="font-size:1.00em; color:#b0b0b0;">copy often or download below to prevent data loss</span>
                </div>
                """,
                unsafe_allow_html=True
            )

            # --- Mobile-friendly copy/download box ---
            components.html(f"""
                <textarea id="letterBox_{student_code}" readonly rows="6" style="
                    width: 100%;
                    border-radius: 12px;
                    background: #f9fbe7;
                    border: 1.7px solid #ffe082;
                    color: #222;
                    font-size: 1.12em;
                    font-family: 'Fira Mono', 'Consolas', monospace;
                    padding: 1em 0.7em;
                    box-shadow: 0 2px 8px #ffe08266;
                    margin-bottom: 0.5em;
                    resize: none;
                    overflow:auto;
                " onclick="this.select()">{letter_draft}</textarea>
                <button onclick="navigator.clipboard.writeText(document.getElementById('letterBox_{student_code}').value)" 
                    style="
                        background:#ffc107;
                        color:#3e2723;
                        font-size:1.08em;
                        font-weight:bold;
                        padding:0.48em 1.12em;
                        margin-top:0.4em;
                        border:none;
                        border-radius:7px;
                        cursor:pointer;
                        box-shadow:0 2px 8px #ffe08255;
                        width:100%;
                        max-width:320px;
                        display:block;
                        margin-left:auto;
                        margin-right:auto;
                    ">
                    📋 Copy Text
                </button>
                <style>
                    @media (max-width: 480px) {{
                        #letterBox_{student_code} {{
                            font-size: 1.16em !important;
                            min-width: 93vw !important;
                        }}
                    }}
                </style>
            """, height=175)

            st.markdown("""
                <div style="
                    background:#ffe082;
                    padding:0.9em 1.2em;
                    border-radius:10px;
                    margin:0.4em 0 1.2em 0;
                    color:#543c0b;
                    font-weight:600;
                    border-left:6px solid #ffc107;
                    font-size:1.08em;">
                    📋 <span>On phone, tap in the box above to select all for copy.<br>
                    Or just tap <b>Copy Text</b>.<br>
                    To download, use the button below.</span>
                </div>
            """, unsafe_allow_html=True)

            st.download_button(
                "⬇️ Download Letter as TXT",
                letter_draft.encode("utf-8"),
                file_name="my_letter.txt"
            )

            if st.button(
                "Start New Letter Coach",
                key=ns("start_new_letter_bottom"),
                help="Clear this chat and return to the prompt input screen.",
            ):
                _reset_letter_coach_session()


















































if st.session_state.pop("need_rerun", False):
    # Mark done so we don't schedule again
    st.session_state["post_login_rerun"] = True
    st.rerun()
<|MERGE_RESOLUTION|>--- conflicted
+++ resolved
@@ -62,15 +62,7 @@
 from auth import auth_bp
 from src.routes.health import register_health_route
 from src.group_schedules import load_group_schedules
-<<<<<<< HEAD
-from src.course_schedule import (
-    session_summary_for_date,
-    session_details_for_date,
-    next_session_details,
-)
-=======
 from src.course_schedule import session_summary_for_date, session_details_for_date
->>>>>>> 017b6f36
 from src.blog_feed import fetch_blog_feed
 from src.blog_cards_widget import render_blog_cards
 import src.schedule as _schedule
@@ -3034,7 +3026,6 @@
                             f"<div><b>{weekday_name}</b> "
                             f"<span style='color:#1976d2;'>{display_date}</span> "
                             f"<span style='color:#333;'>{html.escape(time_str or 'Time TBD')}</span></div>"
-<<<<<<< HEAD
                         )
 
                         agenda_html = ""
@@ -3079,52 +3070,6 @@
                             f"{agenda_html}"
                             "</li>"
                         )
-=======
-                        )
-
-                        agenda_html = ""
-                        session_plan = None
-                        try:
-                            session_plan = session_details_for_date(
-                                class_name_lookup,
-                                session_date,
-                            ) if class_name_lookup else None
-                        except Exception:
-                            session_plan = None
-
-                        if session_plan:
-                            session_labels = [
-                                str(item).strip()
-                                for item in session_plan.get("sessions") or []
-                                if isinstance(item, str) and item.strip()
-                            ]
-                            if session_labels:
-                                agenda_items = "".join(
-                                    f"<li style='margin:0 0 4px 0;'>{html.escape(label)}</li>"
-                                    for label in session_labels
-                                )
-                                day_number = session_plan.get("day_number")
-                                heading_text = (
-                                    f"Day {day_number} focus"
-                                    if isinstance(day_number, int)
-                                    else "Session focus"
-                                )
-                                agenda_html = (
-                                    "<div style='margin-top:6px;'>"
-                                    f"<div style='font-weight:600;color:#0f172a;font-size:0.9em;'>{html.escape(heading_text)}</div>"
-                                    "<ul style='margin:4px 0 0 18px;padding:0;font-size:0.9em;color:#1f2933;'>"
-                                    f"{agenda_items}"
-                                    "</ul>"
-                                    "</div>"
-                                )
-
-                        items.append(
-                            "<li style='margin-bottom:12px;'>"
-                            f"{base_line}"
-                            f"{agenda_html}"
-                            "</li>"
-                        )
->>>>>>> 017b6f36
                     session_items_html = (
                         "<ul style='padding-left:16px; margin:9px 0 0 0; list-style-type:disc;'>"
                         + "".join(items)
