--- conflicted
+++ resolved
@@ -2750,48 +2750,10 @@
 ) -> None:
     """Render a dedicated onboarding layout for the tutorial day."""
 
-<<<<<<< HEAD
+
     seen_state_key = "day0_onboarding_seen"
     expanded_default = not st.session_state.get(seen_state_key, False)
-=======
-    st.markdown(
-        """
-        <style>
-        .day0-card{background:#f8fafc;border:1px solid #e2e8f0;border-radius:16px;padding:18px 16px;
-                   box-shadow:0 8px 24px rgba(15,23,42,.08);min-height:260px;display:flex;flex-direction:column;gap:12px;}
-        .day0-card__title{font-size:1.1rem;font-weight:600;color:#0f172a;}
-        .day0-card__helper{color:#475569;font-size:.95rem;line-height:1.4;}
-        .day0-card ol{margin:0;padding-left:1.2rem;color:#1e293b;font-size:.95rem;line-height:1.45;}
-        .day0-card__cta{margin-top:auto;}
-        .day0-card__cta button{width:100%;border-radius:999px;}
-        @media (max-width:768px){.day0-card{min-height:auto;}}
-        </style>
-        """,
-        unsafe_allow_html=True,
-    )
-
-    goal_text = _safe_str(info.get("goal"))
-    intro_text = _safe_str(info.get("instruction"))
-    if goal_text:
-        st.markdown(f"#### 🚀 {goal_text}")
-    else:
-        st.markdown("#### 🚀 Welcome to Falowen")
-    if intro_text:
-        st.caption(intro_text)
-
-    cards = info.get("onboarding_cards") or []
-    if not isinstance(cards, Sequence) or isinstance(cards, (str, bytes)) or not cards:
-        info_lines: List[str] = []
-        if goal_text:
-            info_lines.append(f"🎯 **Goal:** {goal_text}")
-        if intro_text:
-            info_lines.append(f"📝 **Instruction:** {intro_text}")
-        if info_lines:
-            st.info("\n\n".join(info_lines))
-        return
-
-    target_day = _next_available_lesson_day(schedule, idx) or 1
->>>>>>> 7cbcfc79
+
 
     with st.expander("Day 0 onboarding overview", expanded=expanded_default):
         st.markdown(
