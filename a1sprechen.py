--- conflicted
+++ resolved
@@ -10089,11 +10089,6 @@
                     "Es tut mir leid, ich kann nicht kommen.",
                     "Entschuldigung, ich muss den Termin absagen.",
                     "Können wir einen anderen Termin vereinbaren?",
-<<<<<<< HEAD
-                    "Der Grund ist Krankheit, deshalb kann ich nicht kommen.",
-                    "Bitte schreiben Sie mir zurück, ob Sie meine Absage bekommen haben.",
-=======
->>>>>>> 3c840398
                 ],
             ),
             (
@@ -10104,11 +10099,6 @@
                     "Könnten Sie mir bitte Informationen über [Thema] geben?",
                     "Wie viel kostet das und wie soll ich bezahlen?",
                     "Kann ich mit Kreditkarte oder bar bezahlen?",
-<<<<<<< HEAD
-                    "Ich möchte wissen, ob es Ermäßigungen für Studierende gibt.",
-                    "Ich möchte wissen, wann ich eine Antwort bekommen kann.",
-=======
->>>>>>> 3c840398
                 ],
             ),
             (
@@ -10118,11 +10108,6 @@
                     "Haben Sie vom [Datum] bis zum [Datum] ein freies Zimmer?",
                     "Könnten Sie mir bitte die Preise für ein Einzelzimmer nennen?",
                     "Ich brauche das Zimmer für [Anzahl] Personen.",
-<<<<<<< HEAD
-                    "Ist das Frühstück im Preis inbegriffen?",
-                    "Könnten Sie meine Reservierung bitte schriftlich bestätigen?",
-=======
->>>>>>> 3c840398
                 ],
             ),
             (
@@ -10130,47 +10115,8 @@
                 [
                     "Können wir einen anderen Termin vereinbaren?",
                     "Haben Sie nächste Woche einen freien Termin?",
-<<<<<<< HEAD
-                    "Ich möchte wissen, wann es für Sie passt.",
-                    "Ich freue mich auf Ihre Rückmeldung.",
-                    "Ich bin am [Tag/Uhrzeit] verfügbar, passt das für Sie?",
-                    "Vielen Dank für Ihre Flexibilität.",
-                ],
-            ),
-            (
-                "Geburtstagsglückwünsche (Happy birthday wishes)",
-                [
-                    "Alles Gute zum Geburtstag!",
-                    "Ich schreibe dir, weil ich dir zum Geburtstag gratulieren möchte.",
-                    "Ich wünsche dir einen schönen Tag mit deiner Familie.",
-                    "Ich hoffe, dass all deine Wünsche in Erfüllung gehen.",
-                    "Ich freue mich darauf, dich bald zu sehen.",
-                    "Deshalb möchte ich dir viele liebe Grüße schicken.",
-                ],
-            ),
-            (
-                "Zum neuen Job gratulieren (Congratulating on a new job)",
-                [
-                    "Herzlichen Glückwunsch zu deinem neuen Job!",
-                    "Ich schreibe dir, weil ich dir zu deinem neuen Job gratulieren möchte.",
-                    "Ich freue mich sehr über deine tolle Nachricht.",
-                    "Du hast diesen Erfolg wirklich verdient.",
-                    "Ich wünsche dir viel Erfolg und Spaß im neuen Team.",
-                    "Deshalb hoffe ich, dass wir bald zusammen feiern.",
-                ],
-            ),
-            (
-                "Zur Hochzeit einladen (Wedding invitation)",
-                [
-                    "Wir heiraten am [Datum] und würden uns über dein Kommen freuen.",
-                    "Die Trauung findet um [Uhrzeit] im [Ort] statt.",
-                    "Bitte sag mir bis [Datum], ob du kommen kannst.",
-                    "Nach der Zeremonie feiern wir gemeinsam im [Ort].",
-                    "Wir freuen uns, diesen besonderen Tag mit dir zu teilen.",
-=======
                     "Bitte sagen Sie mir, wann es für Sie passt.",
                     "Ich freue mich auf Ihre Rückmeldung.",
->>>>>>> 3c840398
                 ],
             ),
         ]
