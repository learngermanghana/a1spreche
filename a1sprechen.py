# ==== Standard Library ====
import calendar
import difflib
import hashlib
import html
import io
import json
import math
import logging
import os
import random
import re
import tempfile
import time
import textwrap
import urllib.parse
import urllib.parse as _urllib
from urllib.parse import urlsplit, parse_qs, urlparse, quote_plus
from datetime import date, timedelta, timezone as _timezone, UTC
from datetime import datetime
from datetime import datetime as _dt
from uuid import uuid4
from pathlib import Path
from typing import Any, Dict, Optional, Tuple, List, Iterable, MutableMapping
from functools import lru_cache

# ==== Third-Party Packages ====
import bcrypt
import pandas as pd
import requests
import streamlit as st
import streamlit.components.v1 as components
from docx import Document
from google.cloud.firestore_v1 import FieldFilter
from firebase_admin import firestore  # Firebase
from openai import OpenAI
from src.styles import inject_global_styles
from src.discussion_board import (
    CLASS_DISCUSSION_LABEL,
    CLASS_DISCUSSION_LINK_TMPL,
    CLASS_DISCUSSION_ANCHOR,
    CLASS_DISCUSSION_PROMPT,
    CLASS_DISCUSSION_REMINDER,
    go_class_thread,
)
from src.topic_coach_persistence import (
    get_topic_coach_doc,
    load_topic_coach_state,
    persist_topic_coach_state,
)
from src.level_sync import sync_level_state

from flask import Flask
from auth import auth_bp
from src.routes.health import register_health_route
from src.group_schedules import load_group_schedules
from src.blog_feed import fetch_blog_feed
from src.blog_cards_widget import render_blog_cards
import src.schedule as _schedule
load_level_schedules = _schedule.load_level_schedules
refresh_level_schedules = getattr(_schedule, "refresh_level_schedules", lambda: None)

app = Flask(__name__)
app.register_blueprint(auth_bp)
register_health_route(app)

ICON_PATH = Path(__file__).parent / "static/icons/falowen-512.png"

st.set_page_config(
    page_title="Falowen – Your German Conversation Partner",
    page_icon=str(ICON_PATH),  # now uses official Falowen icon
    layout="wide",
)

# Load global CSS classes and variables
inject_global_styles()

st.markdown("""
<style>
html, body { overscroll-behavior-y: none; }
</style>
""", unsafe_allow_html=True)


def _safe_str(v, default: str = "") -> str:
    if v is None:
        return default
    if isinstance(v, float):
        try:
            if math.isnan(v):
                return default
        except Exception:
            pass
    s = str(v).strip()
    return "" if s.lower() in ("nan", "none") else s


def _safe_upper(v, default: str = "") -> str:
    s = _safe_str(v, default)
    return s.upper() if s else default


def _timestamp_to_epoch(ts: Optional[datetime]) -> float:
    """Return ``ts`` as epoch seconds (or ``0.0`` if unavailable)."""

    if ts is None:
        return 0.0

    if isinstance(ts, (int, float)):
        try:
            return float(ts)
        except (TypeError, ValueError):
            return 0.0

    try:
        return float(ts.timestamp())  # type: ignore[call-arg]
    except Exception:
        return 0.0


def _topic_coach_state_key(base: str, student_code: str, level: str) -> str:
    student = _safe_str(student_code, "_") or "_"
    level_token = _safe_str(level, "_") or "_"
    return f"{base}:{student}:{level_token}"


def _initialise_topic_coach_session_state(
    session_state: MutableMapping[str, Any],
    *,
    student_code: str,
    level: str,
    messages: Iterable[Dict[str, Any]],
    qcount: Any,
    finalized: Any,
    identity_key: str = "_cchat_active_identity",
) -> Tuple[str, str, str]:
    """Return scoped Topic Coach session-state keys after initialising values."""

    student_token = _safe_str(student_code)
    level_token = _safe_str(level)
    identity = (student_token, level_token)
    previous_identity = session_state.get(identity_key)
    identity_changed = previous_identity != identity

    chat_key = _topic_coach_state_key("cchat_data_chat", student_token, level_token)
    qcount_key = _topic_coach_state_key("cchat_data_qcount", student_token, level_token)
    finalized_key = _topic_coach_state_key("cchat_data_finalized", student_token, level_token)

    for legacy_key in ("cchat_data_chat", "cchat_data_qcount", "cchat_data_finalized"):
        session_state.pop(legacy_key, None)

    if identity_changed or chat_key not in session_state:
        session_state[chat_key] = list(messages or [])
    elif not session_state[chat_key] and messages:
        session_state[chat_key] = list(messages)

    try:
        qcount_value = int(qcount or 0)
    except Exception:
        qcount_value = 0
    qcount_value = max(0, qcount_value)
    if identity_changed or qcount_key not in session_state:
        session_state[qcount_key] = qcount_value

    finalized_value = bool(finalized)
    if identity_changed or finalized_key not in session_state:
        session_state[finalized_key] = finalized_value

    session_state[identity_key] = identity
    return chat_key, qcount_key, finalized_key


def _resolve_class_name(
    raw_value: Any,
    *,
    level: str = "",
    default_suffix: str = "General",
) -> Tuple[str, str]:
    """Return ``(clean, resolved)`` class labels.

    ``clean`` is the sanitized class name treating "nan"/"None" as empty while
    ``resolved`` falls back to ``"{LEVEL} {default_suffix}"`` when available.
    """

    clean = _safe_str(raw_value)
    level_key = _safe_upper(level, "")
    fallback = f"{level_key} {default_suffix}".strip() if level_key else ""
    return clean, clean or fallback


def _build_missing_code_link(
    name: str = "",
    *,
    level: str = "",
    lesson_info: Optional[Dict[str, Any]] = None,
) -> str:
    display_name = _safe_str(name, "Student") or "Student"
    level_text = _safe_upper(level, "")
    lesson = lesson_info or {}

    day = _safe_str(lesson.get("day"))
    chapter = _safe_str(lesson.get("chapter"))
    topic = _safe_str(lesson.get("topic"))

    subject_parts: List[str] = []
    if level_text:
        subject_parts.append(f"Level {level_text}")
    if day:
        subject_parts.append(f"Day {day}")
    if chapter:
        subject_parts.append(f"Chapter {chapter}")

    subject = f"{display_name} - Missing student code"
    if subject_parts:
        subject = f"{subject} ({' • '.join(subject_parts)})"

    lesson_line_parts: List[str] = []
    if day:
        lesson_line_parts.append(f"Day {day}")
    if chapter:
        lesson_line_parts.append(f"Chapter {chapter}")
    if topic:
        lesson_line_parts.append(f"Topic: {topic}")

    body_lines: List[str] = [
        "Hello Learn German Ghana team,",
        "",
        "I couldn't find my student code in Falowen.",
        "",
        f"Name: {display_name}",
    ]
    if level_text:
        body_lines.append(f"Level: {level_text}")
    if lesson_line_parts:
        body_lines.append("Lesson: " + " • ".join(lesson_line_parts))
    body_lines.extend(["", "My work (paste below):", ""])

    body = "\n".join(body_lines)
    return (
        "mailto:learngermanghana@gmail.com"
        f"?subject={quote_plus(subject)}&body={quote_plus(body)}"
    )


def _show_missing_code_warning(
    name: str = "",
    *,
    level: str = "",
    lesson_info: Optional[Dict[str, Any]] = None,
) -> None:
    mailto_link = _build_missing_code_link(
        name=name,
        level=level,
        lesson_info=lesson_info,
    )
    st.warning(
        "We couldn't find your student code. Try switching to another tab and back, "
        "or logging out and back in if it doesn't load automatically. You can "
        "manually enter your student code in the field below. If it still isn't "
        f"recognized, [email us]({mailto_link}) and paste your work so the administration can assist."
    )


def hide_sidebar() -> None:
    """Hide Streamlit's sidebar for pages where it isn't needed."""
    st.markdown(
        """
        <style>
            div[data-testid="stSidebarNav"] {display: none;}
            div[data-testid="stSidebarHeader"] {display: none;}
        </style>
        """,
        unsafe_allow_html=True,
    )


# ------------------------------------------------------------------------------
# Shared umlaut helper
# ------------------------------------------------------------------------------


def render_umlaut_pad(widget_key: str, *, context: str, disabled: bool = False) -> None:
    """Render a lightweight umlaut reminder next to a textarea."""

    markdown_fn = getattr(st, "markdown", None)
    if markdown_fn is None:
        return

    note = "_Umlaut keys (copy or paste):_"
    parts = ["**Umlaute:**", "ä", "ö", "ü", "ß"]
    separator = " · "
    buttons = f"{parts[0]} {separator.join(parts[1:])}"
    body = f"{note} {buttons}"

    if disabled:
        body = f"{body} _(copy only)_"

    markdown_fn(body)



def ensure_student_row(*, stop_if_missing: bool = False) -> Dict[str, Any]:
    """Ensure ``st.session_state['student_row']`` is populated from the roster."""

    student_row = st.session_state.get("student_row", {}) or {}
    if not student_row:
        load_student_data_fn = globals().get("load_student_data")
        if load_student_data_fn is None:

            def load_student_data_fn():
                return pd.DataFrame(columns=["StudentCode"])

        student_code = (st.session_state.get("student_code", "") or "").strip().lower()
        logging.debug("Attempting roster lookup for student code '%s'", student_code)

        try:
            df_students = load_student_data_fn()
        except Exception as exc:
            logging.debug(
                "Roster fetch raised while looking for student code '%s': %s",
                student_code,
                exc,
            )
            df_students = pd.DataFrame(columns=["StudentCode"])

        if df_students is None:
            logging.debug(
                "Roster fetch returned no data while looking for student code '%s'",
                student_code,
            )
            df_students = pd.DataFrame(columns=["StudentCode"])
        else:
            try:
                row_count = len(df_students)
            except Exception:
                row_count = 0
            logging.debug(
                "Roster fetch returned %d rows while looking for student code '%s'",
                row_count,
                student_code,
            )

        if not student_code:
            logging.debug("No student code available in session for roster lookup")
        elif isinstance(df_students, pd.DataFrame) and not df_students.empty and "StudentCode" in df_students.columns:
            try:
                matches = df_students[
                    df_students["StudentCode"].astype(str).str.strip().str.lower()
                    == student_code
                ]
                match_count = int(matches.shape[0])
                logging.debug(
                    "Roster lookup for student code '%s' found=%s (matches=%d)",
                    student_code,
                    match_count > 0,
                    match_count,
                )
                if match_count > 0:
                    student_row = matches.iloc[0].to_dict()
                    st.session_state["student_row"] = student_row
            except Exception as exc:
                logging.debug(
                    "Roster lookup failed for student code '%s': %s",
                    student_code,
                    exc,
                )
        else:
            logging.debug(
                "Roster lookup for student code '%s' skipped because roster is empty or missing StudentCode column",
                student_code,
            )

    student_row = st.session_state.get("student_row", {}) or {}
    if stop_if_missing and not student_row:
        st.info("🚩 No student selected.")
        st.stop()

    return student_row


# Ensure the latest lesson schedule is loaded
if "level_schedules_initialized" not in st.session_state:
    refresh_level_schedules()
    st.session_state["level_schedules_initialized"] = True


# --- Falowen modules ---
from falowen.email_utils import send_reset_email, build_gas_reset_link
import falowen.sessions as _falowen_sessions
from falowen.sessions import (
    db,
    create_session_token,
    destroy_session_token,
    api_post,
)
from falowen.db import (
    SCHREIBEN_DAILY_LIMIT,
    inc_sprechen_usage,
)
from src.contracts import (
    is_contract_expired,
)
from src.services.contracts import contract_active
from src.utils.currency import format_cedis
from src.utils.toasts import toast_ok, refresh_with_toast, toast_once
from src.firestore_utils import (
    _draft_doc_ref,
    load_chat_draft_from_db,
    load_draft_from_db,
    load_draft_meta_from_db,
    save_chat_draft_to_db,
    save_draft_to_db,
    save_ai_response,
    fetch_attendance_summary,
    load_student_profile,
    save_student_profile,
)
from src.draft_management import (
    _draft_state_keys,
    save_now,
    autosave_maybe,
    load_notes_from_db,
    save_notes_to_db,
    autosave_learning_note,
    on_cb_subtab_change,
)
from src.falowen.chat_core import (
    back_step,
    render_chat_stage,
    reset_falowen_chat_flow,
)
from src.firestore_helpers import (
    lesson_key_build,
    lock_id,
    has_existing_submission,
    acquire_lock,
    is_locked,
    resolve_current_content,
    fetch_latest,
)
from src.attendance_utils import load_attendance_records
import src.ui_components as _ui_components
from src.ui_components import (
    render_assignment_reminder,
    render_link,
    render_vocab_lookup,
)

prepare_audio_url = getattr(_ui_components, "prepare_audio_url", lambda url: url)
render_audio_player = getattr(_ui_components, "render_audio_player", lambda *a, **k: None)
from src.stats import (
    get_student_level,
    save_vocab_attempt,
    vocab_attempt_exists,
)
from src.stats_ui import render_vocab_stats, render_schreiben_stats
from src.schreiben import (
    highlight_feedback,
    get_schreiben_usage,
    inc_schreiben_usage,
    save_letter_coach_progress,
    load_letter_coach_progress,
    get_level_from_code,
)
from src.ui.auth import (
    render_signup_form,
    render_login_form,
    render_forgot_password_panel,
    render_returning_login_area,
    render_signup_request_banner,
    render_google_oauth,
    render_returning_login_form,
)
from src.ui.auth import renew_session_if_needed
from src.ui.login import render_falowen_login
from src.services.vocab import VOCAB_LISTS, AUDIO_URLS, get_audio_url
from src.schreiben import (
    update_schreiben_stats,
    get_schreiben_stats,
    save_submission,
    save_schreiben_feedback,
    load_schreiben_feedback,
    delete_schreiben_feedback,
)
from src.ui_helpers import (
    qp_get,
    qp_clear,
    seed_falowen_state_from_qp,
    highlight_terms,
    filter_matches,
)
from src.auth import (
    persist_session_client,
    reset_password_page,
)
from src.assignment_ui import (
    load_assignment_scores,
    render_results_and_resources_tab,
    get_assignment_summary,
    select_best_assignment_attempts,
)
from src.session_management import (
    bootstrap_state,
    determine_level,
    ensure_student_level,
    bootstrap_session_from_qp,
)
from src.sentence_bank import SENTENCE_BANK
from src.config import SB_SESSION_TARGET
from src.data_loading import load_student_data
from src.youtube import (
    get_playlist_ids_for_level,
    fetch_youtube_playlist_videos,
)
from src.ui_widgets import (
    render_google_brand_button_once,
    render_announcements_once,
)
from src.logout import do_logout
from src.pdf_handling import (
    extract_text_from_pdf,
    generate_notes_pdf,
    generate_single_note_pdf,
    generate_chat_pdf,
)
from src.sentence_builder import render_sentence_builder

# ------------------------------------------------------------------------------
# Google OAuth (Gmail sign-in) — single-source, no duplicate buttons
# ------------------------------------------------------------------------------
GOOGLE_CLIENT_ID     = st.secrets.get("GOOGLE_CLIENT_ID", "180240695202-3v682khdfarmq9io9mp0169skl79hr8c.apps.googleusercontent.com")
GOOGLE_CLIENT_SECRET = st.secrets.get("GOOGLE_CLIENT_SECRET", "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")
REDIRECT_URI         = st.secrets.get("GOOGLE_REDIRECT_URI", "https://www.falowen.app/")

# Mapping of CEFR levels to teacher codes that should receive admin rights.
# Extend this dictionary as new levels or teachers are added.
ADMINS_BY_LEVEL = {
    "A1": {"felixa177", "felixa1"},
    "A2": {"felixa2"},
    "B1": {"felixb1"},
}

# Study tips shown on the dashboard for each CEFR level.
LEVEL_TIPS = {
    "A1": "Focus on everyday phrases and practice listening with simple dialogues.",
    "A2": "Build vocabulary around daily routines and start speaking in longer sentences.",
    "B1": "Read short articles to boost comprehension and keep a diary in German.",
    "B2": "Engage with podcasts or news to refine your listening and expand vocabulary.",
    "C1": "Discuss complex topics in German and review grammar nuances regularly.",
}

# Exam preparation advice for each CEFR level.
EXAM_ADVICE = {
    "A1": "Focus on listening comprehension to build a strong foundation.",
    "A2": "Review core grammar and practice everyday conversations.",
    "B1": "Work on grammar accuracy and write short essays.",
    "B2": "Engage with longer authentic texts and audio.",
    "C1": "Hone precision in complex discussions and essays.",
}





def inject_notice_css():
    from src.ui.login import inject_notice_css as _inject_css
    _inject_css()

# Legacy hero rendering moved to src.login_ui

# ------------------------------------------------------------------------------
# Sign up / Login / Forgot password
# ------------------------------------------------------------------------------


def calc_blog_height(num_posts: int) -> int:
    """Return the container height needed for a blog card grid.

    Each card occupies roughly ``312px`` in height and rows are separated by a
    ``16px`` gap.  The function computes the minimum height necessary to show
    all posts without leaving excessive blank space.

    Parameters
    ----------
    num_posts: int
        Number of blog posts to display.

    Returns
    -------
    int
        Height in pixels for the blog card container.
    """

    CARD_HEIGHT = 312
    ROW_GAP = 16
    CARDS_PER_ROW = 3

    if num_posts <= 0:
        return 0

    rows = math.ceil(num_posts / CARDS_PER_ROW)
    return CARD_HEIGHT * rows + ROW_GAP * (rows - 1)


def login_page():
    if st.session_state.get("logged_in"):
        try:
            render_logged_in_topbar()
        except Exception:
            pass
        try:
            ensure_student_level()
        except Exception:
            pass
        return

    hide_fn = globals().get("hide_sidebar")
    if callable(hide_fn):
        hide_fn()

    try:
        renew_session_if_needed()
    except Exception:
        pass

    # 1) Get Google auth URL (also completes flow if ?code=...)
    auth_url = render_google_oauth(return_url=True) or ""

    # 2) Branded hero (Google button suppressed inside the template)
    render_falowen_login(auth_url, show_google_in_hero=False)
    st.divider()

    # 3) Returning user section (Google CTA below the form)
    login_success = render_returning_login_area()
    render_google_brand_button_once(auth_url, center=True)

    # Guard: only schedule the post-login rerun once, and clear URL params first
    def _run_once(key: str) -> bool:
        if st.session_state.get(key):
            return False
        st.session_state[key] = True
        return True

    if login_success and _run_once("post_login_rerun"):
        try:
            # Remove any lingering query params like ?code=... from OAuth/deeplinks
            for k in list(st.query_params.keys()):
                st.query_params[k] = ""
        except Exception:
            pass
        st.session_state["need_rerun"] = True

    # 4) Explanation banner + tabs (keep your existing content below)
    render_signup_request_banner()
    tab2, tab3 = st.tabs(["🧾 Sign Up (Approved)", "📝 Request Access"])
    with tab2:
        render_signup_form()
    with tab3:
        st.markdown(
            """
            <div class="page-wrap" style="text-align:center; margin-top:8px;">
              <a href="https://docs.google.com/forms/d/e/1FAIpQLSenGQa9RnK9IgHbAn1I9rSbWfxnztEUcSjV0H-VFLT-jkoZHA/viewform?usp=header" 
                 target="_blank" rel="noopener">
                <button style="background:#1f2d7a; color:white; padding:10px 20px; border:none; border-radius:8px; cursor:pointer;">
                  📝 Open Request Access Form
                </button>
              </a>
              <div style="color:#64748b; font-size:.95rem; margin-top:6px;">
                We’ll email you once your account is ready.
              </div>
            </div>
            """,
            unsafe_allow_html=True,
        )


    # (Optional) help/links/steps/footer blocks can follow...


    # Help + quick contacts
    st.markdown("""
    <div class="page-wrap">
      <div class="help-contact-box" aria-label="Help and contact options" style="text-align:center;">
        <b>❓ Need help or access?</b><br>
        <a href="https://api.whatsapp.com/send?phone=233205706589" target="_blank" rel="noopener">📱 WhatsApp us</a>
        &nbsp;|&nbsp;
        <a href="mailto:learngermanghana@gmail.com" target="_blank" rel="noopener">✉️ Email</a>
      </div>
    </div>
    """, unsafe_allow_html=True)

    # Steps (1-2-3)
    st.markdown("---")
    LOGIN_IMG_URL      = "https://i.imgur.com/pFQ5BIn.png"
    COURSEBOOK_IMG_URL = "https://i.imgur.com/pqXoqSC.png"
    RESULTS_IMG_URL    = "https://i.imgur.com/uiIPKUT.png"
    c1, c2, c3 = st.columns(3)
    with c1:
        st.markdown(f"""
        <img src="{LOGIN_IMG_URL}" alt="Login screenshot"
             style="width:100%; height:220px; object-fit:cover; border-radius:12px; pointer-events:none; user-select:none;">
        <div style="height:8px;"></div>
        <h3 style="margin:0 0 4px 0;">1️⃣ Sign in</h3>
        <p style="margin:0;">Use your <b>student code or email</b> — or the <b>Google</b> button above.</p>
        """, unsafe_allow_html=True)
    with c2:
        st.markdown(f"""
        <img src="{COURSEBOOK_IMG_URL}" alt="Course Book screenshot"
             style="width:100%; height:220px; object-fit:cover; border-radius:12px; pointer-events:none; user-select:none;">
        <div style="height:8px;"></div>
        <h3 style="margin:0 0 4px 0;">2️⃣ Learn & submit</h3>
        <p style="margin:0;">Watch lessons, practice vocab, and <b>submit assignments</b> in the Course Book.</p>
        """, unsafe_allow_html=True)
    with c3:
        st.markdown(f"""
        <img src="{RESULTS_IMG_URL}" alt="Results screenshot"
             style="width:100%; height:220px; object-fit:cover; border-radius:12px; pointer-events:none; user-select:none;">
        <div style="height:8px;"></div>
        <h3 style="margin:0 0 4px 0;">3️⃣ Get results</h3>
        <p style="margin:0;">You’ll get an <b>email when marked</b>. Check <b>Results & Resources</b> for feedback.</p>
        """, unsafe_allow_html=True)

    # Blog posts / announcements
    blog_posts = fetch_blog_feed(limit=3)[:3]
    if blog_posts:
        st.markdown("---")
        st.markdown(
            '<h2 style="text-align:center;">Falowen Blog</h2>',
            unsafe_allow_html=True,
        )
        height = globals().get("calc_blog_height", lambda n: 380)(len(blog_posts))
        render_blog_cards(blog_posts, height=height)
        st.markdown(
            '<div style="text-align:center;margin-top:8px;">'
            '<a href="https://blog.falowen.app/" target="_blank" rel="noopener">Read more</a>'
            '</div>',
            unsafe_allow_html=True,
        )

    # Footer links
    st.markdown("""
    <div class="page-wrap" style="text-align:center; margin:12px 0;">
      <a href="https://www.learngermanghana.com/tutors"           target="_blank" rel="noopener">👩‍🏫 Tutors</a>
      &nbsp;|&nbsp;
      <a href="https://www.learngermanghana.com/upcoming-classes" target="_blank" rel="noopener">🗓️ Upcoming Classes</a>
      &nbsp;|&nbsp;
      <a href="https://register.falowen.app/#privacy-policy"      target="_blank" rel="noopener">🔒 Privacy</a>
      &nbsp;|&nbsp;
      <a href="https://register.falowen.app/#terms-of-service"    target="_blank" rel="noopener">📜 Terms</a>
      &nbsp;|&nbsp;
      <a href="https://www.learngermanghana.com/contact-us"       target="_blank" rel="noopener">✉️ Contact</a>
      &nbsp;|&nbsp;
      <a href="https://register.falowen.app"                      target="_blank" rel="noopener">📝 Register</a>
      &nbsp;|&nbsp;
      <a href="https://register.falowen.app/#about-us"            target="_blank" rel="noopener">ℹ️ About Us</a>
      &nbsp;|&nbsp;
      <a href="https://script.google.com/macros/s/AKfycbwXrfiuKl65Va_B2Nr4dFnyLRW5z6wT5kAbCj6cNl1JxdOzWVKT_ZMwdh2pN_dbdFoy/exec" target="_blank" rel="noopener">🗑️ Delete Account</a>
      &nbsp;|&nbsp;
      <a href="https://blog.falowen.app/"                         target="_blank" rel="noopener">📰 Blog</a>
    </div>
    """, unsafe_allow_html=True)

    from datetime import UTC, datetime as _dt_now
    st.markdown(f"""
    <div class="page-wrap" style="text-align:center;color:#64748b; margin-bottom:16px;">
      © {_dt_now.now(UTC).year} Learn Language Education Academy • Accra, Ghana<br>
      Need help? <a href="mailto:learngermanghana@gmail.com">Email</a> •
      <a href="https://api.whatsapp.com/send?phone=233205706589" target="_blank" rel="noopener">WhatsApp</a>
    </div>
    """, unsafe_allow_html=True)


def render_logged_in_topbar():
    name  = st.session_state.get("student_name", "")
    level = st.session_state.get("student_level", "—")
    code  = st.session_state.get("student_code", "—")

    st.markdown(
        """
        <style>
          .dash-topwrap{
            background:#f5f9ff;
            border:1px solid rgba(30,64,175,.12);
            border-radius:14px;
            padding:14px 16px;
            margin:4px 0 10px 0;
            box-shadow:0 6px 14px rgba(2,6,23,.06);
          }
          .dash-title{ font-size:1.55rem; font-weight:900; color:#19213a; margin:0 0 4px 0; }
          .dash-sub{ color:#475569; font-size:.95rem; }
          div[data-testid="stButton"] > button[kind="primary"]{
            background:#1f2d7a; border:1px solid #1b2a6e; border-radius:10px; font-weight:700;
            box-shadow:0 4px 10px rgba(31,45,122,.18);
          }
          div[data-testid="stButton"] > button[kind="primary"]:hover{ filter:brightness(1.05); }
        </style>
        """,
        unsafe_allow_html=True
    )
    top = st.container()
    with top:
        c1, c2 = st.columns([1, 0.18])
        with c1:
            st.markdown(
                f"""
                <div class="dash-topwrap">
                  <div class="dash-title">👋 Welcome, {name}</div>
                  <div class="dash-sub">Level: {level} · Code: {code}</div>
                </div>
                """,
                unsafe_allow_html=True
            )
        with c2:
            st.button(
                "Log out",
                key="logout_global",
                type="primary",
                use_container_width=True,
                on_click=do_logout,
            )

    level_key = (level or "").strip().upper()
    tip = LEVEL_TIPS.get(level_key, "Keep practicing and immerse yourself daily.")
    st.info(tip)


# ------------------------------------------------------------------------------
# Level-aware welcome video (YouTube) used in the sidebar (IDs can be added later)
# ------------------------------------------------------------------------------
def dashboard_page():
    """Render the dashboard for logged-in users."""
    if not st.session_state.get("logged_in"):
        login_page()
        return
    try:
        render_logged_in_topbar()
    except Exception:
        pass
    try:
        ensure_student_level()
    except Exception:
        pass


def render_level_welcome_video(level: str | None):
    level = (level or "").strip().upper() or "A1"
    YT_WELCOME = {"A1":"", "A2":"", "B1":"", "B2":"", "C1":"", "C2":""}  # fill IDs later
    vid = YT_WELCOME.get(level) or ""
    if not vid:
        st.info(f"No welcome video added yet for {level}. Check back soon!")
        return
    components.html(
        f"""
        <div style="position:relative;padding-bottom:56.25%;height:0;overflow:hidden;border-radius:12px;
                    box-shadow:0 4px 12px rgba(0,0,0,.08);">
          <iframe
            src="https://www.youtube.com/embed/{vid}"
            title="Welcome • {level}"
            frameborder="0"
            allow="accelerometer; autoplay; clipboard-write; encrypted-media; gyroscope; picture-in-picture; web-share"
            allowfullscreen
            style="position:absolute;top:0;left:0;width:100%;height:100%;border:0;border-radius:12px;">
          </iframe>
        </div>
        """, height=320, scrolling=False
    )


# ------------------------------------------------------------------------------
# Sidebar (publish-ready)
# ------------------------------------------------------------------------------
def render_sidebar_published():
    def _qp_set_safe(**kwargs):
        if "_qp_set" in globals():
            try: _qp_set(**kwargs); return
            except Exception: pass
        try:
            for k, v in kwargs.items():
                st.query_params[k] = "" if v is None else str(v)
        except Exception:
            pass

    def _go(tab_name: str):
        st.session_state["nav_sel"] = tab_name
        st.session_state["main_tab_select"] = tab_name
        _qp_set_safe(tab=tab_name)
        st.session_state["need_rerun"] = True

    def _go_zoom_class():
        st.session_state["nav_sel"] = "My Course"
        st.session_state["main_tab_select"] = "My Course"
        st.session_state["coursebook_subtab"] = "🧑‍🏫 Classroom"
        st.session_state["classroom_page"] = "Join on Zoom"
        _qp_set_safe(tab="My Course")
        st.session_state["need_rerun"] = True

    def _go_post_qna():
        st.session_state["nav_sel"] = "My Course"
        st.session_state["main_tab_select"] = "My Course"
        st.session_state["coursebook_subtab"] = "🧑‍🏫 Classroom"
        st.session_state["classroom_page"] = "Class Notes & Q&A"
        _qp_set_safe(tab="My Course")
        st.session_state["need_rerun"] = True

    def _go_dictionary():
        st.session_state["nav_sel"] = "Vocab Trainer"
        st.session_state["main_tab_select"] = "Vocab Trainer"
        st.session_state["vocab_practice_subtab"] = "Dictionary"
        _qp_set_safe(tab="Vocab Trainer")
        st.session_state["need_rerun"] = True
    if st.session_state.get("logged_in", False):
        st.sidebar.markdown("## Quick access")
        st.sidebar.button("🏠 Dashboard",                use_container_width=True, on_click=_go, args=("Dashboard",))
        st.sidebar.button("📈 My Course",                use_container_width=True, on_click=_go, args=("My Course",))
        st.sidebar.button("📊 Results & Resources",      use_container_width=True, on_click=_go, args=("My Results and Resources",))
        st.sidebar.button("🗣️ Chat • Grammar • Exams", use_container_width=True, on_click=_go, args=("Chat • Grammar • Exams",))
        st.sidebar.button("📚 Vocab Trainer",            use_container_width=True, on_click=_go, args=("Vocab Trainer",))
        st.sidebar.button("📗 Dictionary",              use_container_width=True, on_click=_go_dictionary)
        st.sidebar.button("✍️ Schreiben Trainer",        use_container_width=True, on_click=_go, args=("Schreiben Trainer",))
        st.sidebar.button("🎥 Join on Zoom",             use_container_width=True, on_click=_go_zoom_class)
        st.sidebar.button("❓ Class Notes & Q&A",         use_container_width=True, on_click=_go_post_qna)
        st.sidebar.divider()

        st.sidebar.markdown("## Our Socials")
        st.sidebar.markdown(
            """
- 📸 [Instagram](https://www.instagram.com/lleaghana/)
- ▶️ [YouTube](https://www.youtube.com/@LLEAGhana)
- 🎵 [TikTok](https://www.tiktok.com/@lleaghana)
- 💼 [LinkedIn](https://www.linkedin.com/in/lleaghana/)
            """
        )
        st.sidebar.divider()

        st.sidebar.markdown("## How-to & tips")
        with st.sidebar.expander("📚 Quick guide", expanded=False):
            st.markdown(
                """
- **Submit work:** My Course → Submit → **Confirm & Submit** (locks after submission).
- **Check feedback:** **Results & Resources** shows marks, comments, downloads.
- **Practice speaking:** **Tools → Sprechen** for instant pronunciation feedback.
- **Build vocab:** **Vocab Trainer** for daily words & review cycles.
- **Track progress:** **Dashboard** shows streaks, next lesson, and missed items.
                """
            )

        with st.sidebar.expander("🧭 Dashboard tabs, explained", expanded=False):
            st.markdown(
                """
- **Dashboard:** Overview (streak, next lesson, missed, leaderboard, new posts).
- **My Course:** Lessons, materials, and submission flow.
- **Results & Resources:** Marks, feedback, downloadable resources.
- **Chat • Grammar • Exams:** Guided conversation practice plus instant pronunciation feedback.
- **Vocab Trainer:** Daily picks, spaced review, stats.
- **Schreiben Trainer:** Structured writing with iterative feedback.
                """
            )

        with st.sidebar.expander("🔔 Telegram notifications", expanded=False):
            st.markdown(
                """
- [Open the Falowen bot](https://t.me/falowenbot) and tap **Start**
- Register: `/register <student_code>` (e.g. `/register kwame202`)
- To deactivate: send `/stop`
                """
            )

        st.sidebar.divider()

        st.sidebar.markdown("## Support")
        st.sidebar.markdown(
            """
- 📱 [WhatsApp](https://api.whatsapp.com/send?phone=233205706589)
- ✉️ [Email](mailto:learngermanghana@gmail.com)
- 🐞 [Report an issue](mailto:learngermanghana@gmail.com?subject=Falowen%20Bug%20Report)
            """
        )

        st.sidebar.markdown("## Resources")
        st.sidebar.markdown(
            """
- 👩‍🏫 [Tutors](https://www.learngermanghana.com/tutors)
- 🗓️ [Upcoming Classes](https://www.learngermanghana.com/upcoming-classes)
- 📰 [Blog](https://blog.falowen.app)
- ✉️ [About Us](https://register.falowen.app/#about-us)
            """
        )



# ------------------------------------------------------------------------------
# OpenAI (used elsewhere in app)
# ------------------------------------------------------------------------------
OPENAI_API_KEY = st.secrets.get("OPENAI_API_KEY") or os.getenv("OPENAI_API_KEY")
if not OPENAI_API_KEY:
    st.error("Missing OpenAI API key. Please add OPENAI_API_KEY in Streamlit secrets.")
    raise RuntimeError("Missing OpenAI API key")
os.environ["OPENAI_API_KEY"] = OPENAI_API_KEY
client = OpenAI(api_key=OPENAI_API_KEY)


def apply_profile_ai_correction(about_key: str) -> None:
    """Use OpenAI to correct and enhance the user's profile biography."""
    current_text = st.session_state.get(about_key, "")
    if not current_text.strip():
        return
    if not OPENAI_API_KEY:
        st.error("Missing OpenAI API key.")
        return
    try:
        resp = client.chat.completions.create(
            model="gpt-4o-mini",
            messages=[
                {
                    "role": "system",
                    "content": (
                        "You are a helpful assistant that corrects and enhances a student's biography. "
                        "Return only the improved biography."
                    ),
                },
                {"role": "user", "content": current_text},
            ],
            temperature=0,
            max_tokens=300,
        )
        ai_text = (resp.choices[0].message.content or "").strip()
        if ai_text:
            st.session_state[about_key] = ai_text
    except Exception as e:
        logging.exception("Profile AI correction error")
        st.error(f"AI correction failed: {e}")


def apply_status_ai_correction(text: str) -> Tuple[str, str]:
    """Return an AI-improved version of *text* and a brief explanation."""
    if not text.strip():
        return text, ""
    try:
        resp = client.chat.completions.create(
            model="gpt-4o-mini",
            messages=[
                {
                    "role": "system",
                    "content": (
                        "You are a helpful assistant that improves a student's forum post. "
                        "Return a JSON object with keys 'improved' for the corrected post "
                        "and 'explanation' for a short explanation of the changes."
                    ),
                },
                {"role": "user", "content": text},
            ],
            temperature=0,
            max_tokens=400,
        )
        raw = resp.choices[0].message.content or ""
        try:
            data = json.loads(raw)
            improved = (data.get("improved") or "").strip()
            explanation = (data.get("explanation") or "").strip()
        except Exception:
            improved = raw.strip()
            explanation = ""
        return improved, explanation
    except Exception as e:
        logging.exception("Status AI correction error")
        st.error(f"AI correction failed: {e}")
        return text, ""


def apply_note_ai_correction(text: str) -> Tuple[str, str]:
    """Return an AI-improved version of a learning note and an explanation."""
    if not text.strip():
        return text, ""
    try:
        resp = client.chat.completions.create(
            model="gpt-4o-mini",
            messages=[
                {
                    "role": "system",
                    "content": (
                        "You are a helpful assistant that improves a student's learning note. "
                        "Return a JSON object with keys 'improved' for the corrected note "
                        "and 'explanation' for a short explanation of the changes."
                    ),
                },
                {"role": "user", "content": text},
            ],
            temperature=0,
            max_tokens=400,
        )
        raw = resp.choices[0].message.content or ""
        try:
            data = json.loads(raw)
            improved = (data.get("improved") or "").strip()
            explanation = (data.get("explanation") or "").strip()
        except Exception:
            improved = raw.strip()
            explanation = ""
        return improved, explanation
    except Exception as e:
        logging.exception("Learning note AI correction error")
        st.error(f"AI correction failed: {e}")
        return text, ""


def diff_with_markers(original: str, corrected: str) -> str:
    """Generate HTML diff using <mark> tags for additions and deletions."""
    diff_lines = difflib.unified_diff(
        original.splitlines(),
        corrected.splitlines(),
        lineterm="",
    )
    html_lines = ["<pre>"]
    for line in diff_lines:
        if line.startswith(("---", "+++", "@@")):
            continue
        if line.startswith("+"):
            html_lines.append(
                f"<mark style='background-color:#d4fcbc'>+ {html.escape(line[1:])}</mark>"
            )
        elif line.startswith("-"):
            html_lines.append(
                f"<mark style='background-color:#ffbdbd'>- {html.escape(line[1:])}</mark>"
            )
        else:
            html_lines.append(html.escape(line))
    html_lines.append("</pre>")
    return "\n".join(html_lines)


# ------------------------------------------------------------------------------
# Seed state from query params / restore session / reset-link path / go to login
# ------------------------------------------------------------------------------
bootstrap_state()
seed_falowen_state_from_qp()
bootstrap_session_from_qp()

# If visiting with password-reset token
if not st.session_state.get("logged_in", False):
    tok = st.query_params.get("token")
    if isinstance(tok, list):
        tok = tok[0] if tok else None
    if tok:
        reset_password_page(tok)
        st.stop()

# Gate
if not st.session_state.get("logged_in", False):
    login_page()
    if not st.session_state.get("logged_in", False):
        st.stop()

# ==================== LOGGED IN ====================
# Ensure the roster row is available for downstream tabs
ensure_student_row()

# Show header immediately after login on every page
render_logged_in_topbar()

# Theme bits (chips etc.)
inject_notice_css()

# Sidebar (no logout; logout lives in the header)
render_sidebar_published()

# Falowen blog updates (render once)
new_posts = fetch_blog_feed()

st.markdown("---")
st.markdown("**You’re logged in.** Continue to your lessons and tools from the navigation.")



# =========================================================
# ============== Data loaders & helpers ===================
# =========================================================
@st.cache_data(ttl=43200)
def _load_full_vocab_sheet_cached():
    SHEET_ID = "1I1yAnqzSh3DPjwWRh9cdRSfzNSPsi7o4r5Taj9Y36NU"
    csv_url = f"https://docs.google.com/spreadsheets/d/{SHEET_ID}/export?format=csv&gid=0"
    try:
        resp = requests.get(csv_url, timeout=8)
        resp.raise_for_status()
        df = pd.read_csv(io.StringIO(resp.text), dtype=str)
    except requests.RequestException as e:
        st.error(f"Could not load vocab sheet: {e}")
        return pd.DataFrame(columns=["level", "german", "english", "example"])
    except Exception:
        st.error("Could not load vocab sheet.")
        return pd.DataFrame(columns=["level", "german", "english", "example"])
    df.columns = df.columns.str.strip().str.lower()

    def _match(colnames, *cands):
        s = set(colnames)
        for c in cands:
            if c in s: return c
        for c in colnames:
            if any(c.startswith(x) for x in cands): return c
        return None

    col_level   = _match(df.columns, "level")
    col_german  = _match(df.columns, "german", "de", "word", "wort")
    col_english = _match(df.columns, "english", "en", "meaning", "translation")
    col_example = _match(df.columns, "example", "sentence", "usage")
    if not (col_level and col_german and col_english):
        return pd.DataFrame(columns=["level", "german", "english", "example"])

    rename = {col_level:"level", col_german:"german", col_english:"english"}
    if col_example: rename[col_example] = "example"
    df = df.rename(columns=rename)
    if "example" not in df.columns: df["example"] = ""
    for c in ["level","german","english","example"]:
        df[c] = df[c].astype(str).str.strip()
    df = df[df["level"].notna() & (df["level"] != "")]
    df["level"] = df["level"].str.upper()
    return df[["level","german","english","example"]]

def load_full_vocab_sheet():
    """Return full vocab sheet DataFrame from session state or cache."""
    if "full_vocab_df" not in st.session_state:
        st.session_state["full_vocab_df"] = _load_full_vocab_sheet_cached()
    return st.session_state["full_vocab_df"]

def get_vocab_of_the_day(df: pd.DataFrame, level: str):
    if df is None or df.empty: return None
    if not {"level","german","english","example"}.issubset(df.columns): return None
    lvl = (level or "").upper().strip()
    subset = df[df["level"] == lvl]
    if subset.empty: return None
    idx = date.today().toordinal() % len(subset)
    row = subset.reset_index(drop=True).iloc[idx]
    return {"german": row.get("german",""), "english": row.get("english",""), "example": row.get("example","")}


@st.cache_data(ttl=3600)
def _load_reviews_cached():
    SHEET_ID = "137HANmV9jmMWJEdcA1klqGiP8nYihkDugcIbA-2V1Wc"
    url = f"https://docs.google.com/spreadsheets/d/{SHEET_ID}/gviz/tq?tqx=out:csv&sheet=Sheet1"
    df = pd.read_csv(url)
    df.columns = df.columns.str.strip().str.lower()
    return df

def load_reviews():
    """Return reviews DataFrame cached and stored in session state."""
    if "reviews_df" not in st.session_state:
        st.session_state["reviews_df"] = _load_reviews_cached()
    return st.session_state["reviews_df"]

CONTRACT_DATE_FORMATS = (
    "%Y-%m-%d",
    "%Y-%m-%d %H:%M:%S",
    "%Y-%m-%dT%H:%M:%S",
    "%m/%d/%Y",
    "%d.%m.%y",
    "%d.%m.%Y",
    "%d/%m/%Y",
    "%d-%m-%Y",
)


def _parse_contract_date_value(date_str: Any):
    """Return a naive ``datetime`` for *date_str* or ``None`` if parsing fails."""

    if isinstance(date_str, datetime):
        dt = date_str
        if dt.tzinfo is not None:
            return dt.astimezone(UTC).replace(tzinfo=None)
        return dt

    if hasattr(date_str, "to_pydatetime"):
        try:
            converted = date_str.to_pydatetime()
        except Exception:
            converted = None
        if converted is not None:
            return _parse_contract_date_value(converted)

    text = "" if date_str is None else str(date_str).strip()
    if not text or text.lower() in ("nan", "none"):
        return None

    iso_candidate = text.replace("Z", "+00:00")
    try:
        parsed = datetime.fromisoformat(iso_candidate)
    except ValueError:
        parsed = None
    if parsed is not None:
        if parsed.tzinfo is not None:
            parsed = parsed.astimezone(UTC).replace(tzinfo=None)
        return parsed

    trimmed = text[:-1].strip() if text.endswith("Z") else text
    for fmt in CONTRACT_DATE_FORMATS:
        try:
            return datetime.strptime(trimmed, fmt)
        except ValueError:
            continue

    for sep in (" ", "T"):
        if sep in trimmed:
            base = trimmed.split(sep, 1)[0].strip()
            if base and base != trimmed:
                return _parse_contract_date_value(base)

    return None


def parse_contract_start(date_str: Any):

    """Parse a contract start date across common and ISO timestamp formats."""

    return _parse_contract_date_value(date_str)


def _compute_finish_date_estimates(start_str: Any, total_lessons: Any, parse_start_fn):
    """Return projected completion dates keyed by weekly study frequency."""

    try:
        total = int(total_lessons)
    except (TypeError, ValueError):
        return None

    if total <= 0:
        return None

    parse_fn = parse_start_fn if callable(parse_start_fn) else parse_contract_start
    try:
        parsed = parse_fn(start_str)
    except Exception:
        parsed = None

    if not parsed:
        return None

    if isinstance(parsed, datetime):
        start_date = parsed.date()
    elif isinstance(parsed, date):
        start_date = parsed
    elif hasattr(parsed, "date"):
        start_date = parsed.date()
    else:
        return None

    weeks_three = (total + 2) // 3
    weeks_two = (total + 1) // 2
    weeks_one = total

    return {
        3: start_date + timedelta(weeks=weeks_three),
        2: start_date + timedelta(weeks=weeks_two),
        1: start_date + timedelta(weeks=weeks_one),
    }


def _dict_tts_bytes_de(text: str) -> Optional[bytes]:
    """Return MP3 bytes for German *text* using gTTS.

    On failure, log and return ``None`` instead of raising to avoid crashing the app.
    """
    if not text:
        return None
    try:
        from gtts import gTTS

        buf = io.BytesIO()
        gTTS(text=text, lang="de").write_to_fp(buf)
        return buf.getvalue()
    except Exception as exc:  # pragma: no cover - best effort
        logging.warning("gTTS synthesis failed: %s", exc)
        return None

# ------------------------------- Footer -------------------------------
FOOTER_LINKS = {
    "👩‍🏫 Tutors": "https://www.learngermanghana.com/tutors",
    "🗓️ Upcoming Classes": "https://www.learngermanghana.com/upcoming-classes",
    "🔒 Privacy": "https://register.falowen.app/#privacy-policy",
    "📜 Terms": "https://register.falowen.app/#terms-of-service",
    "✉️ Contact": "https://www.learngermanghana.com/contact-us",
    "📝 Register": "https://register.falowen.app",
    "ℹ️ About Us": "https://register.falowen.app/#about-us",
    "🗑️ Delete Account": "https://script.google.com/macros/s/AKfycbwXrfiuKl65Va_B2Nr4dFnyLRW5z6wT5kAbCj6cNl1JxdOzWVKT_ZMwdh2pN_dbdFoy/exec",
    "📰 Blog": "https://blog.falowen.app/",
}

def render_app_footer(links: dict):
    st.markdown(
        """
        <style>
          .app-footer{ margin-top:18px; padding:16px 14px; border-top:1px solid rgba(148,163,184,.35); color:#475569; }
          .app-footer a{ text-decoration:none; font-weight:700; }
          .app-footer .row{ display:flex; flex-wrap:wrap; gap:14px; }
          @media (max-width:640px){ .app-footer{ padding:14px 10px; } }
        </style>
        """,
        unsafe_allow_html=True
    )
    parts = [f'<a href="{href}" target="_blank">{label}</a>' for label, href in links.items()]
    st.markdown(
        f"""
        <div class="app-footer">
          <div class="row">
            {" | ".join(parts)}
          </div>
          <div style="margin-top:6px;font-size:.9rem;">© 2025 Learn Language Education Academy • Accra, Ghana – Need help? Email • WhatsApp</div>
        </div>
        """,
        unsafe_allow_html=True
    )




# =========================================================
# ===================== NAV & HELPERS =====================
# =========================================================

# --- Query-param helpers (single API; no experimental mix) ---
if "_qp_get_first" not in globals():
    def _qp_get_first(key: str, default: str = "") -> str:
        """Return first value from st.query_params (new API-safe)."""
        try:
            val = st.query_params.get(key, default)
            if isinstance(val, list):
                return (val[0] if val else default)
            return str(val)
        except Exception:
            return default

if "_qp_set" not in globals():
    def _qp_set(**kwargs):
        """Set URL query params using only the production API."""
        try:
            for k, v in kwargs.items():
                st.query_params[k] = "" if v is None else str(v)
        except Exception:
            # If browser doesn't allow URL changes, just skip
            pass

if "build_course_day_link" not in globals():
    def build_course_day_link(day: int | str, tab: str = "My Course") -> str:
        """Return a link to a specific Course Book day."""
        try:
            day_val = int(day)
        except Exception:
            day_val = day
        try:
            tab_q = _urllib.quote(tab)
        except Exception:
            tab_q = tab
        return f"?tab={tab_q}&day={day_val}"

# --- Nav dropdown (mobile-friendly, simple text) ---
def render_dropdown_nav():
    tabs = [
        "Dashboard",
        "My Course",
        "My Results and Resources",
        "Chat • Grammar • Exams",
        "Vocab Trainer",
        "Schreiben Trainer",
    ]
    icons = {
        "Dashboard": "🏠",
        "My Course": "📈",
        "My Results and Resources": "📊",
        "Chat • Grammar • Exams": "🗣️",
        "Vocab Trainer": "📚",
        "Schreiben Trainer": "✍️",
    }

    # Sticky banner
    st.markdown(
        """
        <div class="nav-sticky">
          <div style="padding:8px 14px;background:#ecfeff;border:1px solid #67e8f9;border-radius:12px;
                      margin:0;display:flex;align-items:center;gap:10px;justify-content:space-between;">
            <div style="font-weight:800;color:#0f172a;font-size:1.05rem;">🧭 Main Menu</div>
            <div style="color:#0c4a6e;font-size:0.95rem;">Use the selector <b>below</b> to switch sections</div>
          </div>
        </div>
        """,
        unsafe_allow_html=True,
    )

    # Default from URL OR session
    default = _qp_get_first("tab", st.session_state.get("main_tab_select", "Dashboard"))
    if default not in tabs:
        default = "Dashboard"

    def _fmt(x: str) -> str:
        return f"{icons.get(x,'•')}  {x}"

    def _on_nav_change() -> None:
        sel_val = st.session_state["nav_dd"]
        st.session_state["main_tab_select"] = sel_val
        st.session_state["nav_sel"] = sel_val
        _qp_set(tab=sel_val)

    sel = st.selectbox(
        "🧭 Main menu (tap ▾)",
        tabs,
        index=tabs.index(default),
        key="nav_dd",
        format_func=_fmt,
        help="This is the main selector. Tap ▾ to view all sections.",
        on_change=_on_nav_change,
    )



    # “You’re here” chip
    st.markdown(
        f"""
        <div style="margin-top:6px;">
          <span style="background:#e0f2fe;border:1px solid #7dd3fc;color:#075985;
                       padding:4px 10px;border-radius:999px;font-size:0.92rem;">
            You’re viewing: {icons.get(sel,'•')} <b>{sel}</b>
          </span>
        </div>
        """,
        unsafe_allow_html=True,
    )
    return sel

# --- Initialize nav (MUST be before any "if tab == ..." checks) ---
inject_notice_css()
try:
    if "nav_sel" not in st.session_state:
        st.session_state["nav_sel"] = _qp_get_first("tab", "Dashboard")
        st.session_state["main_tab_select"] = st.session_state["nav_sel"]
    tab = render_dropdown_nav()
except Exception as e:
    st.warning(f"Navigation init issue: {e}. Falling back to Dashboard.")
    tab = "Dashboard"
render_announcements_once(new_posts, tab == "Dashboard")


# =========================================================
# ===================== Dashboard =========================
# =========================================================
_ASSIGNMENT_DATE_COLUMNS = (
    "date",
    "submission_date",
    "submissiondate",
    "submitted_on",
    "submittedon",
    "submitted_at",
    "submittedat",
    "submitted",
    "timestamp",
    "created_at",
    "createdat",
    "created",
    "completed_at",
    "completedat",
)

_ASSIGNMENT_DATE_REGEX_PATTERNS = (
    re.compile(r"(?P<year>\d{4})[-/](?P<month>\d{1,2})[-/](?P<day>\d{1,2})"),
    re.compile(r"(?P<day>\d{1,2})[\./-](?P<month>\d{1,2})[\./-](?P<year>\d{4})"),
)


def _normalize_assignment_submission_dates(
    df: pd.DataFrame,
    *,
    candidate_columns: Iterable[str] = _ASSIGNMENT_DATE_COLUMNS,
) -> pd.Series:
    """Return normalized ``datetime.date`` objects for assignment submissions."""

    if not isinstance(df, pd.DataFrame):
        return pd.Series(dtype="object")

    if df.empty:
        return pd.Series([pd.NaT] * len(df), index=df.index, dtype="object")

    column_lookup = {str(col).strip().lower(): col for col in df.columns}
    source_column: Optional[str] = None
    for candidate in candidate_columns:
        if candidate in column_lookup:
            source_column = column_lookup[candidate]
            break

    if not source_column:
        return pd.Series([pd.NaT] * len(df), index=df.index, dtype="object")

    source = df[source_column]

    def _coerce(value: Any) -> Any:
        parsed_dt = _parse_contract_date_value(value)
        if parsed_dt is not None:
            return parsed_dt.date()

        try:
            ts = pd.to_datetime(value, errors="coerce")
        except Exception:
            ts = pd.NaT

        if pd.notna(ts):
            if isinstance(ts, pd.Timestamp):
                if ts.tzinfo is not None:
                    try:
                        ts = ts.tz_convert(None)
                    except (TypeError, ValueError):
                        try:
                            ts = ts.tz_localize(None)
                        except (TypeError, ValueError):
                            pass
                return ts.date()
            try:
                return ts.date()
            except Exception:
                pass

        text = "" if value is None else str(value).strip()
        if not text or text.lower() in ("nan", "none"):
            return pd.NaT

        for pattern in _ASSIGNMENT_DATE_REGEX_PATTERNS:
            match = pattern.search(text)
            if not match:
                continue
            parts = match.groupdict()
            try:
                year = int(parts["year"])
                month = int(parts["month"])
                day = int(parts["day"])
                return date(year, month, day)
            except (KeyError, ValueError):
                continue

        return pd.NaT

    normalized = source.apply(_coerce)
    normalized.index = source.index
    return normalized


if tab == "Dashboard":
    def _go_attendance() -> None:
        st.session_state["nav_sel"] = "My Course"
        st.session_state["main_tab_select"] = "My Course"
        st.session_state["coursebook_subtab"] = "🧑‍🏫 Classroom"
        st.session_state["cb_prev_subtab"] = "🧑‍🏫 Classroom"
        st.session_state["classroom_page"] = "Attendance"
        st.session_state["classroom_prev_page"] = "Attendance"
        _qp_set(tab="My Course")
        st.session_state["need_rerun"] = True

    # ---------- Helpers ----------
    def safe_get(row, key, default=""):
        try: return row.get(key, default)
        except Exception: pass
        try: return getattr(row, key, default)
        except Exception: pass
        try: return row[key]
        except Exception: return default

    # Fallback parsers if globals not present
    def _fallback_parse_date(s):
        return _parse_contract_date_value(s)

    def _fallback_add_months(dt, n):
        y = dt.year + (dt.month - 1 + n) // 12
        m = (dt.month - 1 + n) % 12 + 1
        d = min(dt.day, calendar.monthrange(y, m)[1])
        return dt.replace(year=y, month=m, day=d)

    parse_contract_start_fn = globals().get("parse_contract_start", _fallback_parse_date)
    parse_contract_end_fn   = globals().get("parse_contract_end",   _fallback_parse_date)
    add_months_fn           = globals().get("add_months",           _fallback_add_months)

    # Global styles for chips & mini-cards
    inject_notice_css()

    # ---------- Ensure we have a student row ----------
    student_row = ensure_student_row(stop_if_missing=True)

    st.markdown("<div style='height:6px'></div>", unsafe_allow_html=True)

    st.divider()
    # ---------- 3) Motivation mini-cards (streak / vocab / leaderboard) ----------
    _student_code_raw = (st.session_state.get("student_code", "") or "").strip()
    _student_code = _student_code_raw.lower()
    _df_assign = load_assignment_scores()
    _df_assign["date"] = _normalize_assignment_submission_dates(_df_assign)
    _mask_student = _df_assign["studentcode"].str.lower().str.strip() == _student_code

    _dates = sorted(_df_assign[_mask_student]["date"].dropna().unique(), reverse=True)
    _streak = 1 if _dates else 0
    for i in range(1, len(_dates)):
        if (_dates[i - 1] - _dates[i]).days == 1:
            _streak += 1
        else:
            break

    _monday = date.today() - timedelta(days=date.today().weekday())
    _weekly_goal = 3
    _submitted_this_week = _df_assign[_mask_student & (_df_assign["date"] >= _monday)].shape[0]
    _goal_left = max(0, _weekly_goal - _submitted_this_week)

    _level = (safe_get(student_row, "Level", "A1") or "A1").upper().strip()
    _vocab_df = load_full_vocab_sheet()
    _vocab_item = get_vocab_of_the_day(_vocab_df, _level)

    _df_assign['level'] = _df_assign['level'].astype(str).str.upper().str.strip()
    _df_assign['score'] = pd.to_numeric(_df_assign['score'], errors='coerce')
    _df_assign_best = select_best_assignment_attempts(_df_assign)
    _min_assignments = 3
    _df_level = (
        _df_assign_best[_df_assign_best['level'] == _level]
        .groupby(['studentcode', 'name'], as_index=False)
        .agg(total_score=('score', 'sum'), completed=('assignment', 'nunique'))
    )
    _df_level = _df_level[_df_level['completed'] >= _min_assignments]
    _df_level = _df_level.sort_values(['total_score', 'completed'], ascending=[False, False]).reset_index(drop=True)
    _df_level['Rank'] = _df_level.index + 1
    _your_row = _df_level[
        _df_level['studentcode'].astype(str).str.strip().str.lower() == _student_code
    ]
    _total_students = len(_df_level)

    _streak_line = (
        f"<span class='pill pill-green'>{_streak} day{'s' if _streak != 1 else ''} streak</span>"
        if _streak > 0 else
        "<span class='pill pill-amber'>Start your streak today</span>"
    )
    _goal_line = (
        f"Submitted {_submitted_this_week}/{_weekly_goal} this week"
        + (f" — {_goal_left} to go" if _goal_left else " — goal met 🎉")
    )

    if _vocab_item:
        _vocab_chip = f"<span class='pill pill-purple'>{_vocab_item.get('german','')}</span>"
        _vocab_sub = f"{_vocab_item.get('english','')} · Level {_level}"
    else:
        _vocab_chip = "<span class='pill pill-amber'>No vocab available</span>"
        _vocab_sub = f"Level {_level}"

    if not _your_row.empty:
        _rank = int(_your_row.iloc[0]["Rank"])
        _total_score = int(_your_row.iloc[0]["total_score"])
        _rank_text = f"Rank #{_rank} of {_total_students} — {_total_score} pts"
        _lead_chip = "<span class='pill pill-purple'>On the board</span>"
    else:
        _rank_text = "Complete 3+ assignments to be ranked"
        _lead_chip = "<span class='pill pill-amber'>Not ranked yet</span>"

    _summary = get_assignment_summary(_student_code, _level, _df_assign)

    _missed_raw = _summary.get("missed", [])
    if isinstance(_missed_raw, (list, tuple, set)):
        _missed_list = [str(item).strip() for item in _missed_raw if str(item).strip()]
    elif isinstance(_missed_raw, str):
        _missed_list = [_missed_raw.strip()] if _missed_raw.strip() else []
    else:
        _missed_list = []

    _failed_raw = _summary.get("failed", [])
    if isinstance(_failed_raw, (list, tuple, set)):
        _failed_list = [str(item).strip() for item in _failed_raw if str(item).strip()]
    elif isinstance(_failed_raw, str):
        _failed_list = [_failed_raw.strip()] if _failed_raw.strip() else []
    else:
        _failed_list = []

    _next_lesson = _summary.get("next")

    if _missed_list:
        _missed_chip = f"<span class='pill pill-amber'>{len(_missed_list)} missed</span>"
        _missed_preview = ", ".join(_missed_list[:2]) + ("…" if len(_missed_list) > 2 else "")
    else:
        _missed_chip = "<span class='pill pill-green'>None</span>"
        _missed_preview = "You're on track"

    if _failed_list:
        _next_chip = "<span class='pill pill-amber'>Rework failed assignment</span>"
        if len(_failed_list) == 1:
            _next_sub = _failed_list[0]
        else:
            _next_sub = f"{_failed_list[0]} (+{len(_failed_list) - 1} more)"
    elif _next_lesson:
        _next_title = (
            f"Day {_next_lesson.get('day','?')}: {_next_lesson.get('chapter','?')} – {_next_lesson.get('topic','')}"
        )
        _next_chip = f"<span class='pill pill-purple'>{_next_title}</span>"
        _next_sub = _next_lesson.get("goal", "")
    elif _missed_list:
        _next_chip = "<span class='pill pill-amber'>Finish missed work</span>"
        _next_sub = "Complete skipped assignments first"
    else:
        _next_chip = "<span class='pill pill-green'>All caught up</span>"
        _next_sub = ""
    _class_name_clean, _class_name_lookup = _resolve_class_name(
        safe_get(student_row, "ClassName", ""),
        level=_level,
    )
    _att_sessions, _att_hours = (0, 0.0)
    if _class_name_lookup and _student_code_raw:
        _att_sessions, _att_hours = fetch_attendance_summary(
            _student_code_raw,
            _class_name_lookup,
        )
    _attendance_chip = (
        f"<span class='pill pill-purple'>{_att_sessions} sessions • {_att_hours:.1f}h</span>"
    )



    st.markdown(
        f"""
        <div class="minirow">
          <div class="minicard">
            <h4>🏅 Assignment Streak</h4>
            <div>{_streak_line}</div>
            <div class="sub">{_goal_line}</div>
          </div>
          <div class="minicard">
            <h4>🗣️ Vocab of the Day</h4>
            <div>{_vocab_chip}</div>
            <div class="sub">{_vocab_sub}</div>
          </div>
          <div class="minicard">
            <h4>🏆 Leaderboard</h4>
            <div>{_lead_chip}</div>
            <div class="sub">{_rank_text}</div>
          </div>
          <div class="minicard">
            <h4>📚 Missed Assignments</h4>
            <div>{_missed_chip}</div>
            <div class="sub">{_missed_preview}</div>
          </div>
          <div class="minicard">
            <h4>⏭️ Next Assignment</h4>
            <div>{_next_chip}</div>
            <div class="sub">{_next_sub}</div>
          </div>
          <div class="minicard">
            <h4>🕛 Attendance</h4>
            <div>{_attendance_chip}</div>
            <div class="sub"></div>
          </div>
        </div>
        """,
        unsafe_allow_html=True
    )
    st.button("View attendance", on_click=_go_attendance)
    st.divider()

    # ---------- Student header (compact) + details (expander) ----------
    name = safe_get(student_row, "Name")
    level = safe_get(student_row, "Level", "")
    code  = safe_get(student_row, "StudentCode", "")
    _class_raw = safe_get(student_row, "ClassName", "")
    _, class_name = _resolve_class_name(_class_raw, level=level)
    try:
        bal_val = float(str(safe_get(student_row, "Balance", 0)).replace(",", "").strip() or 0)
    except Exception:
        bal_val = 0.0

    st.markdown(
        f"<div style='display:flex;flex-wrap:wrap;gap:10px;align-items:center;"
        f"padding:8px 10px;border:1px solid rgba(148,163,184,.35);border-radius:10px;"
        f"background:#ffffff;'>"
        f"<b>👤 {name}</b>"
        f"<span style='background:#eef4ff;color:#2541b2;padding:2px 8px;border-radius:999px;'>Level: {level}</span>"
        f"<span style='background:#f3e8ff;color:#6b21a8;padding:2px 8px;border-radius:999px;'>Class: {class_name}</span>"
        f"<span style='background:#f1f5f9;color:#334155;padding:2px 8px;border-radius:999px;'>Code: <code>{code}</code></span>"
        + (
            f"<span style='background:#fff7ed;color:#7c2d12;padding:2px 8px;border-radius:999px;'>Balance: {format_cedis(bal_val)}</span>"
            if bal_val > 0
            else f"<span style='background:#ecfdf5;color:#065f46;padding:2px 8px;border-radius:999px;'>Balance: {format_cedis(0)}</span>"
        )
        + "</div>",
        unsafe_allow_html=True
    )

    with st.expander("👤 Student details", expanded=False):
        info_html = f"""
        <div style='
            background:#f8fbff;
            border:1.6px solid #cfe3ff;
            border-radius:12px;
            padding:12px 14px;
            margin-top:8px;
            box-shadow:0 2px 8px rgba(44,106,221,0.04);
            font-size:1.04em;
            color:#17325e;
            font-family:"Segoe UI","Arial",sans-serif;
            letter-spacing:.01em;'>
            <div style="font-weight:700;font-size:1.12em;margin-bottom:6px;">
                👤 {name}
            </div>
            <div style="font-size:1em; margin-bottom:4px;">
                <b>Level:</b> {safe_get(student_row, 'Level', '')} &nbsp;|&nbsp; 
                <b>Code:</b> <code>{safe_get(student_row, 'StudentCode', '')}</code> &nbsp;|&nbsp;
                <b>Status:</b> {safe_get(student_row, 'Status', '')}
            </div>
            <div style="font-size:1em; margin-bottom:4px;">
                <b>Email:</b> {safe_get(student_row, 'Email', '')} &nbsp;|&nbsp;
                <b>Phone:</b> {safe_get(student_row, 'Phone', '')} &nbsp;|&nbsp;
                <b>Location:</b> {safe_get(student_row, 'Location', '')}
            </div>
            <div style="font-size:1em;">
                <b>Contract:</b> {safe_get(student_row, 'ContractStart', '')} ➔ {safe_get(student_row, 'ContractEnd', '')} &nbsp;|&nbsp;
                <b>Enroll Date:</b> {safe_get(student_row, 'EnrollDate', '')}
            </div>
        </div>
        """
        st.markdown(info_html, unsafe_allow_html=True)

    # ---------- Payments & Renewal (policy-aligned, all inside one expander) ----------
    from datetime import datetime as _dt
    import calendar as _cal

    _read_money = globals().get("_read_money")
    if _read_money is None:
        def _read_money(x):
            try:
                s = str(x).replace(",", "").strip()
                return float(s) if s not in ("", "nan", "None") else 0.0
            except Exception:
                return 0.0

    def _fallback_parse_date(s):
        for f in ("%Y-%m-%d", "%m/%d/%Y", "%d.%m.%y", "%d/%m/%Y", "%d-%m-%Y"):
            try:
                return _dt.strptime(str(s).strip(), f)
            except Exception:
                pass
        return None

    def _fallback_add_months(dt, n):
        y = dt.year + (dt.month - 1 + n) // 12
        m = (dt.month - 1 + n) % 12 + 1
        d = min(dt.day, _cal.monthrange(y, m)[1])
        return dt.replace(year=y, month=m, day=d)

    _parse_start = (
        globals().get("parse_contract_start_fn")
        or globals().get("parse_contract_start")
        or _fallback_parse_date
    )
    _parse_end = (
        globals().get("parse_contract_end_fn")
        or globals().get("parse_contract_end")
        or _fallback_parse_date
    )
    _add_months = (
        globals().get("add_months_fn")
        or globals().get("add_months")
        or _fallback_add_months
    )

    _today = _dt.today().date()

    _cs = None
    for _k in ["ContractStart", "StartDate", "ContractBegin", "Start", "Begin"]:
        _s = str(safe_get(student_row, _k, "") or "").strip()
        if _s:
            _cs = _parse_start(_s)
            break
    _first_due_dt = _add_months(_cs, 1) if _cs else None
    _first_due = _first_due_dt.date() if _first_due_dt and hasattr(_first_due_dt, "date") else _first_due_dt

    _balance = _read_money(safe_get(student_row, "Balance", 0))

    _exp_title = "💳 Payments (info)"
    _severity = "info"
    if _balance > 0 and _first_due:
        if _today > _first_due:
            _days_over = (_today - _first_due).days
            _exp_title = f"💳 Payments • overdue {_days_over}d"
            _severity = "error"
            _msg = (
                f"💸 **Overdue by {_days_over} day{'s' if _days_over != 1 else ''}.** "
                f"Amount due: **{format_cedis(_balance)}**. First due: {_first_due:%d %b %Y}."
            )
        elif _today == _first_due:
            _exp_title = "💳 Payments • due today"
            _severity = "warning"
            _msg = f"⏳ **Payment due today** ({_first_due:%d %b %Y}). Amount due: **{format_cedis(_balance)}**."
        else:
            _exp_title = "💳 Payments (info)"
            _severity = "info"
            _days_left = (_first_due - _today).days
            _msg = (
                f"No payment expected yet. Your first payment date is **{_first_due:%d %b %Y}** "
                f"(in {_days_left} day{'s' if _days_left != 1 else ''}). Current balance: **{format_cedis(_balance)}**."
            )
    elif _balance > 0 and not _first_due:
        _exp_title = "💳 Payments • schedule unknown"
        _severity = "info"
        _msg = (
            "ℹ️ You have a positive balance, but I couldn’t read your contract start date "
            "to compute the first payment date. Please contact the office."
        )
    else:
        _exp_title = "💳 Payments (info)"
        _severity = "info"
        if _first_due:
            _msg = (
                "No outstanding balance. You’re not expected to pay anything now. "
                f"Your first payment date (if applicable) is **{_first_due:%d %b %Y}**."
            )
        else:
            _msg = (
                "No outstanding balance. You’re not expected to pay anything now. "
                "We’ll compute your first payment date after your contract start is on file."
            )

    with st.expander(_exp_title, expanded=False):
        if _severity == "error":
            st.error(_msg)
        elif _severity == "warning":
            st.warning(_msg)
        else:
            st.info(_msg)

        _cs_str = _cs.strftime("%d %b %Y") if _cs else "—"
        _fd_str = _first_due.strftime("%d %b %Y") if _first_due else "—"
        st.markdown(
            f"""
            **Details**
            - Contract start: **{_cs_str}**
            - First payment due (start + 1 month): **{_fd_str}**
            - Current balance: **{format_cedis(_balance)}**
            """
        )

        EXT_FEE = 1000
        _ce = _parse_end(safe_get(student_row, "ContractEnd", ""))
        _ce_date = _ce.date() if hasattr(_ce, "date") else _ce
        if _ce_date:
            _days_left = (_ce_date - _today).days
            if _days_left < 0:
                st.error(
                    f"⚠️ Your contract ended on **{_ce_date:%d %b %Y}**. "
                    f"If you need more time, extension costs **{format_cedis(EXT_FEE)}/month**."
                )
            elif _days_left <= 14:
                st.warning(
                    f"⏰ Your contract ends in **{_days_left} day{'s' if _days_left != 1 else ''}** "
                    f"(**{_ce_date:%d %b %Y}**). Extension costs **{format_cedis(EXT_FEE)}/month**."
                )

    # ---------- Always-visible Contract Alert ----------
    from datetime import datetime as _dt

    def _fallback_parse_date(_s):
        for _f in ("%Y-%m-%d", "%m/%d/%Y", "%d.%m.%y", "%d/%m/%Y", "%d-%m-%Y"):
            try:
                return _dt.strptime(str(_s).strip(), _f)
            except Exception:
                pass
        return None

    _parse_end = (
        globals().get("parse_contract_end_fn")
        or globals().get("parse_contract_end")
        or _fallback_parse_date
    )

    _today = _dt.today().date()
    _ce_raw = _parse_end(safe_get(student_row, "ContractEnd", ""))
    _ce_date = _ce_raw.date() if hasattr(_ce_raw, "date") else _ce_raw

    st.markdown("""
    <style>
      .contract-alert { border-radius:12px; padding:12px 14px; margin:8px 0 10px 0; font-weight:600; }
      .ca-warn { background:#fff7ed; color:#7c2d12; border:1px solid #fed7aa; }
      .ca-err  { background:#fef2f2; color:#991b1b; border:1px solid #fecaca; }
      .ca-text { font-size:1rem; line-height:1.55; }
      .ca-cta  { margin-top:6px; font-size:.95rem; }
      @media (max-width:640px){
        .contract-alert{ padding:10px 12px; }
        .ca-text{ font-size:1.02rem; }
      }
    </style>
    """, unsafe_allow_html=True)

    if _ce_date:
        _days_left = (_ce_date - _today).days
        _student_code = str(safe_get(student_row, "StudentCode", "") or "").strip().lower()
        _alert_key = f"hide_contract_alert:{_student_code}:{_ce_date.isoformat()}:{_today.isoformat()}"
        _ext_fee = 1000

        if not st.session_state.get(_alert_key, False):
            if _days_left < 0:
                _msg = (
                    f"⚠️ <b>Your contract ended on {_ce_date:%d %b %Y}.</b> "
                    f"To continue, extension costs <b>{format_cedis(_ext_fee)}/month</b>."
                )
                _cls = "ca-err"
            elif _days_left <= 14:
                _msg = (
                    f"⏰ <b>Your contract ends in {_days_left} day{'s' if _days_left != 1 else ''} "
                    f"({_ce_date:%d %b %Y}).</b> Extension costs <b>{format_cedis(_ext_fee)}/month</b>."
                )
                _cls = "ca-warn"
            else:
                _msg = ""
                _cls = ""

            if _msg:
                st.markdown(
                    f"<div class='contract-alert {_cls}'><div class='ca-text'>{_msg}</div></div>",
                    unsafe_allow_html=True
                )
                if st.button("Got it — hide this notice for today", key=f"btn_contract_alert_{_student_code}"):
                    st.session_state[_alert_key] = True
                    refresh_with_toast()

    # ---------- Class schedules ----------
    with st.expander("🗓️ Class Schedule & Upcoming Sessions", expanded=False):
        if not st.session_state.get("student_level"):
            ensure_student_level()
        GROUP_SCHEDULES = load_group_schedules()

        from datetime import datetime as _dt_local, timedelta as _td_local
        student_level_val = st.session_state.get("student_level", "")
        class_name_clean, class_name_lookup = _resolve_class_name(
            safe_get(student_row, "ClassName", ""),
            level=student_level_val,
        )
        class_name_display = class_name_clean or class_name_lookup
        class_schedule = GROUP_SCHEDULES.get(class_name_lookup)
        week_days = [
            "Monday",
            "Tuesday",
            "Wednesday",
            "Thursday",
            "Friday",
            "Saturday",
            "Sunday",
        ]

        if not class_name_lookup or not class_schedule:
            st.info("🚩 Your class is not set yet. Please contact your teacher or the office.")
        else:
            days = class_schedule.get("days", [])
            time_str = class_schedule.get("time", "")
            start_dt = class_schedule.get("start_date", "")
            end_dt = class_schedule.get("end_date", "")
            doc_url = class_schedule.get("doc_url", "")

            today = _dt_local.today().date()
            start_date_obj = None
            end_date_obj = None
            try:
                if start_dt:
                    start_date_obj = _dt_local.strptime(start_dt, "%Y-%m-%d").date()
            except Exception:
                start_date_obj = None
            try:
                if end_dt:
                    end_date_obj = _dt_local.strptime(end_dt, "%Y-%m-%d").date()
            except Exception:
                end_date_obj = None

            before_start = bool(start_date_obj and today < start_date_obj)
            after_end = bool(end_date_obj and today > end_date_obj)
            day_indices = [week_days.index(d) for d in days if d in week_days] if isinstance(days, list) else []

            def get_next_sessions(from_date, weekday_indices, limit=3, end_date=None):
                results = []
                if not weekday_indices:
                    return results
                check_date = from_date
                while len(results) < limit:
                    if end_date and check_date > end_date:
                        break
                    if check_date.weekday() in weekday_indices:
                        results.append(check_date)
                    check_date += _td_local(days=1)
                return results

            if before_start and start_date_obj:
                upcoming_sessions = get_next_sessions(start_date_obj, day_indices, limit=3, end_date=end_date_obj)
            elif after_end:
                upcoming_sessions = []
            else:
                upcoming_sessions = get_next_sessions(today, day_indices, limit=3, end_date=end_date_obj)

            if after_end:
                end_str = end_date_obj.strftime('%d %b %Y') if end_date_obj else end_dt
                st.error(
                    f"❌ Your class ({class_name_display}) ended on {end_str}. Please contact the office for next steps."
                )
            else:
                if upcoming_sessions:
                    items = []
                    for session_date in upcoming_sessions:
                        weekday_name = week_days[session_date.weekday()]
                        display_date = session_date.strftime("%d %b")
                        items.append(
                            f"<li style='margin-bottom:6px;'><b>{weekday_name}</b> "
                            f"<span style='color:#1976d2;'>{display_date}</span> "
                            f"<span style='color:#333;'>{time_str}</span></li>"
                        )
                    session_items_html = "<ul style='padding-left:16px; margin:9px 0 0 0;'>" + "".join(items) + "</ul>"
                else:
                    session_items_html = "<span style='color:#c62828;'>No upcoming sessions in the visible window.</span>"

                if before_start and start_date_obj:
                    days_until = (start_date_obj - today).days
                    label = f"Starts in {days_until} day{'s' if days_until != 1 else ''} (on {start_date_obj.strftime('%d %b %Y')})"
                    bar_html = f"""
        <div style="margin-top:8px; font-size:0.85em;">
          <div style="margin-bottom:4px;">{label}</div>
          <div style="background:#ddd; border-radius:6px; overflow:hidden; height:12px; width:100%;">
            <div style="width:3%; background:#1976d2; height:100%;"></div>
          </div>
        </div>"""
                elif start_date_obj and end_date_obj:
                    total_days = (end_date_obj - start_date_obj).days + 1
                    elapsed = max(0, (today - start_date_obj).days + 1) if today >= start_date_obj else 0
                    remaining = max(0, (end_date_obj - today).days)
                    percent = int((elapsed / total_days) * 100) if total_days > 0 else 100
                    percent = min(100, max(0, percent))
                    label = f"{remaining} day{'s' if remaining != 1 else ''} remaining in course"
                    bar_html = f"""
        <div style="margin-top:8px; font-size:0.85em;">
          <div style="margin-bottom:4px;">{label}</div>
          <div style="background:#ddd; border-radius:6px; overflow:hidden; height:12px; width:100%;">
            <div style="width:{percent}%; background: linear-gradient(90deg,#1976d2,#4da6ff); height:100%;"></div>
          </div>
          <div style="margin-top:2px; font-size:0.75em;">
            Progress: {percent}% (started {elapsed} of {total_days} days)
          </div>
        </div>"""
                else:
                    bar_html = f"""
        <div style="margin-top:8px; font-size:0.85em;">
          <b>Course period:</b> {start_dt or '[not set]'} to {end_dt or '[not set]'}
        </div>"""

                period_str = f"{start_dt or '[not set]'} to {end_dt or '[not set]'}"
                st.markdown(
                    f"""
        <div style='border:2px solid #17617a; border-radius:14px;
                    padding:13px 11px; margin-bottom:13px;
                    background:#eaf6fb; font-size:1.15em;
                    line-height:1.65; color:#232323;'>
          <b style="font-size:1.09em;">🗓️ Your Next Classes ({class_name}):</b><br>
          {session_items_html}
          {bar_html}
          <div style="font-size:0.98em; margin-top:6px;">
            <b>Course period:</b> {period_str}
          </div>
          {f'<a href="{doc_url}" target="_blank" '
            f'style="font-size:1em;color:#17617a;text-decoration:underline;margin-top:6px;display:inline-block;">📄 View/download full class schedule</a>'
            if doc_url else ''}
        </div>""",
                    unsafe_allow_html=True,
                )

    # ---------- Goethe exam ----------
    GOETHE_EXAM_DATES = {
        "A1": (date(2025, 10, 13), 2850, None),
        "A2": (date(2025, 10, 14), 2400, None),
        "B1": (date(2025, 10, 15), 2750, 880),
        "B2": (date(2025, 10, 16), 2500, 840),
        "C1": (date(2025, 10, 17), 2450, 700),
    }
    level = (safe_get(student_row, "Level", "") or "").upper().replace(" ", "")
    exam_info = GOETHE_EXAM_DATES.get(level)
    days_to_exam: Optional[int] = None
    fee_text = ""
    if exam_info:
        exam_date, fee, module_fee = exam_info
        days_to_exam = (exam_date - date.today()).days
        fee_text = f"**Fee:** {format_cedis(fee)}"
        if module_fee:
            fee_text += f" &nbsp; | &nbsp; **Per Module:** {format_cedis(module_fee)}"

    expander_title = (
        f"⏳ Goethe Exam: {days_to_exam} days left" if days_to_exam is not None else "⏳ Goethe Exam"
    )
    st.caption(expander_title)
    with st.expander(expander_title, expanded=False):
        if exam_info:
            if days_to_exam is not None and days_to_exam > 0:
                st.info(
                    "\n".join(
                        [
                            f"Your {level} exam is in {days_to_exam} days ({exam_date:%d %b %Y}).",
                            fee_text,
                            "[Register online here](https://www.goethe.de/ins/gh/en/spr/prf.html)",
                        ]
                    )

                )
            elif days_to_exam == 0:
                st.success("🚀 Exam is today! Good luck!")
            else:
                st.error(
                    f"❌ Your {level} exam was on {exam_date:%d %b %Y}, {abs(days_to_exam)} days ago.  \n",
                    f"{fee_text}"
                )

            st.caption(
                EXAM_ADVICE.get(
                    level,
                    "No exam advice available for your level."
                )
            )
        else:
            st.warning("No exam date configured for your level.")
    st.divider()

    # ---------- Footer ----------
    render_app_footer(FOOTER_LINKS)



def render_section(day_info: dict, key: str, title: str, icon: str) -> None:
    """Render a lesson section (supports list or single dict)."""
    content = day_info.get(key)
    if not content:
        return
    items = content if isinstance(content, list) else [content]
    st.markdown(f"#### {icon} {title}")
    for idx, part in enumerate(items):
        if len(items) > 1:
            st.markdown(f"###### {icon} Part {idx+1} of {len(items)}: Chapter {part.get('chapter','')}")
        if part.get('video'):
            st.video(part['video'])
        if part.get('grammarbook_link'):
            render_link("📘 Grammar Book (Notes)", part['grammarbook_link'])
            st.markdown(
                '<em>Further notice:</em> 📘 contains notes; 📒 is your workbook assignment.',
                unsafe_allow_html=True
            )
        if part.get('workbook_link'):
            render_link("📒 Workbook (Assignment)", part['workbook_link'])
            render_assignment_reminder()
        extras = part.get('extra_resources')
        if extras:
            for ex in (extras if isinstance(extras, list) else [extras]):
                render_link("🔗 Extra", ex)

# -------------------------
# Slack helpers (optional)
# -------------------------
SLACK_DEBUG = (os.getenv("SLACK_DEBUG", "0") == "1")

def _slack_url() -> str:
    """Resolve Slack webhook URL (ENV first, then st.secrets)."""
    url = (os.getenv("SLACK_WEBHOOK_URL") or "").strip()
    if not url:
        try:
            url = (st.secrets.get("slack", {}).get("webhook_url", "") if hasattr(st, "secrets") else "").strip()
        except Exception:
            url = ""
    return url

def get_slack_webhook() -> str:
    """Back-compat alias to _slack_url()."""
    return _slack_url()

def notify_slack(text: str) -> Tuple[bool, str]:
    """
    Post a plain text message to the Slack webhook.
    Returns (ok, info). If SLACK_DEBUG=1, more verbose info is printed in logs.
    """
    url = _slack_url()
    if not url:
        return False, "missing_webhook"
    try:
        resp = api_post(url, json={"text": text}, timeout=6)
        ok = 200 <= resp.status_code < 300
        return ok, f"status={resp.status_code}"
    except Exception as e:
        return False, str(e)

def notify_slack_submission(
    webhook_url: str,
    *,
    student_name: str,
    student_code: str,
    level: str,
    day: int,
    chapter: str,
    receipt: str,
    preview: str
) -> None:
    """Send a compact submission notification to Slack (best-effort)."""
    if not webhook_url:
        return
    text = (
        f"*New submission* • {student_name} ({student_code})\n"
        f"*Level:* {level}  •  *Day:* {day}\n"
        f"*Chapter:* {chapter}\n"
        f"*Ref:* `{receipt}`\n"
        f"*Preview:* {preview[:180]}{'…' if len(preview) > 180 else ''}"
    )
    try:
        api_post(webhook_url, json={"text": text}, timeout=6)
    except Exception:
        pass  # never block the student


def has_telegram_subscription(student_code: str) -> bool:
    """Return True if the student has enabled Telegram notifications."""
    _db = globals().get("db")
    if _db is None:
        return False
    try:
        snap = _db.collection("telegram_subscriptions").document(student_code).get()
        return snap.exists and bool((snap.to_dict() or {}).get("chat_id"))
    except Exception:
        return False

# -------------------------
# Firestore helpers (uses your existing `db` and `from firebase_admin import firestore`)
# -------------------------

# -------------------------
# Misc existing helper preserved
# -------------------------
def post_message(
    level: str,
    class_name: str,
    code: str,
    name: str,
    content: str,
    reply_to: Optional[str] = None,
) -> None:
    """Post a message to the class board for a specific class."""
    posts_ref = (
        db.collection("class_board")
        .document(level)
        .collection("classes")
        .document(class_name)
        .collection("posts")
    )
    posts_ref.add(
        {
            "student_code": code,
            "student_name": name,
            "content": content.strip(),
            "created_at": _dt.now(_timezone.utc),
            "reply_to": reply_to,
        }
    )

RESOURCE_LABELS = {
    'video': '🎥 Video',
    'grammarbook_link': '📘 Grammar',
    'workbook_link': '📒 Workbook',
    'extra_resources': '🔗 Extra'
}


# ---- Firestore Helpers ----
if tab == "My Course":
    # === HANDLE ALL SWITCHING *BEFORE* ANY WIDGET ===
    # Jump flags set by buttons elsewhere
    if st.session_state.get("__go_classroom"):
        st.session_state["coursebook_subtab"] = "🧑‍🏫 Classroom"
        del st.session_state["__go_classroom"]
        refresh_with_toast()

    if st.session_state.get("__go_notes"):
        st.session_state["coursebook_subtab"] = "📒 Learning Notes"
        del st.session_state["__go_notes"]
        refresh_with_toast()

    # Backward-compat: older code may still set this
    if st.session_state.get("switch_to_notes"):
        st.session_state["coursebook_subtab"] = "📒 Learning Notes"
        del st.session_state["switch_to_notes"]
        refresh_with_toast()

    # First run default
    if "coursebook_subtab" not in st.session_state:
        st.session_state["coursebook_subtab"] = "📘 Course Book"
    if "cb_prev_subtab" not in st.session_state:
        st.session_state["cb_prev_subtab"] = st.session_state["coursebook_subtab"]

    # Header (render once)
    st.markdown(
        '''
        <div style="
            padding: 16px;
            background: #007bff;
            color: #ffffff;
            border-radius: 8px;
            text-align: center;
            margin-bottom: 16px;
            box-shadow: 0 4px 6px rgba(0,0,0,0.1);
        ">
            <span style="font-size:1.8rem; font-weight:600;">📈 My Course</span>
        </div>
        ''',
        unsafe_allow_html=True
    )
    st.divider()

    # Subtabs (1: Classroom, 2: Course Book, 3: Learning Notes)
    def on_cb_subtab_change() -> None:
        prev = st.session_state.get("cb_prev_subtab")
        curr = st.session_state.get("coursebook_subtab")
        if prev == "📒 Learning Notes":
            code = st.session_state.get("student_code", "") or ""
            if not code:
                st.error("Student code is required.")
            else:
                notes_key = f"notes_{code}"
                notes = st.session_state.get(notes_key)
                if notes is not None:
                    save_notes_to_db(code, notes)
        elif prev == "🧑‍🏫 Classroom":
            code = (
                st.session_state.get("student_code")
                or (st.session_state.get("student_row") or {}).get("StudentCode", "")
            )
            if code:
                if str(st.session_state.get("q_text", "")).strip():
                    save_now("q_text", code)
                for k in [key for key in st.session_state.keys() if key.startswith("q_reply_box_")]:
                    if str(st.session_state.get(k, "")).strip():
                        save_now(k, code)
        elif prev == "📘 Course Book":
            draft_key = st.session_state.get("coursebook_draft_key")
            code = (
                st.session_state.get("student_code")
                or (st.session_state.get("student_row") or {}).get("StudentCode", "")
            )
            if draft_key and code:
                last_val_key, *_ = _draft_state_keys(draft_key)
                if st.session_state.get(draft_key, "") != st.session_state.get(last_val_key, ""):
                    save_now(draft_key, code)
        st.session_state["cb_prev_subtab"] = curr


    # Subtabs (1: Classroom, 2: Course Book, 3: Learning Notes)
    cb_subtab = st.radio(
        "Select section:",
        ["🧑‍🏫 Classroom", "📘 Course Book", "📒 Learning Notes"],
        horizontal=True,
        key="coursebook_subtab",
        on_change=on_cb_subtab_change,
    )

    # ---------- DB (Firestore) bootstrap ----------
    def _get_db():
        global db
        existing = (
            db
            or getattr(_falowen_sessions, "db", None)
            or getattr(_falowen_sessions, "_db_client", None)
        )
        if existing is not None:
            _falowen_sessions.db = existing
            if hasattr(_falowen_sessions, "_db_client"):
                _falowen_sessions._db_client = existing
            db = existing
            return existing
        # Try Firebase Admin SDK first (firestore.client())
        client = None
        try:
            import firebase_admin
            from firebase_admin import firestore as fbfs

            if not firebase_admin._apps:
                firebase_admin.initialize_app()
            client = fbfs.client()
        except Exception:
            client = None
        if client is None:
            try:
                from google.cloud import firestore as gcf

                client = gcf.Client()
            except Exception:
                st.error(
                    "Firestore client isn't configured. Provide Firebase Admin creds or set GOOGLE_APPLICATION_CREDENTIALS.",
                    icon="🛑",
                )
                raise
        _falowen_sessions.db = client
        if hasattr(_falowen_sessions, "_db_client"):
            _falowen_sessions._db_client = client
        db = client
        return client

    db = _get_db()


    # === COURSE BOOK SUBTAB (mini-tabs inside) ===
    if cb_subtab == "📘 Course Book":
        from datetime import date, timedelta  # needed inside this branch

        st.markdown(
            '''
            <div style="
                padding: 16px;
                background: #007bff;
                color: #ffffff;
                border-radius: 8px;
                text-align: center;
                margin-bottom: 16px;
                box-shadow: 0 4px 6px rgba(0,0,0,0.1);
            ">
                <span style="font-size:1.8rem; font-weight:600;">📘 Course Book</span>
            </div>
            ''',
            unsafe_allow_html=True
        )
        st.divider()

        # ---- Load schedule (normalized) ----
        if not st.session_state.get("student_level"):
            ensure_student_level()  
        student_level = st.session_state.get("student_level", "A1")
        level_key = (student_level or "A1").strip().upper()
        schedules = load_level_schedules()
        schedule = schedules.get(level_key, schedules.get("A1", []))
        if not schedule:
            st.warning(f"No lessons found for level **{level_key}**.")
            # Removed st.stop() so downstream sections (e.g., class board) can still render

        # ---- Search ----
        query = st.text_input("🔍 Search for topic, chapter, grammar, day, or anything…")
        search_terms = [q for q in query.strip().lower().split() if q] if query else []

        if search_terms:
            matches = [(i, d) for i, d in enumerate(schedule) if filter_matches(d, search_terms)]
            if not matches:
                st.warning("No matching lessons. Try simpler terms or check spelling.")
                # Removed st.stop() so downstream sections (e.g., class board) can still render

            labels = []
            for _, d in matches:
                title = highlight_terms(f"Day {d['day']}: {d['topic']}", search_terms)
                grammar = highlight_terms(d.get("grammar_topic", ""), search_terms)
                labels.append(f"{title}  {'<span style=\"color:#007bff\">['+grammar+']</span>' if grammar else ''}")

            st.markdown("<span style='font-weight:700; font-size:1rem;'>Lessons:</span>", unsafe_allow_html=True)
            sel = st.selectbox(
                "Lesson",
                list(range(len(matches))),
                format_func=lambda i: labels[i],
                key="course_search_sel",
                label_visibility="collapsed",
            )
            idx = matches[sel][0]
        else:
            st.markdown("<span style='font-weight:700; font-size:1rem;'>Choose your lesson/day:</span>", unsafe_allow_html=True)
            qp_day = _qp_get_first("day", "")
            default_idx = 0
            if schedule:
                try:
                    day_val = int(qp_day)
                    min_day = schedule[0]["day"]
                    max_day = schedule[-1]["day"]
                    day_val = max(min_day, min(day_val, max_day))
                    default_idx = next((i for i, d in enumerate(schedule) if d["day"] == day_val), 0)
                except Exception:
                    pass
            idx = st.selectbox(
                "Lesson selection",
                list(range(len(schedule))),
                index=default_idx,
                format_func=lambda i: f"Day {schedule[i]['day']} - {schedule[i]['topic']} (Chapter {schedule[i].get('chapter', '?')})",
                label_visibility="collapsed",
            )

        st.divider()

        # ---- Progress ----
        total = len(schedule)
        done = idx + 1
        pct = int(done / total * 100) if total else 0
        st.progress(pct)
        st.markdown(f"**You’ve loaded {done} / {total} lessons ({pct}%)**")
        st.divider()

        # ---- Lesson info ----
        info = schedule[idx]
        chapter = info.get("chapter")
        title_txt = f"Day {info['day']}: {info['topic']}"
        st.markdown(
            f"### {highlight_terms(title_txt, search_terms)} (Chapter {chapter or '?'})",
            unsafe_allow_html=True,
        )
        if info.get("grammar_topic"):
            st.markdown(f"**🔤 Grammar Focus:** {highlight_terms(info['grammar_topic'], search_terms)}", unsafe_allow_html=True)
        if info.get("goal") or info.get("instruction"):
            st.info(
                f"🎯 **Goal:** {info.get('goal','')}\n\n"
                f"📝 **Instruction:** {info.get('instruction','')}"
            )

        # ---- Class discussion count & link ----
        student_row = st.session_state.get("student_row") or {}
        _class_name_clean, class_name_lookup = _resolve_class_name(
            student_row.get("ClassName", ""),
            level=student_level,
        )

        if class_name_lookup and chapter:
            board_base = (
                db.collection("class_board")
                .document(student_level)
                .collection("classes")
                .document(class_name_lookup)
                .collection("posts")
            )
            post_count = sum(
                1
                for _ in board_base.where(
                    filter=FieldFilter("chapter", "==", chapter)
                ).stream()
            )
            link_key = CLASS_DISCUSSION_LINK_TMPL.format(chapter=chapter)
            count_txt = f" ({post_count})" if post_count else ""
            st.info(
                f"📣 {CLASS_DISCUSSION_PROMPT} "
                f"{CLASS_DISCUSSION_LABEL}{count_txt}. "
                f"{CLASS_DISCUSSION_REMINDER}"
            )

            def _launch_class_thread(chap: str) -> None:
                current_row = st.session_state.get("student_row") or {}
                if isinstance(current_row, dict):
                    updated_row = dict(current_row)
                else:
                    try:
                        updated_row = dict(current_row)
                    except Exception:
                        updated_row = {}
                updated_row["ClassName"] = class_name_lookup
                st.session_state["student_row"] = updated_row
                go_class_thread(chap)

            st.button(
                CLASS_DISCUSSION_LABEL,
                key=link_key,
                on_click=_launch_class_thread,
                args=(chapter,),
            )
            if post_count == 0:
                st.caption("No posts yet. Clicking will show the full board.")
        elif not class_name_lookup:
            st.error(
                "This class discussion board is unavailable. Select another "
                "classroom tab and return, or log out and back in to refresh "
                "your roster."
            )
        else:
            st.warning("Missing chapter for discussion board.")

        st.divider()

        # ---------- mini-tabs inside Course Book ----------
        if "coursebook_page" not in st.session_state:
            st.session_state["coursebook_page"] = "Overview"
        if "coursebook_prev_page" not in st.session_state:
            st.session_state["coursebook_prev_page"] = st.session_state["coursebook_page"]
        def on_coursebook_page_change() -> None:
            prev = st.session_state.get("coursebook_prev_page")
            curr = st.session_state.get("coursebook_page")
            if prev in {"Assignment", "Submit"}:
                draft_key = st.session_state.get("coursebook_draft_key")
                code = (
                    st.session_state.get("student_code")
                    or (st.session_state.get("student_row") or {}).get("StudentCode", "")
                )
                if draft_key and code:
                    last_val_key, *_ = _draft_state_keys(draft_key)
                    if st.session_state.get(draft_key, "") != st.session_state.get(last_val_key, ""):
                        save_now(draft_key, code)
            st.session_state["coursebook_prev_page"] = curr

        student_row = st.session_state.get("student_row", {})
        
        coursebook_section = st.radio(
            "Section",
            ["Overview", "Assignment", "Submit"],
            key="coursebook_page",
            on_change=on_coursebook_page_change,
        )

        # OVERVIEW
        if coursebook_section == "Overview":
        
            with st.expander("📚 Course Book & Study Recommendations", expanded=True):
                LEVEL_TIME = {"A1": 15, "A2": 25, "B1": 30, "B2": 40, "C1": 45}
                rec_time = LEVEL_TIME.get(level_key, 20)
                st.info(f"⏱️ **Recommended:** Invest about {rec_time} minutes to complete this lesson fully.")

                student_row = st.session_state.get("student_row", {})
                start_str   = student_row.get("ContractStart", "")
                parse_start = (
                    globals().get("parse_contract_start_fn")
                    or globals().get("parse_contract_start")
                )
                estimates = _compute_finish_date_estimates(start_str, total, parse_start)

                if estimates:
                    end_three = estimates[3]
                    end_two   = estimates[2]
                    end_one   = estimates[1]
                    _, content = st.columns([3, 7])
                    with content:
                        st.success(f"If you complete **three sessions per week**, you will finish by **{end_three.strftime('%A, %d %B %Y')}**.")
                        st.info(f"If you complete **two sessions per week**, you will finish by **{end_two.strftime('%A, %d %B %Y')}**.")
                        st.warning(f"If you complete **one session per week**, you will finish by **{end_one.strftime('%A, %d %B %Y')}**.")
                else:
                    _, content = st.columns([3, 7])
                    with content:
                        st.warning(
                            "❓ We couldn't load your finish date estimates. Try scrolling up, "
                            "switching to a different tab and back, or logging out and logging "
                            "in again. If the problem persists, please contact administration."
                        )

        # ASSIGNMENT (activities + resources; tolerant across A1–C1)
        elif coursebook_section == "Assignment":


            # ---------- helpers ----------
            def _as_list(x):
                if not x: return []
                return x if isinstance(x, list) else [x]

            def _is_url(u: str) -> bool:
                try:
                    p = urlparse(str(u))
                    return p.scheme in ("http", "https") and bool(p.netloc)
                except Exception:
                    return False

            def _dedup(seq):
                out, seen = [], set()
                for s in seq:
                    if s and s not in seen:
                        seen.add(s); out.append(s)
                return out

            def _canon_video(u: str) -> str:
                """Stable id for a video url (YouTube => yt:ID, else normalized url)."""
                if not u:
                    return ""
                try:
                    p = urlsplit(u)
                    host = (p.netloc or "").lower().replace("www.", "")
                    if "youtube.com" in host:
                        q = parse_qs(p.query or "")
                        vid = (q.get("v", [""])[0] or "").strip()
                        return f"yt:{vid}" if vid else u.strip().lower()
                    if "youtu.be" in host:
                        vid = (p.path or "/").strip("/").split("/")[0]
                        return f"yt:{vid}" if vid else u.strip().lower()
                    return u.strip().lower()
                except Exception:
                    return str(u).strip().lower()

            def pick_sections(day_info: dict):
                """Find any section keys present for this lesson across levels."""
                candidates = [
                    ("lesen_hören",        "Lesen & Hören",        "📚"),
                    ("lesen_hoeren",       "Lesen & Hören",        "📚"),
                    ("lesenhoeren",        "Lesen & Hören",        "📚"),
                    ("lesen",              "Lesen",                "📖"),
                    ("hören",              "Hören",                "🎧"),
                    ("hoeren",             "Hören",                "🎧"),
                    ("schreiben_sprechen", "Schreiben & Sprechen", "📝"),
                    ("sprechen_schreiben", "Schreiben & Sprechen", "📝"),
                    ("sprechen",           "Sprechen",             "🗣️"),
                    ("schreiben",          "Schreiben",            "✍️"),
                ]
                found = []
                for key, title, icon in candidates:
                    if day_info.get(key):
                        found.append((key, title, icon))
                return found

            def render_section_any(day_info, key, title, icon, seen_videos: set):
                content = day_info.get(key)
                if not content:
                    return

                if isinstance(content, dict):
                    items = [content]
                elif isinstance(content, list):
                    items = [c for c in content if isinstance(c, dict)]
                    if len(items) != len(content):
                        logging.warning("Expected dict elements in '%s' list, skipping non-dict entries", key)
                else:
                    logging.warning("Expected dict or list for '%s', got %s", key, type(content).__name__)
                    return

                st.markdown(f"#### {icon} {title}")
                for idx_part, part in enumerate(items):
                    chapter = part.get('chapter', '')
                    video = part.get('video')
                    youtube_link = part.get('youtube_link')
                    grammarbook_link = part.get('grammarbook_link')
                    workbook_link = part.get('workbook_link')
                    extras = part.get('extra_resources')

                    if len(items) > 1:
                        st.markdown(
                            f"###### {icon} Part {idx_part+1} of {len(items)}: Chapter {chapter}"
                        )
                    else:
                        st.markdown(f"###### {icon} Chapter {chapter}")
                    # videos (embed once)
                    for maybe_vid in [video, youtube_link]:
                        if _is_url(maybe_vid):
                            cid = _canon_video(maybe_vid)
                            if cid not in seen_videos:
                                st.markdown(f"[▶️ Watch on YouTube]({maybe_vid})")
                                seen_videos.add(cid)
                    # links/resources inline
                    if grammarbook_link:
                        st.markdown(f"- [📘 Grammar Book (Notes)]({grammarbook_link})")
                        st.markdown(
                            '<em>Further notice:</em> 📘 contains notes; 📒 is your workbook assignment.',
                            unsafe_allow_html=True,
                        )
                    if workbook_link:
                        st.markdown(f"- [📒 Workbook (Assignment)]({workbook_link})")
                        with st.expander("📖 Dictionary"):
                            render_vocab_lookup(
                                f"{key}-{idx_part}",
                                f"Day {day_info.get('day')} Chapter {chapter}",
                            )
                        render_assignment_reminder()
                    if extras:
                        for ex in _as_list(extras):
                            st.markdown(f"- [🔗 Extra]({ex})")

            # ---------- YOUR WORK (tolerant across levels; embeds each video at most once) ----------
            st.markdown("### 🧪 Your Work")
            seen_videos = set()
            sections = pick_sections(info)

            if sections:
                for key, title, icon in sections:
                    render_section_any(info, key, title, icon, seen_videos)
            else:
                # Fallback: show top-level resources even if there are no section keys
                showed = False
                if info.get("video"):
                    cid = _canon_video(info["video"])
                    if cid not in seen_videos:
                        st.markdown(f"[▶️ Watch on YouTube]({info['video']})")
                        seen_videos.add(cid)
                    showed = True
                if info.get("grammarbook_link"):
                    st.markdown(f"- [📘 Grammar Book (Notes)]({info['grammarbook_link']})")
                    showed = True
                if info.get("workbook_link"):
                    st.markdown(f"- [📒 Workbook (Assignment)]({info['workbook_link']})")
                    with st.expander("📖 Dictionary"):
                        render_vocab_lookup(
                            f"fallback-{info.get('day', '')}",
                            f"Day {info.get('day')} Chapter {info.get('chapter', '')}",
                        )
                    render_assignment_reminder()
                    showed = True
                for ex in _as_list(info.get("extra_resources")):
                    st.markdown(f"- [🔗 Extra]({ex})")
                    showed = True

                if not showed:
                    st.info(
                        "No activity sections or links found for this lesson. Check the lesson data for A2/B1 key names."
                    )

            # --- quick access to translators ---
            st.markdown(
                "[🌐 DeepL Translator](https://www.deepl.com/translator) &nbsp; | &nbsp; "
                "[🌐 Google Translate](https://translate.google.com)",
                unsafe_allow_html=True,
            )

            # ---------- Build a clean downloadable bundle of links (no on-page repetition) ----------
            st.divider()
            st.markdown("### 📎 Lesson Links — Download")

            # Collect links (top-level + nested)
            resources = {"Grammar Notes": [], "Workbook": [], "Videos": [], "Extras": []}

            def _add(kind, val):
                for v in _as_list(val):
                    if _is_url(v):
                        resources[kind].append(v)

            # top-level
            _add("Videos", info.get("video"))
            _add("Grammar Notes", info.get("grammarbook_link"))
            _add("Workbook", info.get("workbook_link"))
            _add("Extras", info.get("extra_resources"))

            # nested: include whatever sections exist for this lesson
            for section_key, _, _ in sections or []:
                for part in _as_list(info.get(section_key)):
                    if not isinstance(part, dict):
                        continue
                    _add("Videos", [part.get("video"), part.get("youtube_link")])
                    _add("Grammar Notes", part.get("grammarbook_link"))
                    _add("Workbook", part.get("workbook_link"))
                    _add("Extras", part.get("extra_resources"))

            # dedupe + remove videos already embedded above
            for k in list(resources.keys()):
                resources[k] = _dedup(resources[k])

            # If nothing remains after filtering, don't show anything
            if not any(resources.values()):
                st.caption("All lesson links are already shown above. No extra links to download.")
            else:
                # Prepare TXT bundle
                lesson_header = f"Level: {level_key} | Day: {info.get('day','?')} | Chapter: {info.get('chapter','?')} | Topic: {info.get('topic','')}"
                parts_txt = [lesson_header, "-" * len(lesson_header)]
                for title, key_name in [("📘 Grammar Notes", "Grammar Notes"),
                                        ("📒 Workbook", "Workbook"),
                                        ("🎥 Videos", "Videos"),
                                        ("🔗 Extras", "Extras")]:
                    if resources[key_name]:
                        parts_txt.append(title)
                        parts_txt.extend([f"- {u}" for u in resources[key_name]])
                        parts_txt.append("")
                bundle_txt = "\n".join(parts_txt).strip() + "\n"

                temp_path = st.session_state.get("links_temp_path")
                if not temp_path or not os.path.exists(temp_path):
                    with tempfile.NamedTemporaryFile(delete=False, suffix=".txt") as tmp:
                        tmp.write(bundle_txt.encode("utf-8"))
                        temp_path = tmp.name
                    st.session_state["links_temp_path"] = temp_path

                cdl1, cdl2 = st.columns([1, 1])
                with cdl1:
                    file_obj = open(temp_path, "rb")
                    clicked = st.download_button(
                        "⬇️ Download lesson links (TXT)",
                        data=file_obj,
                        file_name=f"lesson_links_{level_key}_day{info.get('day','')}.txt",
                        mime="text/plain",
                        key="dl_links_txt",
                    )
                    file_obj.close()
                    if clicked:
                        try:
                            os.remove(temp_path)
                        finally:
                            st.session_state.pop("links_temp_path", None)

                

            with st.expander("📚 Study Resources"):
                if _is_url(info.get("video")):
                    st.video(info["video"])
                elif info.get("video"):
                    st.markdown(f"[▶️ Watch on YouTube]({info['video']})")
                    
                if _is_url(info.get("grammarbook_link")):
                    render_link("📘 Grammar Book (Notes)", info["grammarbook_link"])

                render_link("📗 Dictionary", "https://dict.leo.org/german-english")


            st.markdown("#### 🎬 Video of the Day for Your Level")
            playlist_ids = get_playlist_ids_for_level(level_key)
            fetch_videos = fetch_youtube_playlist_videos
            playlist_id = random.choice(playlist_ids) if playlist_ids else None

            if playlist_id:
                if st.button("🔄 Refresh videos", key=f"refresh_vod_{level_key}"):
                    st.cache_data.clear()
                    st.session_state["need_rerun"] = True
                st.caption(
                    "Click 'Refresh videos' to clear cached playlist data and reload from YouTube if results look out of date."
                )
                try:
                    video_list = fetch_videos(playlist_id)
                except Exception:
                    video_list = []
                if video_list:
                    today_idx = date.today().toordinal() % len(video_list)
                    video = video_list[today_idx]
                    st.markdown(f"**{video['title']}**")
                    st.video(video['url'])
                else:
                    st.info("No videos found for your level’s playlist. Check back soon!")
            else:
                st.info("No playlist found for your level yet. Stay tuned!")
            st.markdown("**The End**")


        # SUBMIT
        elif coursebook_section == "Submit":
            st.markdown("### ✅ Submit Your Assignment")
            st.markdown(
                f"""
                <div style="box-sizing:border-box;padding:14px 16px;border-radius:10px;
                            background:#f0f9ff;border:1px solid #bae6fd;margin:6px 0 12px 0;">
                  <div style="font-size:1.05rem;">
                    📌 <b>You're on:</b> Level <b>{student_level}</b> • Day <b>{info['day']}</b> • Chapter <b>{info['chapter']}</b>
                  </div>
                  <div style="color:#0369a1;margin-top:4px;">
                    Make sure this matches the assignment your tutor set. If not, change the lesson from the dropdown above.
                  </div>
                </div>
                """,
                unsafe_allow_html=True
            )

            code = _safe_str(student_row.get("StudentCode"), "demo001")
            name_default = _safe_str(student_row.get('Name'))
            missing_code = (not code) or (code.lower() == "demo001")

            code_input_key = "submit_student_code_input"
            if missing_code:
                _show_missing_code_warning(
                    name=name_default,
                    level=student_level,
                    lesson_info=info,
                )
                manual_value = st.text_input(
                    "Enter your student code to continue",
                    value=st.session_state.get(code_input_key, ""),
                    key=code_input_key,
                    placeholder="e.g. KWAME123",
                    help="This appears on your student ID card or welcome email.",
                )
                entered_code = _safe_str(manual_value)
                if entered_code and entered_code.lower() != "demo001":
                    code = _safe_upper(entered_code)
                    missing_code = False
                    updated_row = dict(student_row)
                    updated_row["StudentCode"] = code
                    st.session_state["student_row"] = updated_row
                    st.session_state["student_code"] = code
                    student_row = updated_row
                    st.success("Student code saved. You can now submit your work.")

            if not missing_code:
                lesson_key = lesson_key_build(student_level, info['day'], info['chapter'])
                st.session_state["student_code"] = code
                chapter_name = f"{info['chapter']} – {info.get('topic', '')}"

                name = st.text_input("Name", value=student_row.get('Name', ''))
                email = st.text_input("Email", value=student_row.get('Email', ''))


                draft_key = f"draft_{lesson_key}"
                st.session_state["coursebook_draft_key"] = draft_key
                db_locked = is_locked(student_level, code, lesson_key)
                locked_key = f"{lesson_key}_locked"
                if db_locked:
                    st.session_state[locked_key] = True
                locked = db_locked or st.session_state.get(locked_key, False)
                submit_in_progress_key = f"{lesson_key}_submit_in_progress"

                # ---------- save previous lesson on switch + force hydrate for this one ----------
                prev_active_key = st.session_state.get("__active_draft_key")
                if prev_active_key and prev_active_key != draft_key:
                    try:
                        prev_text = st.session_state.get(prev_active_key, "")
                        save_draft_to_db(code, prev_active_key, prev_text)
                    except Exception:
                        pass  # never block UI
                    # ensure the newly selected lesson re-hydrates from cloud
                    st.session_state.pop(f"{draft_key}__hydrated_v2", None)
                st.session_state["__active_draft_key"] = draft_key

                # ---------- Decide what to show (guarded hydration) ----------
                pending_key      = f"{draft_key}__pending_reload"
                pending_text_key = f"{draft_key}__reload_text"
                pending_ts_key   = f"{draft_key}__reload_ts"
                hydrated_key     = f"{draft_key}__hydrated_v2"  # only hydrate once per lesson

                last_val_key, last_ts_key, saved_flag_key, saved_at_key = _draft_state_keys(draft_key)

                # 1) If a forced reload was requested, apply it BEFORE widget creation
                if st.session_state.get(pending_key):
                    cloud_text = st.session_state.pop(pending_text_key, "")
                    cloud_ts   = st.session_state.pop(pending_ts_key, None)
                    st.session_state[pending_key] = False

                    st.session_state[draft_key]      = cloud_text or ""
                    st.session_state[last_val_key]   = st.session_state[draft_key]
                    st.session_state[last_ts_key]    = time.time()
                    st.session_state[saved_flag_key] = True
                    st.session_state[saved_at_key]   = (cloud_ts or datetime.now(_timezone.utc))
                    st.session_state[hydrated_key]   = True

                    try:
                        when = (cloud_ts.strftime('%Y-%m-%d %H:%M') + " UTC") if cloud_ts else "now"
                    except Exception:
                        when = "now"
                    st.info(f"Reloaded cloud draft (saved {when}).")

                else:
                    # 2) If a SUBMISSION exists, always enforce it (locked) on every run
                    latest = fetch_latest(student_level, code, lesson_key)
                    if latest and (latest.get("answer", "") is not None):
                        sub_txt = latest.get("answer", "") or ""
                        sub_ts  = latest.get("updated_at")

                        st.session_state[draft_key]      = sub_txt
                        st.session_state[last_val_key]   = sub_txt
                        st.session_state[last_ts_key]    = time.time()
                        st.session_state[saved_flag_key] = True
                        st.session_state[saved_at_key]   = (sub_ts or datetime.now(_timezone.utc))
                        st.session_state[locked_key]     = True
                        st.session_state[hydrated_key]   = True
                        locked = True  # enforce read-only

                        when = f"{sub_ts.strftime('%Y-%m-%d %H:%M')} UTC" if sub_ts else ""
                        st.success(f"Showing your submitted answer. {('Updated ' + when) if when else ''}")

                    else:
                        # 3) No submission → hydrate ONCE from cloud; after that, never clobber local typing
                        if not st.session_state.get(hydrated_key, False):
                            cloud_text, cloud_ts = load_draft_meta_from_db(code, draft_key)
                            if cloud_text is not None:
                                st.session_state[draft_key]      = cloud_text or ""
                                st.session_state[last_val_key]   = st.session_state[draft_key]
                                st.session_state[last_ts_key]    = time.time()
                                st.session_state[saved_flag_key] = True
                                st.session_state[saved_at_key]   = (cloud_ts or datetime.now(_timezone.utc))
                            else:
                                st.session_state.setdefault(draft_key, "")
                                st.session_state.setdefault(last_val_key, "")
                                st.session_state.setdefault(last_ts_key, time.time())
                                st.session_state.setdefault(saved_flag_key, False)
                                st.session_state.setdefault(saved_at_key, None)

                            st.session_state[hydrated_key] = True

                            if cloud_text:
                                when = f"{cloud_ts.strftime('%Y-%m-%d %H:%M')} UTC" if cloud_ts else ""
                                st.info(f"💾 Restored your saved draft. {('Last saved ' + when) if when else ''}")
                            else:
                                st.caption("Start typing your answer.")
                        else:
                            # If 'hydrated' but local is empty, pull cloud once
                            if not st.session_state.get(draft_key, "") and not locked:
                                ctext, cts = load_draft_meta_from_db(code, draft_key)
                                if ctext:
                                    st.session_state[draft_key]      = ctext
                                    st.session_state[last_val_key]   = ctext
                                    st.session_state[last_ts_key]    = time.time()
                                    st.session_state[saved_flag_key] = True
                                    st.session_state[saved_at_key]   = (cts or datetime.now(_timezone.utc))

                st.subheader("✍️ Your Answer")

                if locked:
                    st.warning("This box is locked because you have already submitted your work.")
                    needs_resubmit = st.session_state.get(f"{lesson_key}__needs_resubmit")
                    if needs_resubmit is None:
                        answer_text = st.session_state.get(draft_key, "").strip()
                        MIN_WORDS = 20
                        needs_resubmit = len(answer_text.split()) < MIN_WORDS
                    if needs_resubmit:

                        resubmit_body = (
                            "Paste your revised work here.\n\n"
                            f"Name: {name or ''}\n"
                            f"Student Code: {code or ''}\n"
                            f"Assignment number: {info['day']}"
                        )
                        resubmit_link = (
                            "mailto:learngermanghana@gmail.com"
                            "?subject=Assignment%20Resubmission"
                            f"&body={_urllib.quote(resubmit_body)}"
                        )
                        st.markdown(
                            f"""
                            <div class="resubmit-box">
                              <p>Need to resubmit?</p>
                              <a href="{resubmit_link}">

                                Resubmit via email
                              </a>
                            </div>
                            """,
                            unsafe_allow_html=True,
                        )
                        st.markdown(
                            """
                            <style>
                              .resubmit-box {
                                margin-top: 1rem;
                                padding: 1rem;
                                background: #fff3cd;
                                border-left: 4px solid #ffa726;
                                border-radius: 8px;
                              }
                              .resubmit-box a { color: #d97706; font-weight: 600; }
                            </style>
                            """,
                            unsafe_allow_html=True,
                        )
                    
                # ---------- Editor (save on blur + debounce) ----------
                st.text_area(
                    "Type all your answers here",
                    height=500,
                    key=draft_key,              # value already hydrated in st.session_state[draft_key]
                    on_change=save_now,         # guaranteed save on blur/change
                    args=(draft_key, code),
                    disabled=locked,
                    help="Autosaves on blur and in the background while you type."
                )
                render_umlaut_pad(draft_key, context=f"coursebook_{lesson_key}", disabled=locked)

                # Debounced autosave (safe so empty first-render won't wipe a non-empty cloud draft)
                current_text = st.session_state.get(draft_key, "")
                last_val = st.session_state.get(last_val_key, "")
                if not locked and (current_text.strip() or not last_val.strip()):
                    autosave_maybe(code, draft_key, current_text, min_secs=2.0, min_delta=12, locked=locked)

                # ---------- Manual save + last saved time + safe reload ----------
                csave1, csave2, csave3 = st.columns([1, 1, 1])

                with csave1:
                    if st.button("💾 Save Draft now", disabled=locked):
                        save_draft_to_db(code, draft_key, current_text)
                        st.session_state[last_val_key]   = current_text
                        st.session_state[last_ts_key]    = time.time()
                        st.session_state[saved_flag_key] = True
                        st.session_state[saved_at_key]   = datetime.now(_timezone.utc)
                        st.success("Draft saved.")

                with csave2:
                    ts = st.session_state.get(saved_at_key)
                    if ts:
                        st.caption("Last saved: " + ts.strftime("%Y-%m-%d %H:%M") + " UTC")
                    else:
                        st.caption("No local save yet")

                with csave3:
                    # Current draft text
                    draft_txt = st.session_state.get(draft_key, "") or ""

                    # Last-saved timestamp (for header)
                    _, _, _, saved_at_key = _draft_state_keys(draft_key)
                    ts = st.session_state.get(saved_at_key)
                    when = (
                        ts.astimezone(_timezone.utc).strftime("%Y-%m-%d %H:%M UTC")
                        if ts else datetime.now(_timezone.utc).strftime("%Y-%m-%d %H:%M UTC")
                    )

                    # Strip any previous backup header the student may have pasted back
                    def _strip_old_header(txt: str) -> str:
                        if not txt:
                            return ""
                        # Remove ONE leading “Falowen — Draft Backup … ======” block if present
                        pattern = r"(?s)\AFalowen\s+—\s+Draft\s+Backup.*?\n[-=]{8,}\n\n"
                        return re.sub(pattern, "", txt, count=1)

                    clean_body = (_strip_old_header(draft_txt).rstrip() + "\n")

                    # Build a simple, single header
                    header_lines = [
                        "Falowen — Draft Backup",
                        f"Level: {student_level}  •  Day: {info['day']}  •  Chapter: {info.get('chapter','')}",
                        f"Student: {name}  •  Code: {code}",
                        f"Saved (UTC): {when}",
                        "=" * 56,
                        ""  # blank line before body
                    ]
                    header = "\n".join(header_lines)

                    # Safe filename
                    safe_chapter = re.sub(r"[^A-Za-z0-9_.-]+", "_", str(info.get("chapter", "")))
                    fname = f"falowen_draft_{student_level}_day{info['day']}_{safe_chapter}.txt"

                    st.download_button(
                        "⬇️ Download draft (TXT)",
                        data=(header + clean_body).encode("utf-8"),
                        file_name=fname,
                        mime="text/plain",
                        help="Save a clean backup of your current draft"
                    )

                with st.expander("📌 How to Submit", expanded=False):
                    st.markdown(f"""
                        1) Check you’re on the correct page: **Level {student_level} • Day {info['day']} • Chapter {info['chapter']}**.  
                        2) Tick the two confirmations below.  
                        3) Click **Confirm & Submit**.  
                        4) Your box will lock (read-only).  
                        _You’ll get an **email** when it’s marked. See **Results & Resources** for scores & feedback._
                    """)

                col1, col2, col3 = st.columns(3)
                with col1:
                    st.markdown("#### 🧾 Finalize")
                    confirm_final = st.checkbox(
                        f"I confirm this is my complete work for Level {student_level} • Day {info['day']} • Chapter {info['chapter']}.",
                        key=f"confirm_final_{lesson_key}",
                        disabled=locked
                    )
                    confirm_lock = st.checkbox(
                        "I understand it will be locked after I submit.",
                        key=f"confirm_lock_{lesson_key}",
                        disabled=locked
                    )
                    can_submit = (confirm_final and confirm_lock and (not locked))

                    submit_in_progress = st.session_state.get(submit_in_progress_key, False)

                    if st.button(
                        "✅ Confirm & Submit",
                        type="primary",
                        disabled=(not can_submit) or submit_in_progress,
                    ):
                        st.session_state[submit_in_progress_key] = True
                        
                        try:

                            # 1) Try to acquire the lock first
                            got_lock = acquire_lock(student_level, code, lesson_key)

                            # If lock exists already, check whether a submission exists; if yes, reflect lock and rerun.
                            if not got_lock:
                                if has_existing_submission(student_level, code, lesson_key):
                                    st.session_state[locked_key] = True
                                    st.warning("You have already submitted this assignment. It is locked.")
                                    refresh_with_toast()
                                else:
                                    st.info("Found an old lock without a submission — recovering and submitting now…")

                            posts_ref = db.collection("submissions").document(student_level).collection("posts")

                            # 2) Pre-create doc (avoids add() tuple-order mismatch)
                            doc_ref = posts_ref.document()  # auto-ID now available
                            short_ref = f"{doc_ref.id[:8].upper()}-{info['day']}"

                            payload = {
                                "student_code": code,
                                "student_name": name or "Student",
                                "student_email": email,
                                "level": student_level,
                                "day": info["day"],
                                "chapter": chapter_name,
                                "lesson_key": lesson_key,
                                "answer": (st.session_state.get(draft_key, "") or "").strip(),
                                "status": "submitted",
                                "receipt": short_ref,  # persist receipt immediately
                                "created_at": firestore.SERVER_TIMESTAMP,
                                "updated_at": firestore.SERVER_TIMESTAMP,
                                "version": 1,
                            }

                            saved_ok = False

                            # Archive the draft so it won't rehydrate again (drafts_v2)
                            try:

                                doc_ref.set(payload)  # write the submission
                                saved_ok = True
                                st.caption(f"Saved to: `{doc_ref.path}`")  # optional debug
                            except Exception as e:
                                st.error(f"Could not save submission: {e}")

                            if saved_ok:
                                # 3) Success: lock UI, remember receipt, archive draft, notify, rerun
                                st.session_state[locked_key] = True
                                st.session_state[f"{lesson_key}__receipt"] = short_ref

                                st.success("Submitted! Your work has been sent to your tutor.")
                                st.caption(
                                    f"Receipt: `{short_ref}` • You’ll be emailed when it’s marked. "
                                    "See **Results & Resources** for scores & feedback."
                                )
                                row = st.session_state.get("student_row") or {}
                                tg_subscribed = bool(
                                    row.get("TelegramChatID")
                                    or row.get("telegram_chat_id")
                                    or row.get("Telegram")
                                    or row.get("telegram")
                                )
                                if not tg_subscribed:
                                    try:
                                        tg_subscribed = has_telegram_subscription(code)
                                    except Exception:
                                        tg_subscribed = False
                                if tg_subscribed:
                                    st.info("You'll also receive a Telegram notification when your score is posted.")
                                else:
                                    with st.expander("🔔 Subscribe to Telegram notifications", expanded=False):
                                        st.markdown(
                                            f"""1. [Open the Falowen bot](https://t.me/falowenbot) and tap **Start**\n2. Register: `/register {code}`\n3. To deactivate: send `/stop`"""
                                        )
                                answer_text = st.session_state.get(draft_key, "").strip()
                                MIN_WORDS = 20

                                st.session_state[f"{lesson_key}__needs_resubmit"] = (
                                    len(answer_text.split()) < MIN_WORDS
                                )


                                # Archive the draft so it won't rehydrate again (drafts_v2)
                                try:
                                    _draft_doc_ref(student_level, lesson_key, code).set(
                                        {"status": "submitted", "archived_at": firestore.SERVER_TIMESTAMP}, merge=True
                                    )
                                except Exception:
                                    pass

                                # Notify Slack (best-effort)
                                webhook = get_slack_webhook()
                                if webhook:
                                    notify_slack_submission(
                                        webhook_url=webhook,
                                        student_name=name or "Student",
                                        student_code=code,
                                        level=student_level,
                                        day=info["day"],
                                        chapter=chapter_name,
                                        receipt=short_ref,
                                        preview=st.session_state.get(draft_key, "")
                                    )

                                # Rerun so hydration path immediately shows locked view
                                refresh_with_toast()
                            else:
                                # 4) Failure: remove the lock doc so student can retry cleanly
                                try:
                                    db.collection("submission_locks").document(lock_id(student_level, code, lesson_key)).delete()
                                except Exception:
                                    pass
                                st.warning("Submission not saved. Please fix the issue and try again.")
                        finally:
                            st.session_state[submit_in_progress_key] = False
                            st.markdown("**The End**")



    if cb_subtab == "🧑‍🏫 Classroom":
        # --- Classroom banner (top of subtab) ---
        st.markdown(
            '''
            <div style="
                padding: 16px;
                background: #0ea5e9;
                color: #ffffff;
                border-radius: 8px;
                text-align: center;
                margin-bottom: 16px;
                box-shadow: 0 4px 6px rgba(0,0,0,0.1);
            ">
                <span style="font-size:1.8rem; font-weight:600;">🧑‍🏫 Classroom</span>
            </div>
            ''',
            unsafe_allow_html=True
        )
        st.divider()

        # ---------- Shared helpers & imports used across tabs ----------
        import math
        import os
        import io
        import re
        import json
        import hashlib
        import pandas as pd
        import requests
        from uuid import uuid4
        from datetime import datetime as _dt, timedelta as _td
        import urllib.parse as _urllib
        try:
            import streamlit.components.v1 as components
        except Exception:
            components = None

        student_row   = st.session_state.get("student_row") or {}
        student_code  = _safe_str(student_row.get("StudentCode"), "demo001")
        student_name  = _safe_str(student_row.get("Name"), "Student")
        student_level = _safe_upper(student_row.get("Level"), "A1")
        if student_code == "demo001":
            _show_missing_code_warning(name=student_name, level=student_level)
        class_name    = _safe_str(student_row.get("ClassName")) or f"{student_level} General"

        ADMINS = set()
        try:
            ADMINS = set(st.secrets["roles"]["admins"])
        except Exception:
            pass
        ADMINS |= ADMINS_BY_LEVEL.get(student_level, set())
        IS_ADMIN = student_code in ADMINS

        # ---------- slack helper (use global notify_slack if present; else env/secrets) ----------
        def _notify_slack(*parts: str):
            text = "".join(parts)
            try:
                fn = globals().get("notify_slack")
                if callable(fn):
                    try:
                        fn(text)
                        return
                    except Exception:
                        pass
                url = (os.getenv("SLACK_WEBHOOK_URL") or
                       (st.secrets.get("slack", {}).get("webhook_url", "") if hasattr(st, "secrets") else "")).strip()
                if url:
                    try:
                        requests.post(url, json={"text": text}, timeout=6)
                    except Exception:
                        pass
            except Exception:
                pass

        def _ukey(base: str) -> str:
            # unique widget key per class (prevents duplicate-key crashes)
            seed = f"{base}|{class_name}"
            return f"{base}_{hashlib.md5(seed.encode()).hexdigest()[:8]}"


        # ---------- MINI-TABS INSIDE 'CLASSROOM' (radio style) ----------
        if "classroom_page" not in st.session_state:
            st.session_state["classroom_page"] = "Calendar"
        if "classroom_prev_page" not in st.session_state:
            st.session_state["classroom_prev_page"] = st.session_state["classroom_page"]

        def on_classroom_page_change() -> None:
            prev = st.session_state.get("classroom_prev_page")
            curr = st.session_state.get("classroom_page")
            st.session_state["classroom_prev_page"] = curr

        classroom_section = st.radio(
            "Classroom section",
            [
                "Calendar",
                "Join on Zoom",
                "Members & Profile",
                "Class Notes & Q&A",
                "Attendance",
            ],
            horizontal=True,
            key="classroom_page",
            on_change=on_classroom_page_change,
        )

                # ===================== CALENDAR =====================
        if classroom_section == "Calendar":
            # Banner
            st.markdown(
                '''
                <div style="
                    padding: 12px;
                    background: #0ea5e9;
                    color: #ffffff;
                    border-radius: 8px;
                    text-align: center;
                    margin-bottom: 12px;
                    box-shadow: 0 2px 6px rgba(0,0,0,0.08);
                    font-weight: 600;
                ">
                    <span style="font-size:1.2rem;">📅 Calendar</span>
                    <div style="font-weight:500; font-size:0.98rem; margin-top:2px;">
                        Download the full course schedule or add reminders to your phone.
                    </div>
                </div>
                ''',
                unsafe_allow_html=True
            )
            st.divider()

            # Try dateutil if available; fall back gracefully.
            try:
                from dateutil import parser as _dateparse
            except Exception:
                _dateparse = None

            # -------- group schedule config (global/secrets/firestore/fallback) --------
            def _load_group_schedules():
                if not st.session_state.get("student_level"):
                    ensure_student_level()
                # 1) global
                cfg = globals().get("GROUP_SCHEDULES")
                if isinstance(cfg, dict) and cfg:
                    return cfg
                # 2) session_state
                cfg = st.session_state.get("GROUP_SCHEDULES")
                if isinstance(cfg, dict) and cfg:
                    globals()["GROUP_SCHEDULES"] = cfg
                    return cfg
                # 3) secrets
                try:
                    raw = st.secrets.get("group_schedules", None)
                    if raw:
                        cfg = json.loads(raw) if isinstance(raw, str) else raw
                        if isinstance(cfg, dict) and cfg:
                            st.session_state["GROUP_SCHEDULES"] = cfg
                            globals()["GROUP_SCHEDULES"] = cfg
                            return cfg
                except Exception:
                    pass
                # 4) Firestore (optional)
                try:
                    doc = db.collection("config").document("group_schedules").get()
                    if doc and getattr(doc, "exists", False):
                        data = doc.to_dict() or {}
                        cfg = data.get("data", data)
                        if isinstance(cfg, dict) and cfg:
                            st.session_state["GROUP_SCHEDULES"] = cfg
                            globals()["GROUP_SCHEDULES"] = cfg
                            return cfg
                except Exception:
                    pass
                    
                # 5) Shared fallback from module
                cfg = load_group_schedules()
                st.session_state["GROUP_SCHEDULES"] = cfg
                globals()["GROUP_SCHEDULES"] = cfg
                return cfg

            def _gdrive_direct_download(url: str) -> Optional[bytes]:
                if not url:
                    return None
                m = re.search(r"/file/d/([A-Za-z0-9_-]{20,})/", url) or re.search(r"[?&]id=([A-Za-z0-9_-]{20,})", url)
                file_id = m.group(1) if m else None
                if not file_id:
                    return None
                dl = f"https://drive.google.com/uc?export=download&id={file_id}"
                try:
                    r = requests.get(dl, timeout=15)
                    if r.status_code == 200 and r.content:
                        if b"uc-download-link" in r.content[:4000] and b"confirm" in r.content[:4000]:
                            return None
                        return r.content
                except Exception:
                    pass
                return None

            def _extract_text_from_pdf(pdf_bytes: bytes) -> str:
                from src.pdf_handling import extract_text_from_pdf
                return extract_text_from_pdf(pdf_bytes)

            _DATE_PATTERNS = [
                r"\b(20\d{2}-\d{2}-\d{2})\b",
                r"\b(\d{1,2}/\d{1,2}/20\d{2})\b",
                r"\b(\d{1,2}\s+(Jan|Feb|Mar|Apr|May|Jun|Jul|Aug|Sep|Sept|Oct|Nov|Dec)[a-z]*\s+20\d{2})\b",
                r"\b((Jan|Feb|Mar|Apr|May|Jun|Jul|Aug|Sep|Sept|Oct|Nov|Dec)[a-z]*\s+\d{1,2},\s*20\d{2})\b",
            ]

            def _parse_any_date(raw: str):
                if _dateparse:
                    for dayfirst in (False, True):
                        try:
                            return _dateparse.parse(raw, dayfirst=dayfirst, fuzzy=True).date()
                        except Exception:
                            pass
                for fmt in ("%Y-%m-%d", "%d %b %Y", "%b %d, %Y", "%m/%d/%Y", "%d/%m/%Y"):
                    try:
                        return _dt.strptime(raw, fmt).date()
                    except Exception:
                        pass
                return None

            def _find_dates_in_text(txt: str):
                found = []
                if not txt:
                    return found
                for pat in _DATE_PATTERNS:
                    for m in re.finditer(pat, txt, flags=re.IGNORECASE):
                        d = _parse_any_date(m.group(1))
                        if d:
                            found.append(d)
                uniq = []
                seen = set()
                for d in sorted(found):
                    if d not in seen:
                        seen.add(d)
                        uniq.append(d)
                return uniq

            def infer_start_end_from_doc(doc_url: str):
                pdf_bytes = _gdrive_direct_download(doc_url)
                if not pdf_bytes:
                    return None, None
                text = _extract_text_from_pdf(pdf_bytes)
                dates = _find_dates_in_text(text)
                if len(dates) >= 2:
                    return dates[0], dates[-1]
                if len(dates) == 1:
                    return dates[0], None
                return None, None

            GROUP_SCHEDULES = _load_group_schedules()

            class_cfg   = GROUP_SCHEDULES.get(class_name, {})
            days        = class_cfg.get("days", [])
            time_str    = class_cfg.get("time", "")
            start_str   = class_cfg.get("start_date", "")
            end_str     = class_cfg.get("end_date", "")
            doc_url     = class_cfg.get("doc_url", "")

            start_date_obj = None
            end_date_obj   = None
            try:
                if start_str:
                    start_date_obj = _dt.strptime(start_str, "%Y-%m-%d").date()
            except Exception:
                pass
            try:
                if end_str:
                    end_date_obj = _dt.strptime(end_str, "%Y-%m-%d").date()
            except Exception:
                pass

            _inferred_start = _inferred_end = False
            if (not start_date_obj or not end_date_obj) and doc_url:
                s, e = infer_start_end_from_doc(doc_url)
                if s and not start_date_obj:
                    start_date_obj = s; _inferred_start = True
                if e and not end_date_obj:
                    end_date_obj = e; _inferred_end = True

            if not (start_date_obj and end_date_obj and isinstance(time_str, str) and time_str.strip() and days):
                st.warning("This class doesn’t have a full calendar setup yet. Please contact the office.", icon="⚠️")
            else:
                _note_bits = []
                if _inferred_start or _inferred_end:
                    _note_bits.append("dates inferred from the schedule document")
                _note = f" ({', '.join(_note_bits)})" if _note_bits else ""
                st.info(
                    f"**Course period:** {start_date_obj.strftime('%d %b %Y')} → {end_date_obj.strftime('%d %b %Y')}{_note}",
                    icon="📅",
                )

                _WKD_ORDER = ["MO","TU","WE","TH","FR","SA","SU"]
                _FULL_TO_CODE = {
                    "monday":"MO","tuesday":"TU","wednesday":"WE","thursday":"TH","friday":"FR","saturday":"SA","sunday":"SU",
                    "mon":"MO","tue":"TU","tues":"TU","wed":"WE","thu":"TH","thur":"TH","thurs":"TH","fri":"FR","sat":"SA","sun":"SU"
                }
                DEFAULT_AMPM = "pm"

                def _normalize_time_groups(s: str) -> str:
                    s = (s or "").strip()
                    s = s.replace("–", "-").replace("—", "-")
                    s = re.sub(
                        r"(?i)\b(mon|tue|tues|wed|thu|thur|thurs|fri|sat|sun|monday|tuesday|wednesday|thursday|friday|saturday|sunday)\s*(\d)",
                        r"\1: \2",
                        s,
                    )
                    return s

                def _to_24h(h, m, ampm):
                    h = int(h); m = int(m); ap = (ampm or "").lower()
                    if ap == "pm" and h != 12: h += 12
                    if ap == "am" and h == 12: h = 0
                    return h, m

                def _parse_time_component_relaxed(s, default_ampm=DEFAULT_AMPM):
                    s = (s or "").strip().lower()
                    m = re.match(r"^(\d{1,2})(?::(\d{2}))?\s*(am|pm)?$", s)
                    if not m: return None
                    hh = int(m.group(1)); mm = int(m.group(2) or 0); ap = m.group(3)
                    if ap:
                        return _to_24h(hh, mm, ap)
                    if 0 <= hh <= 23:
                        if hh <= 12 and default_ampm in ("am","pm"):
                            return _to_24h(hh, mm, default_ampm)
                        return (hh, mm)
                    return None

                def _parse_time_range_relaxed(rng, default_ampm=DEFAULT_AMPM):
                    rng = (rng or "").strip().lower().replace("–","-").replace("—","-")
                    parts = [p.strip() for p in rng.split("-", 1)]
                    if len(parts) != 2: return None
                    a = _parse_time_component_relaxed(parts[0], default_ampm=default_ampm)
                    if not a: return None
                    ap_hint = re.search(r"(am|pm)\s*$", parts[0])
                    second_default = ap_hint.group(1) if ap_hint else default_ampm
                    b = _parse_time_component_relaxed(parts[1], default_ampm=second_default)
                    return (a, b) if b else None

                def _expand_day_token(tok):
                    tok = (tok or "").strip().lower().replace("–","-").replace("—","-")
                    if "-" in tok:
                        a, b = [t.strip() for t in tok.split("-", 1)]
                        a_code = _FULL_TO_CODE.get(a, ""); b_code = _FULL_TO_CODE.get(b, "")
                        if a_code and b_code:
                            ai = _WKD_ORDER.index(a_code); bi = _WKD_ORDER.index(b_code)
                            return _WKD_ORDER[ai:bi+1] if ai <= bi else _WKD_ORDER[ai:] + _WKD_ORDER[:bi+1]
                        return []
                    c = _FULL_TO_CODE.get(tok, "")
                    return [c] if c else []

                def _parse_time_blocks(time_str, days_list):
                    s = _normalize_time_groups(time_str)
                    blocks = []
                    if ":" in s:
                        groups = [g.strip() for g in s.split(",") if g.strip()]
                        for g in groups:
                            if ":" not in g:
                                continue
                            left, right = [x.strip() for x in g.split(":", 1)]
                            day_tokens = re.split(r"/", left)
                            codes = []
                            for tok in day_tokens:
                                codes.extend(_expand_day_token(tok))
                            tr = _parse_time_range_relaxed(right)
                            if codes and tr:
                                (sh, sm), (eh, em) = tr
                                blocks.append({
                                    "byday": sorted(set(codes), key=_WKD_ORDER.index),
                                    "start": (sh, sm), "end": (eh, em)
                                })
                        return blocks
                    tr = _parse_time_range_relaxed(s)
                    if not tr:
                        return []
                    (sh, sm), (eh, em) = tr
                    codes = []
                    for d in (days_list or []):
                        c = _FULL_TO_CODE.get(str(d).lower().strip(), "")
                        if c: codes.append(c)
                    codes = sorted(set(codes), key=_WKD_ORDER.index) or _WKD_ORDER[:]
                    return [{"byday": codes, "start": (sh, sm), "end": (eh, em)}]

                def _next_on_or_after(d, weekday_index):
                    delta = (weekday_index - d.weekday()) % 7
                    return d + _td(days=delta)

                _blocks = _parse_time_blocks(time_str, days)
                if not _blocks and (days and str(time_str or "").strip()):
                    tr_fallback = _parse_time_range_relaxed(str(time_str))
                    if tr_fallback:
                        (sh, sm), (eh, em) = tr_fallback
                        codes = []
                        for d in (days or []):
                            c = _FULL_TO_CODE.get(str(d).lower().strip(), "")
                            if c: codes.append(c)
                        if codes:
                            codes = sorted(set(codes), key=_WKD_ORDER.index)
                            _blocks = [{"byday": codes, "start": (sh, sm), "end": (eh, em)}]

                # === Next class countdown ======================
                def _compute_next_class_instance(now_utc: _dt):
                    if not _blocks:
                        return None, None, ""
                    _wmap = {"MO":0,"TU":1,"WE":2,"TH":3,"FR":4,"SA":5,"SU":6}
                    best = None
                    cur = max(start_date_obj, now_utc.date())
                    while cur <= end_date_obj:
                        widx = cur.weekday()
                        for blk in _blocks:
                            if any(_wmap[c] == widx for c in blk["byday"]):
                                sh, sm = blk["start"]; eh, em = blk["end"]
                                sdt = _dt(cur.year, cur.month, cur.day, sh, sm, tzinfo=_timezone.utc)   # Ghana == UTC
                                edt = _dt(cur.year, cur.month, cur.day, eh, em, tzinfo=_timezone.utc)
                                if edt <= now_utc:
                                    continue
                                def _fmt_ampm(h, m):
                                    ap = "AM" if h < 12 else "PM"
                                    hh = h if 1 <= h <= 12 else (12 if h % 12 == 0 else h % 12)
                                    return f"{hh}:{m:02d}{ap}"
                                label = f"{cur.strftime('%a %d %b')} • {_fmt_ampm(sh, sm)}–{_fmt_ampm(eh, em)}"
                                cand = (sdt, edt, label)
                                if (best is None) or (sdt < best[0]):
                                    best = cand
                        cur += _td(days=1)
                    return best if best else (None, None, "")

                def _human_delta_ms(ms: int) -> str:
                    s = max(0, ms // 1000)
                    d, r = divmod(s, 86400)
                    h, r = divmod(r, 3600)
                    m, _ = divmod(r, 60)
                    parts = []
                    if d: parts.append(f"{d}d")
                    if h: parts.append(f"{h}h")
                    if (d == 0) and (m or not parts):
                        parts.append(f"{m}m")
                    return " ".join(parts) if parts else "0m"

                _now = _dt.now(_timezone.utc)
                nxt_start, nxt_end, nxt_label = _compute_next_class_instance(_now)
                if nxt_start and nxt_end:
                    start_ms = int(nxt_start.timestamp() * 1000)
                    now_ms   = int(_now.timestamp() * 1000)
                    time_left_label = _human_delta_ms(start_ms - now_ms) if now_ms < start_ms else "now"
                    st.info(f"**Next class:** {nxt_label}  •  **Starts in:** {time_left_label}", icon="⏰")
                    if components:
                        components.html(
                            f"""
                            <div id="nextCount" style="margin:6px 0 2px;color:#0f172a;font-weight:600;"></div>
                            <script>
                              (function(){{
                                const startMs = {start_ms};
                                const el = document.getElementById('nextCount');
                                function tick(){{
                                  const now = Date.now();
                                  if (now >= startMs) {{
                                    el.textContent = "Class is LIVE or started.";
                                  }} else {{
                                    const diff = startMs - now;
                                    const s = Math.floor(diff/1000);
                                    const d = Math.floor(s/86400);
                                    const h = Math.floor((s%86400)/3600);
                                    const m = Math.floor((s%3600)/60);
                                    const sec = s % 60;
                                    let txt = "Starts in: ";
                                    if (d) txt += d + "d ";
                                    if (h) txt += h + "h ";
                                    if (d || h) {{
                                      txt += m + "m";
                                    }} else {{
                                      txt += m + "m " + sec + "s";
                                    }}
                                    el.textContent = txt;
                                  }}
                                  setTimeout(tick, 1000);
                                }}
                                tick();
                              }})();
                            </script>
                            """,
                            height=28,
                        )

                # ================= ICS BUILD (full course) =================
                ZOOM = {
                    "link": (st.secrets.get("zoom", {}).get("link", "") if hasattr(st, "secrets") else "") or "https://zoom.us",
                    "meeting_id": (st.secrets.get("zoom", {}).get("meeting_id", "") if hasattr(st, "secrets") else "") or "",
                    "passcode": (st.secrets.get("zoom", {}).get("passcode", "") if hasattr(st, "secrets") else "") or "",
                }
                _zl = (ZOOM or {}).get("link", "")
                _zid = (ZOOM or {}).get("meeting_id", "")
                _zpw = (ZOOM or {}).get("passcode", "")
                _details = f"Zoom link: {_zl}\\nMeeting ID: {_zid}\\nPasscode: {_zpw}"
                _dtstamp = _dt.now(_timezone.utc).strftime("%Y%m%dT%H%M%SZ")
                _until = _dt(end_date_obj.year, end_date_obj.month, end_date_obj.day, 23, 59, 59, tzinfo=_timezone.utc).strftime("%Y%m%dT%H%M%SZ")
                _summary = f"{class_name} — Live German Class"

                USE_TZID = False
                TZID = "Africa/Accra"

                _ics_lines = [
                    "BEGIN:VCALENDAR","VERSION:2.0","PRODID:-//Falowen//Course Scheduler//EN",
                    "CALSCALE:GREGORIAN","METHOD:PUBLISH",
                ]

                if not _blocks:
                    _start_dt = _dt(start_date_obj.year, start_date_obj.month, start_date_obj.day, 18, 0)
                    _end_dt   = _dt(start_date_obj.year, start_date_obj.month, start_date_obj.day, 19, 0)
                    if USE_TZID:
                        dtfmt = "%Y%m%dT%H%M%S"
                        dtstart_line = f"DTSTART;TZID={TZID}:{_start_dt.strftime(dtfmt)}"
                        dtend_line   = f"DTEND;TZID={TZID}:{_end_dt.strftime(dtfmt)}"
                    else:
                        dtstart_line = f"DTSTART:{_start_dt.strftime('%Y%m%dT%H%M%SZ')}"
                        dtend_line   = f"DTEND:{_end_dt.strftime('%Y%m%dT%H%M%SZ')}"
                    _ics_lines += [
                        "BEGIN:VEVENT",
                        f"UID:{uuid4()}@falowen",
                        f"DTSTAMP:{_dtstamp}",
                        dtstart_line,
                        dtend_line,
                        f"SUMMARY:{_summary}",
                        f"DESCRIPTION:{_details}",
                        f"URL:{_zl}",
                        "LOCATION:Zoom",
                        "BEGIN:VALARM","ACTION:DISPLAY","DESCRIPTION:Class starts soon","TRIGGER:-PT15M","END:VALARM",
                        "END:VEVENT",
                    ]
                else:
                    for blk in _blocks:
                        byday_codes = blk["byday"]
                        sh, sm = blk["start"]; eh, em = blk["end"]
                        _wmap = {"MO":0,"TU":1,"WE":2,"TH":3,"FR":4,"SA":5,"SU":6}
                        first_dates = []
                        for code in byday_codes:
                            widx = _wmap[code]
                            first_dates.append(_next_on_or_after(start_date_obj, widx))
                        first_date = min(first_dates)
                        dt_start = _dt(first_date.year, first_date.month, first_date.day, sh, sm)
                        dt_end   = _dt(first_date.year, first_date.month, first_date.day, eh, em)

                        if USE_TZID:
                            dtfmt = "%Y%m%dT%H%M%S"
                            dtstart_line = f"DTSTART;TZID={TZID}:{dt_start.strftime(dtfmt)}"
                            dtend_line   = f"DTEND;TZID={TZID}:{dt_end.strftime(dtfmt)}"
                        else:
                            dtstart_line = f"DTSTART:{dt_start.strftime('%Y%m%dT%H%M%SZ')}"
                            dtend_line   = f"DTEND:{dt_end.strftime('%Y%m%dT%H%M%SZ')}"

                        _ics_lines += [
                            "BEGIN:VEVENT",
                            f"UID:{uuid4()}@falowen",
                            f"DTSTAMP:{_dtstamp}",
                            dtstart_line,
                            dtend_line,
                            f"RRULE:FREQ=WEEKLY;BYDAY={','.join(byday_codes)};UNTIL={_until}",
                            f"SUMMARY:{_summary}",
                            f"DESCRIPTION:{_details}",
                            f"URL:{_zl}",
                            "LOCATION:Zoom",
                            "BEGIN:VALARM","ACTION:DISPLAY","DESCRIPTION:Class starts soon","TRIGGER:-PT15M","END:VALARM",
                            "END:VEVENT",
                        ]

                _ics_lines.append("END:VCALENDAR")
                _course_ics = "\n".join(_ics_lines)

                c1, c2 = st.columns([1, 1])
                with c1:
                    st.download_button(
                        "⬇️ Download full course (.ics)",
                        data=_course_ics,
                        file_name=f"{class_name.replace(' ', '_')}_course.ics",
                        mime="text/calendar",
                        key=_ukey("dl_course_ics"),
                    )
                with c2:
                    st.caption("Calendar created. Use the download button to import the full course.")

                # --- Quick Android repeat links ---
                _gcal_repeat_links = []
                try:
                    if _blocks:
                        _wmap = {"MO":0,"TU":1,"WE":2,"TH":3,"FR":4,"SA":5,"SU":6}
                        _code_to_pretty = {"MO":"Mon","TU":"Tue","WE":"Wed","TH":"Thu","FR":"Fri","SA":"Sat","SU":"Sun"}

                        def _fmt_time(h, m):
                            ap = "AM" if h < 12 else "PM"
                            hh = h if 1 <= h <= 12 else (12 if h % 12 == 0 else h % 12)
                            return f"{hh}:{m:02d}{ap}"

                        for blk in _blocks:
                            byday_codes = blk["byday"]
                            sh, sm = blk["start"]; eh, em = blk["end"]

                            first_dates = []
                            for code in byday_codes:
                                widx = _wmap[code]
                                first_dates.append(_next_on_or_after(start_date_obj, widx))
                            first_date = min(first_dates)

                            _start_dt = _dt(first_date.year, first_date.month, first_date.day, sh, sm)
                            _end_dt   = _dt(first_date.year, first_date.month, first_date.day, eh, em)
                            _start_str = _start_dt.strftime("%Y%m%dT%H%M%SZ")
                            _end_str   = _end_dt.strftime("%Y%m%dT%H%M%SZ")

                            _until = _dt(end_date_obj.year, end_date_obj.month, end_date_obj.day, 23, 59, 59).strftime("%Y%m%dT%H%M%SZ")
                            _rrule = f"RRULE:FREQ=WEEKLY;BYDAY={','.join(byday_codes)};UNTIL={_until}"

                            _days_pretty = "/".join(_code_to_pretty[c] for c in byday_codes)
                            _label = f"{_days_pretty} {_fmt_time(sh, sm)}–{_fmt_time(eh, em)}"

                            _recur_url = (
                                "https://calendar.google.com/calendar/render"
                                f"?action=TEMPLATE"
                                f"&text={_urllib.quote(_summary)}"
                                f"&dates={_start_str}/{_end_str}"
                                f"&details={_urllib.quote(_details)}"
                                f"&location={_urllib.quote('Zoom')}"
                                f"&ctz={_urllib.quote('Africa/Accra')}"
                                f"&recur={_urllib.quote(_rrule)}"
                                f"&sf=true"
                            )
                            _gcal_repeat_links.append((_label, _recur_url))
                except Exception:
                    _gcal_repeat_links = []

                if _gcal_repeat_links:
                    _items = "".join(
                        f"<li style='margin:4px 0;'><a href='{url.replace('&','&amp;')}' target='_blank'>Tap here: {lbl}</a></li>"
                        for (lbl, url) in _gcal_repeat_links
                    )
                    _phone_links_ul = f"<ul style='margin:6px 0 0 18px;padding:0;'>{_items}</ul>"
                else:
                    _phone_links_ul = (
                        "<div style='margin:6px 0 0 2px;color:#444;'>"
                        "No repeating blocks are set yet. Ask the office to add your class times."
                        "</div>"
                    )

                st.markdown(
                    f"""
                    **Computer or iPhone:** Download the **.ics** above and install.
                    - **Computer (Google Calendar web):** calendar.google.com → **Settings** → **Import & export** → **Import**.
                    - **iPhone (Apple Calendar):** Download the `.ics`, open it, choose notifications, then **Done**.

                    **Android (Google Calendar app):** The app **can’t import `.ics`**. Use these links (**with repeat**):
                    {_phone_links_ul}
                    <div style="margin:8px 0 0 2px;"></div>
                    """,
                    unsafe_allow_html=True,
                )

        # ===================== ATTENDANCE =====================
        elif classroom_section == "Attendance":
            with st.container():
                st.markdown(
                    """
                    <div style="
                        padding:10px 12px;
                        background:#f0f9ff;
                        border:1px solid #bae6fd;
                        border-radius:12px;
                        margin: 6px 0 8px 0;
                        display:flex;align-items:center;gap:8px;">
                      <span style="font-size:1.05rem;">📊 <b>Attendance</b></span>
                    </div>
                    """,
                    unsafe_allow_html=True,
                )
                records, sessions_attended, hours_invested = load_attendance_records(
                    student_code, class_name
                )
                cols = st.columns(2)
                cols[0].metric("Attended sessions", sessions_attended)
                cols[1].metric("Invested hours", f"{hours_invested:.1f}")
                if records:
                    df_att = pd.DataFrame(records)
                    df_att["Present"] = df_att.pop("present").map({True: "✓", False: ""})
                    df_att.rename(columns={"session": "Session"}, inplace=True)
                    st.dataframe(
                        df_att,
                        use_container_width=True,
                        hide_index=True,
                    )
                else:
                    st.info("No attendance records found yet.")

        # ===================== MEMBERS & PROFILE =====================
        elif classroom_section == "Members & Profile":
            # Subtle hint banner
            st.markdown(
                """
                <div style="
                    padding:10px 12px;
                    background:#f0f9ff;
                    border:1px solid #bae6fd;
                    border-radius:12px;
                    margin: 6px 0 8px 0;
                    display:flex;align-items:center;gap:8px;">
                  <span style="font-size:1.05rem;">👥 <b>Class Members</b></span>
                </div>
                """,
                unsafe_allow_html=True,
            )
            with st.container():
                try:
                    df_students = load_student_data()
                except Exception:
                    df_students = pd.DataFrame()
                if df_students is None:
                    df_students = pd.DataFrame()

                for col in (
                    "ClassName",
                    "Name",
                    "Email",
                    "Location",
                    "StudentCode",
                ):
                    if col not in df_students.columns:
                        df_students[col] = ""
                    df_students[col] = (
                        df_students[col].fillna("").astype(str).str.strip()
                    )

                same_class = df_students[df_students["ClassName"] == class_name].copy()
                if not same_class.empty:
                    def _about_for(code: str) -> str:
                        """Fetch the student's bio."""
                        return load_student_profile(code or "")

                    same_class["About"] = same_class["StudentCode"].apply(
                        _about_for
                    )
                _n = len(same_class)
                st.markdown(
                    f"""
                    <div style="display:flex;justify-content:space-between;align-items:center;margin:4px 0 6px 0;">
                      <div style="font-weight:600;color:#0f172a;">{class_name}</div>
                      <span style="background:#0ea5e922;border:1px solid #0ea5e9;color:#0369a1;
                                   padding:3px 8px;border-radius:999px;font-size:.9rem;">
                        {_n} member{'' if _n==1 else 's'}
                      </span>
                    </div>
                    """,
                    unsafe_allow_html=True,
                )

                cols_show = [
                    c for c in ["Name", "Email", "Location", "About"] if c in same_class.columns
                ]
                if not same_class.empty and cols_show:
                    for _, row in same_class[cols_show].reset_index(drop=True).iterrows():
                        name = row.get("Name", "")
                        email = row.get("Email", "")
                        location = row.get("Location", "")
                        about = row.get("About", "")

                        contact = " | ".join(
                            [part for part in [email, location] if part]
                        )

                        st.markdown(
                            f"""
                            <div style="width:100%;padding:8px 0;border-bottom:1px solid #e5e7eb;">
                                <div style="font-weight:600;color:#0f172a;">{name}</div>
                                <div style="font-size:.9rem;color:#475569;">{contact}</div>
                                <div style="margin-top:4px;">{about}</div>
                            </div>
                            """,
                            unsafe_allow_html=True,
                        )
                else:
                    st.info("No members found for this class yet.")
            st.info("Scroll down to update your profile description.")

            # --- Profile section ---
            st.markdown("---")
            with st.container():
                st.markdown(
                    """
                    <div style="
                        padding:10px 12px;
                        background:#f0f9ff;
                        border:1px solid #bae6fd;
                        border-radius:12px;
                        margin: 6px 0 8px 0;
                        display:flex;align-items:center;gap:8px;">
                      <span style="font-size:1.05rem;">👤 <b>Profile</b></span>
                    </div>
                    """,
                    unsafe_allow_html=True,
                )
                student_code = (st.session_state.get("student_code", "") or "").strip()
                loaded_key = "profile_loaded_code"
                about_key = "profile_about"
                edit_key = "profile_editing"
                cancel_profile_key = "profile_cancel"
                if (
                    student_code
                    and (
                        st.session_state.get(loaded_key) != student_code
                        or about_key not in st.session_state
                    )
                ):
                    st.session_state[about_key] = load_student_profile(student_code)
                    st.session_state[loaded_key] = student_code
                if not student_code:
                    st.session_state.setdefault(about_key, "")
                st.session_state.setdefault(edit_key, False)
                st.session_state.setdefault(cancel_profile_key, False)

                ai_flag = f"profile_ai_busy_{student_code}"
                if st.session_state.get(cancel_profile_key):
                    st.session_state[about_key] = (
                        load_student_profile(student_code) if student_code else ""
                    )
                    st.session_state.pop(ai_flag, None)
                    st.session_state[edit_key] = False
                    st.session_state[cancel_profile_key] = False

                editing = st.session_state.get(edit_key, False)
                if editing:
                    if st.session_state.get(ai_flag):
                        with st.spinner("Correcting with AI..."):
                            apply_profile_ai_correction(about_key)
                        st.session_state[ai_flag] = False
                        st.session_state.pop("need_rerun", None)
                    st.text_area("About me", key=about_key, height=300)
                else:
                    st.markdown(st.session_state[about_key])

                if not editing:
                    if st.button("Edit", disabled=not bool(student_code), key=_ukey("edit_profile")):
                        st.session_state[edit_key] = True
                else:
                    col1, col_ai, col2 = st.columns(3)
                    with col1:
                        if st.button("Save", key=_ukey("save_profile")):
                            try:
                                save_student_profile(student_code, st.session_state.get(about_key, ""))
                                st.success("Profile saved.")
                            except Exception:
                                st.error("Failed to save profile.")
                            finally:
                                st.session_state.pop(ai_flag, None)
                                st.session_state[edit_key] = False
                    with col_ai:
                        if st.button(
                            "✨ Correct with AI",
                            key=_ukey("ai_profile"),
                            disabled=st.session_state.get(ai_flag, False),
                        ):
                            st.session_state[ai_flag] = True
                            st.session_state["need_rerun"] = True
                    with col2:
                        if st.button("Cancel", key=_ukey("cancel_profile")):
                            st.session_state[cancel_profile_key] = True
                            st.rerun()

                if not bool(student_code):
                    st.info("Enter your student code to edit your profile.")

        # ===================== JOIN =====================
        elif classroom_section == "Join on Zoom":
            with st.container():
                st.markdown(
                    """
                    <div style="padding: 12px; background: #facc15; color: #000; border-radius: 8px;
                         font-size: 1rem; margin-bottom: 16px; text-align: left; font-weight: 600;">
                      📣 <b>Zoom Classroom (Official)</b><br>
                      This is the <u>official Zoom link</u> for your class. <span style="font-weight:500;">Add the calendar below to get notifications before each class.</span>
                    </div>
                    """,
                    unsafe_allow_html=True,
                )

                ZOOM = {
                    "link": "https://us06web.zoom.us/j/6886900916?pwd=bEdtR3RLQ2dGTytvYzNrMUV3eFJwUT09",
                    "meeting_id": "688 690 0916",
                    "passcode": "german",
                }
                # Allow secrets override
                try:
                    zs = st.secrets.get("zoom", {})
                    if zs.get("link"):       ZOOM["link"]       = zs["link"]
                    if zs.get("meeting_id"): ZOOM["meeting_id"] = zs["meeting_id"]
                    if zs.get("passcode"):   ZOOM["passcode"]   = zs["passcode"]
                except Exception:
                    pass

                # Build iOS/Android deep-link (opens Zoom app directly)
                _mid_digits = ZOOM["meeting_id"].replace(" ", "")
                _pwd_enc = _urllib.quote(ZOOM["passcode"] or "")
                zoom_deeplink = f"zoommtg://zoom.us/join?action=join&confno={_mid_digits}&pwd={_pwd_enc}"

                z1, z2 = st.columns([3, 2])
                with z1:
                    # Primary join button (browser)
                    try:
                        st.link_button("➡️ Join Zoom Meeting (Browser)", ZOOM["link"], key=_ukey("zoom_join_btn"))
                    except Exception:
                        st.markdown(f"[➡️ Join Zoom Meeting (Browser)]({ZOOM['link']})")

                    # Secondary: open in Zoom app (mobile deep link)
                    try:
                        st.link_button("📱 Open in Zoom App", zoom_deeplink, key=_ukey("zoom_app_btn"))
                    except Exception:
                        st.markdown(f"[📱 Open in Zoom App]({zoom_deeplink})")

                    st.write(f"**Meeting ID:** `{ZOOM['meeting_id']}`")
                    st.write(f"**Passcode:** `{ZOOM['passcode']}`")

                    # Copy helpers (mobile-friendly, safe escaping)
                    _link_safe = ZOOM["link"].replace("'", "\\'")
                    _id_safe   = ZOOM["meeting_id"].replace("'", "\\'")
                    _pwd_safe  = ZOOM["passcode"].replace("'", "\\'")
                    if components:
                        components.html(
                            f"""
                            <div style="display:flex;gap:8px;margin-top:8px;">
                              <button id="zCopyLink"
                                      style="padding:6px 10px;border-radius:8px;border:1px solid #cbd5e1;background:#f1f5f9;cursor:pointer;">
                                Copy Link
                              </button>
                              <button id="zCopyId"
                                      style="padding:6px 10px;border-radius:8px;border:1px solid #cbd5e1;background:#f1f5f9;cursor:pointer;">
                                Copy ID
                              </button>
                              <button id="zCopyPwd"
                                      style="padding:6px 10px;border-radius:8px;border:1px solid #cbd5e1;background:#f1f5f9;cursor:pointer;">
                                Copy Passcode
                              </button>
                            </div>
                            <script>
                              (function(){{
                                try {{
                                  var link = '{_link_safe}', mid = '{_id_safe}', pwd = '{_pwd_safe}';
                                  function wire(btnId, txt, label) {{
                                    var b = document.getElementById(btnId);
                                    if (!b) return;
                                    b.addEventListener('click', function(){{
                                      navigator.clipboard.writeText(txt).then(function(){{
                                        b.innerText = '✓ Copied ' + label;
                                        setTimeout(function(){{ b.innerText = 'Copy ' + label; }}, 1500);
                                      }}).catch(function(){{}});
                                    }});
                                  }}
                                  wire('zCopyLink', link, 'Link');
                                  wire('zCopyId',   mid,  'ID');
                                  wire('zCopyPwd',  pwd,  'Passcode');
                                }} catch(e) {{}}
                              }})();
                            </script>
                            """,
                            height=72,
                        )

                with z2:
                    st.info(
                        f"You’re viewing: **{class_name}**  \n\n"
                        "✅ Use the **calendar** tab to receive automatic class reminders.",
                        icon="📅",
                    )


        # ===================== Class Board =====================
        elif classroom_section == "Class Notes & Q&A":
            st.markdown("<div id='classnotes'></div>", unsafe_allow_html=True)
            if st.session_state.pop("__scroll_to_classnotes", False):
                st.markdown(
                    "<script>window.location.hash='classnotes';</script>",
                    unsafe_allow_html=True,
                )
            board_base = (
                db.collection("class_board")
                .document(student_level)
                .collection("classes")
                .document(class_name)
                .collection("posts")
            )

            _new7, _unans, _total = 0, 0, 0
            try:
                _now = _dt.now(_timezone.utc)
                try:
                    from firebase_admin import firestore as fbfs
                    direction_desc = getattr(fbfs.Query, "DESCENDING", "DESCENDING")
                    _qdocs = list(board_base.order_by("created_at", direction=direction_desc).limit(250).stream())
                except Exception:
                    _qdocs = list(board_base.order_by("created_at", direction="DESCENDING").limit(250).stream())

                def _to_datetime_any(v):
                    if v is None:
                        return None
                    try:
                        if hasattr(v, "to_datetime"):
                            return v.to_datetime()
                    except Exception:
                        dt_val = None
                    if dt_val is None:
                        try:
                            if hasattr(v, "seconds"):
                                dt_val = _dt.fromtimestamp(int(v.seconds), _timezone.utc)
                        except Exception:
                            dt_val = None
                    if dt_val is None:
                        try:
                            if _dateparse:
                                dt_val = _dateparse.parse(str(v))
                        except Exception:
                            dt_val = None
                    if dt_val is None:
                        for fmt in ("%Y-%m-%d", "%Y-%m-%d %H:%M:%S", "%d/%m/%Y", "%m/%d/%Y", "%d-%m-%Y"):
                            try:
                                dt_val = _dt.strptime(str(v), fmt)
                                break
                            except Exception:
                                continue
                    if dt_val and dt_val.tzinfo is None:
                        dt_val = dt_val.replace(tzinfo=_timezone.utc)
                    return dt_val
                   

                for _doc in _qdocs:
                    _d = (_doc.to_dict() or {})
                    _total += 1
                    _rc = 0
                    if isinstance(_d.get("answers"), list):
                        _rc = len(_d["answers"])
                    elif isinstance(_d.get("replies"), list):
                        _rc = len(_d["replies"])
                    elif isinstance(_d.get("reply_count"), int):
                        _rc = int(_d["reply_count"])
                    if _rc == 0:
                        _unans += 1
                    _created = _to_datetime_any(_d.get("created_at") or _d.get("ts") or _d.get("timestamp"))
                    if _created and (_now - _created).days <= 7:
                        _new7 += 1
            except Exception:
                pass

            _badges = []
            if _new7 > 0:
                _badges.append(
                    f"<span style='margin-left:8px;background:#16a34a;color:#fff;padding:2px 8px;"
                    f"border-radius:999px;font-size:0.8rem;'>NEW · {_new7}</span>"
                )
            if _unans > 0:
                _badges.append(
                    f"<span style='margin-left:8px;background:#f97316;color:#fff;padding:2px 8px;"
                    f"border-radius:999px;font-size:0.8rem;'>UNANSWERED · {_unans}</span>"
                )
            _badge_html = "".join(_badges)

            st.markdown(
                f'''
                <div style="
                    padding:12px;
                    background:#2e7d32;
                    background-image:radial-gradient(circle, rgba(255,255,255,0.05) 1px, transparent 1px);
                    background-size:6px 6px;
                    color:#f5f5f5;
                    border-radius:8px;
                    margin-bottom:12px;
                    border:2px solid #c8c8c8;
                    box-shadow:inset 0 0 4px rgba(0,0,0,0.6), 0 2px 6px rgba(0,0,0,0.08);
                    font-family:'Chalkboard','Chalkduster','Comic Sans MS',cursive;
                    display:flex;align-items:center;justify-content:space-between;">
                    <div style="font-weight:700;font-size:1.15rem;">💬 Class Board {_badge_html}</div>
                    <div style="font-size:0.92rem;opacity:.9;">Share a post • Comment with classmates</div>
                </div>
                ''',
                unsafe_allow_html=True
            )

            def _fmt_ts(ts):
                try:
                    return ts.strftime("%d %b %H:%M")
                except Exception:
                    return ""

            def format_post(text: str) -> str:
                """Normalize post text for consistent rendering."""
                text = (text or "").strip()
                text = re.sub(r"\n\s*\n+", "\n\n", text)
                paragraphs = [textwrap.fill(p, width=80) for p in text.split("\n\n")]
                return "\n\n".join(paragraphs)

            # ---- Prepare lesson choices ----
            lesson_choices = []
            try:
                schedules = load_level_schedules()
                level_sched = schedules.get(student_level, schedules.get("A1", []))
                for item in level_sched:
                    day = item.get("day")
                    topic = item.get("topic")
                    if day is not None and topic:
                        lesson_choices.append(_schedule.full_lesson_title(item))
            except Exception:
                pass

            st.subheader("➕ Add a new post")
            st.info(
                "Decide whether you're responding to a classmate or posting your own question. "
                "If you're responding, scroll down to find the existing question and reply there. "
                "When you want to post a new question, use the text box below."
            )
            if st.session_state.get("__clear_q_form"):
                st.session_state.pop("__clear_q_form", None)
                st.session_state["q_topic"] = ""
                st.session_state["q_text"] = ""
                st.session_state["q_link"] = ""
                st.session_state["q_lesson"] = lesson_choices[0] if lesson_choices else ""
                st.session_state.pop("q_ai_suggestion", None)
                st.session_state.pop("q_ai_explanation", None)
                st.session_state.pop("q_ai_diff", None)
            lesson = (
                st.selectbox("Lesson", lesson_choices, key="q_lesson")
                if lesson_choices
                else st.text_input("Lesson", key="q_lesson")
            )
            topic = st.text_input("Topic (optional)", key="q_topic")
            link = st.text_input("Link (optional)", key="q_link")

            st.markdown(
                """
                <style>
                textarea[aria-label="Your content"] {
                    background-color: #f1f5f9;
                    color: #0f172a;
                    font-family: 'Chalkboard', 'Chalkduster', 'Comic Sans MS', cursive;
                    font-size: 1.1rem;
                    line-height: 1.4;
                }
                </style>
                """,
                unsafe_allow_html=True,
            )
            ai_flag = "__q_ai_busy"
            if st.session_state.get(ai_flag):
                with st.spinner("Correcting with AI..."):
                    original = st.session_state.get("q_text", "")
                    improved, explanation = apply_status_ai_correction(original)
                    st.session_state["q_ai_suggestion"] = improved
                    st.session_state["q_ai_explanation"] = explanation
                    st.session_state["q_ai_diff"] = diff_with_markers(original, improved)
                st.session_state[ai_flag] = False
                st.session_state["need_rerun"] = True

            ta_col, ai_col = st.columns([3, 1])
            with ta_col:
                new_q = st.text_area("Your content", key="q_text", height=160)
                render_umlaut_pad("q_text", context="classboard_post")
            with ai_col:
                if st.button(
                    "✨ Correct with AI",
                    key="qna_ai_correct",
                    disabled=st.session_state.get(ai_flag, False),
                ):
                    st.session_state[ai_flag] = True
                    st.session_state["need_rerun"] = True

            if st.session_state.get("q_ai_diff"):
                st.markdown(st.session_state["q_ai_diff"], unsafe_allow_html=True)
                st.markdown("**Why these changes?**")
                st.markdown(st.session_state.get("q_ai_explanation", ""))
                acc_col, rej_col = st.columns(2)
                with acc_col:
                    if st.button("Accept", key="q_ai_accept"):
                        st.session_state["q_text"] = st.session_state.get("q_ai_suggestion", "")
                        st.session_state.pop("q_ai_suggestion", None)
                        st.session_state.pop("q_ai_explanation", None)
                        st.session_state.pop("q_ai_diff", None)
                        st.session_state["need_rerun"] = True
                with rej_col:
                    if st.button("Reject", key="q_ai_reject"):
                        st.session_state.pop("q_ai_suggestion", None)
                        st.session_state.pop("q_ai_explanation", None)
                        st.session_state.pop("q_ai_diff", None)
                        st.session_state["need_rerun"] = True

            if st.button("Post", key="qna_post_question"):
                formatted_q = format_post(new_q)
                if formatted_q:
                    q_id = str(uuid4())[:8]
                    payload = {
                        "content": formatted_q,
                        "asked_by_name": student_name,
                        "asked_by_code": student_code,
                        "timestamp": _dt.now(UTC),
                        "lesson": lesson,
                        "topic": (topic or "").strip(),
                        "link": (link or "").strip(),
                        "pinned": False,
                    }
                    board_base.document(q_id).set(payload)
                    preview = (formatted_q[:180] + "…") if len(formatted_q) > 180 else formatted_q
                    topic_tag = f" • Topic: {payload['topic']}" if payload["topic"] else ""
                    _notify_slack(
                        f"📝 *New Class Board post* — {class_name}{topic_tag}\n",
                        f"*From:* {student_name} ({student_code})\n",
                        f"*When:* {_dt.now(UTC).strftime('%Y-%m-%d %H:%M')} UTC\n",
                        f"*Content:* {preview}"
                    )
                    st.session_state["__clear_q_form"] = True
                    st.success("Post published!")
                    refresh_with_toast()


            colsa, colsb, colsc = st.columns([2, 1, 1])
            with colsa:
                q_search = st.text_input("Search posts (text or topic)…", key="q_search")
            with colsb:
                show_latest = st.toggle("Newest first", value=True, key="q_show_latest")
            with colsc:
                if st.button("↻ Refresh", key="qna_refresh"):
                    refresh_with_toast()

            try:
                try:
                    from firebase_admin import firestore as fbfs
                    direction_desc = getattr(fbfs.Query, "DESCENDING", "DESCENDING")
                    q_docs = list(board_base.order_by("timestamp", direction=direction_desc).stream())
                except Exception:
                    q_docs = list(board_base.order_by("timestamp", direction="DESCENDING").stream())
                questions = [dict(d.to_dict() or {}, id=d.id) for d in q_docs]
            except Exception:
                q_docs = list(board_base.stream())
                questions = [dict(d.to_dict() or {}, id=d.id) for d in q_docs]
                questions.sort(key=lambda x: x.get("timestamp"), reverse=True)

            if q_search.strip():
                ql = q_search.lower()
                questions = [
                    q for q in questions
                    if ql in str(q.get("content", "")).lower() or ql in str(q.get("topic", "")).lower()
                ]
            if not show_latest:
                questions = list(reversed(questions))

            pinned_qs = [q for q in questions if q.get("pinned")]
            other_qs = [q for q in questions if not q.get("pinned")]
            questions = pinned_qs + other_qs

            def send_comment(
                q_id,
                student_code,
                student_name,
                class_name,
                board_base,
                draft_key,
                last_val_key,
                last_ts_key,
                saved_flag_key,
                saved_at_key,
            ):
                current_text = st.session_state.get(draft_key, "").strip()
                if not current_text:
                    return
                comment_payload = {
                    "content": current_text,
                    "replied_by_name": student_name,
                    "replied_by_code": student_code,
                    "timestamp": _dt.now(_timezone.utc),
                }
                c_ref = board_base.document(q_id).collection("comments")
                c_ref.document(str(uuid4())[:8]).set(comment_payload)
                prev = (
                    comment_payload["content"][:180] + "…"
                ) if len(comment_payload["content"]) > 180 else comment_payload["content"]
                _notify_slack(
                    f"💬 *New Class Board comment* — {class_name}\n",
                    f"*By:* {student_name} ({student_code})  •  *QID:* {q_id}\n",
                    f"*When:* {_dt.now(_timezone.utc).strftime('%Y-%m-%d %H:%M')} UTC\n",
                    f"*Comment:* {prev}",
                )
                save_draft_to_db(student_code, draft_key, "")
                st.session_state[f"__clear_comment_draft_{q_id}"] = True
                st.session_state[last_val_key] = ""
                st.session_state[last_ts_key] = time.time()
                st.session_state[saved_flag_key] = False
                st.session_state[saved_at_key] = None
                st.success("Comment sent!")
                refresh_with_toast()

            comment_panel_active = (
                st.session_state.get("coursebook_subtab") == "🧑‍🏫 Classroom"
                and st.session_state.get("classroom_page") == "Class Notes & Q&A"
            )
            if comment_panel_active:
                try:
                    from streamlit_autorefresh import st_autorefresh
                except ImportError:
                    pass
                else:
                    st_autorefresh(interval=5000, key="classboard_comment_refresh")

            if not questions:
                st.info("No posts yet.")
            else:
                for idx, q in enumerate(questions):
                    q_id = q.get("id", "")
                    ts = q.get("timestamp")
                    ts_label = _fmt_ts(ts)
                    pin_html = " 📌" if q.get("pinned") else ""
                    topic_html = (
                        f"<div style='font-weight:bold;color:#8d4de8;'>{q.get('topic','')}</div>"
                        if q.get("topic")
                        else ""
                    )
                    content_html = format_post(q.get("content", "")).replace("\n", "<br>")
                    link_html = (
                        f"<div style='margin-top:4px;'><a href='{q.get('link')}' target='_blank'>{q.get('link')}</a></div>"
                        if q.get("link")
                        else ""
                    )
                    lesson = q.get("lesson")
                    if lesson:
                        day_part = lesson.split(":")[0]
                        day = day_part.split()[1] if len(day_part.split()) > 1 else ""
                        course_link = build_course_day_link(day)
                        lesson_html = (
                            f"<div style='font-size:1.1rem;font-weight:600;color:#0f172a;'>📘 {lesson} – "
                            f"<a href='{course_link}'>View page</a></div>"
                        )
                    else:
                        lesson_html = ""
                    st.markdown(
                        f"<div style='padding:10px;background:#f8fafc;border:1px solid #ddd;border-radius:6px;margin:6px 0;font-size:1rem;line-height:1.5;'>"
                        f"<b>{q.get('asked_by_name','')}</b>{pin_html}"
                        f"<span style='color:#aaa;'> • {ts_label}</span>"
                        f"{lesson_html}"
                        f"{topic_html}"
                        f"{content_html}"
                        f"{link_html}"
                        f"</div>",
                        unsafe_allow_html=True
                    )
                    clear_q_edit_flag = f"__clear_q_edit_{q_id}"
                    if st.session_state.pop(clear_q_edit_flag, False):
                        for _k in [
                            f"q_edit_text_{q_id}",
                            f"q_edit_topic_{q_id}",
                            f"q_edit_link_{q_id}",
                            f"q_edit_lesson_{q_id}",
                            f"q_edit_text_input_{q_id}",
                            f"q_edit_topic_input_{q_id}",
                            f"q_edit_link_input_{q_id}",
                            f"q_edit_lesson_input_{q_id}",
                        ]:
                            st.session_state.pop(_k, None)

                    can_modify_q = (q.get("asked_by_code") == student_code) or IS_ADMIN
                    if can_modify_q:
                        qc1, qc2, qc3, _ = st.columns([1, 1, 1, 6])
                        with qc1:
                            if st.button("✏️ Edit", key=f"q_edit_btn_{q_id}"):
                                st.session_state[f"q_editing_{q_id}"] = True
                                st.session_state[f"q_edit_text_{q_id}"] = q.get("content", "")
                                st.session_state[f"q_edit_topic_{q_id}"] = q.get("topic", "")
                                st.session_state[f"q_edit_link_{q_id}"] = q.get("link", "")
                                st.session_state[f"q_edit_lesson_{q_id}"] = q.get("lesson", "")
                        with qc2:
                            if st.button("🗑️ Delete", key=f"q_del_btn_{q_id}"):
                                try:
                                    c_ref = board_base.document(q_id).collection("comments")
                                    for rdoc in c_ref.stream():
                                        rdoc.reference.delete()
                                except Exception:
                                    pass
                                board_base.document(q_id).delete()
                                _notify_slack(
                                    f"🗑️ *Class Board post deleted* — {class_name}\n"
                                    f"*By:* {student_name} ({student_code}) • QID: {q_id}\n"
                                    f"*When:* {_dt.now(UTC).strftime('%Y-%m-%d %H:%M')} UTC"
                                )
                                st.success("Post deleted.")
                                refresh_with_toast()
                        with qc3:
                            pin_label = "📌 Unpin" if q.get("pinned") else "📌 Pin"
                            if st.button(pin_label, key=f"q_pin_btn_{q_id}"):
                                board_base.document(q_id).update({"pinned": not q.get("pinned", False)})
                                refresh_with_toast()

                        if st.session_state.get(f"q_editing_{q_id}", False):
                            with st.form(f"q_edit_form_{q_id}"):
                                if lesson_choices:
                                    current_lesson = st.session_state.get(f"q_edit_lesson_{q_id}", "")
                                    try:
                                        _idx = lesson_choices.index(current_lesson)
                                    except ValueError:
                                        _idx = 0
                                    new_lesson = st.selectbox(
                                        "Edit lesson",
                                        lesson_choices,
                                        index=_idx,
                                        key=f"q_edit_lesson_input_{q_id}"
                                    )
                                else:
                                    new_lesson = st.text_input(
                                        "Edit lesson",
                                        value=st.session_state.get(f"q_edit_lesson_{q_id}", ""),
                                        key=f"q_edit_lesson_input_{q_id}"
                                    )
                                new_topic = st.text_input(
                                    "Edit topic (optional)",
                                    value=st.session_state.get(f"q_edit_topic_{q_id}", ""),
                                    key=f"q_edit_topic_input_{q_id}"
                                )
                                new_link = st.text_input(
                                    "Edit link (optional)",
                                    value=st.session_state.get(f"q_edit_link_{q_id}", ""),
                                    key=f"q_edit_link_input_{q_id}"
                                )
                                new_text = st.text_area(
                                    "Edit post",
                                    value=st.session_state.get(f"q_edit_text_{q_id}", ""),
                                    key=f"q_edit_text_input_{q_id}",
                                    height=150
                                )
                                save_edit = st.form_submit_button("💾 Save")
                                cancel_edit = st.form_submit_button("❌ Cancel")
                            if save_edit:
                                formatted_edit = format_post(new_text)
                                if formatted_edit:
                                    board_base.document(q_id).update({
                                        "content": formatted_edit,
                                        "topic": (new_topic or "").strip(),
                                        "link": (new_link or "").strip(),
                                        "lesson": new_lesson,
                                    })
                                    _notify_slack(
                                        f"✏️ *Class Board post edited* — {class_name}\n",
                                        f"*By:* {student_name} ({student_code}) • QID: {q_id}\n",
                                        f"*When:* {_dt.now(UTC).strftime('%Y-%m-%d %H:%M')} UTC\n",
                                        f"*New:* {(formatted_edit[:180] + '…') if len(formatted_edit) > 180 else formatted_edit}",
                                    )
                                    st.session_state[f"q_editing_{q_id}"] = False
                                    st.session_state[f"__clear_q_edit_{q_id}"] = True
                                    st.success("Post updated.")
                                    refresh_with_toast()
                            if cancel_edit:
                                st.session_state[f"q_editing_{q_id}"] = False
                                st.session_state[f"__clear_q_edit_{q_id}"] = True
                                refresh_with_toast()

                    c_ref = board_base.document(q_id).collection("comments")
                    try:
                        comments_docs = list(c_ref.order_by("timestamp").stream())
                    except Exception:
                        comments_docs = list(c_ref.stream())
                        comments_docs.sort(key=lambda c: (c.to_dict() or {}).get("timestamp"))

                    if comments_docs:
                        for c in comments_docs:
                            cid = c.id
                            c_data = c.to_dict() or {}
                            c_label = _fmt_ts(c_data.get("timestamp"))
                            commenter = c_data.get("replied_by_name", "")
                            role = "user" if c_data.get("replied_by_code") == student_code else "assistant"
                            message = st.chat_message(role)
                            header_html = f"**{commenter}**"
                            if c_label:
                                header_html = (
                                    f"{header_html} <span style='color:#94a3b8;font-size:0.85rem;'>{c_label}</span>"
                                )
                            message.markdown(header_html, unsafe_allow_html=True)
                            message.markdown(c_data.get("content", ""))

                            clear_c_edit_flag = f"__clear_c_edit_{q_id}_{cid}"
                            if st.session_state.pop(clear_c_edit_flag, False):
                                for _k in [
                                    f"c_edit_text_{q_id}_{cid}",
                                    f"c_edit_text_input_{q_id}_{cid}",
                                ]:
                                    st.session_state.pop(_k, None)

                            can_modify_c = (c_data.get("replied_by_code") == student_code) or IS_ADMIN
                            if can_modify_c:
                                controls = message.container()
                                rc1, rc2, _ = controls.columns([1, 1, 6])
                                with rc1:
                                    if st.button("✏️ Edit", key=f"c_edit_btn_{q_id}_{cid}"):
                                        st.session_state[f"c_editing_{q_id}_{cid}"] = True
                                        st.session_state[f"c_edit_text_{q_id}_{cid}"] = c_data.get("content", "")
                                with rc2:
                                    if st.button("🗑️ Delete", key=f"c_del_btn_{q_id}_{cid}"):
                                        c.reference.delete()
                                        _notify_slack(
                                            f"🗑️ *Class Board comment deleted* — {class_name}\n"
                                            f"*By:* {student_name} ({student_code}) • QID: {q_id}\n"
                                            f"*When:* {_dt.now(_timezone.utc).strftime('%Y-%m-%d %H:%M')} UTC"
                                        )
                                        st.success("Comment deleted.")
                                        refresh_with_toast()

                                if st.session_state.get(f"c_editing_{q_id}_{cid}", False):
                                    edit_container = controls.container()
                                    with edit_container.form(f"c_edit_form_{q_id}_{cid}"):
                                        new_rtext = st.text_area(
                                            "Edit comment",
                                            value=st.session_state.get(f"c_edit_text_{q_id}_{cid}", ""),
                                            key=f"c_edit_text_input_{q_id}_{cid}",
                                            height=80
                                        )
                                        csave = st.form_submit_button("💾 Save")
                                        ccancel = st.form_submit_button("❌ Cancel")
                                    if csave and new_rtext.strip():
                                        c.reference.update({
                                            "content": new_rtext.strip(),
                                            "edited_at": _dt.now(_timezone.utc),
                                        })
                                        _notify_slack(
                                            f"✏️ *Class Board comment edited* — {class_name}\n"
                                            f"*By:* {student_name} ({student_code}) • QID: {q_id}\n"
                                            f"*When:* {_dt.now(_timezone.utc).strftime('%Y-%m-%d %H:%M')} UTC\n"
                                            f"*New:* {(new_rtext[:180] + '…') if len(new_rtext) > 180 else new_rtext}"
                                        )
                                        st.session_state[f"c_editing_{q_id}_{cid}"] = False
                                        st.session_state[f"__clear_c_edit_{q_id}_{cid}"] = True
                                        st.success("Comment updated.")
                                        refresh_with_toast()
                                    if ccancel:
                                        st.session_state[f"c_editing_{q_id}_{cid}"] = False
                                        st.session_state[f"__clear_c_edit_{q_id}_{cid}"] = True
                                        refresh_with_toast()

                    draft_key = f"classroom_comment_draft_{q_id}"
                    last_val_key, last_ts_key, saved_flag_key, saved_at_key = _draft_state_keys(draft_key)
                    if draft_key not in st.session_state:
                        txt, ts = load_draft_meta_from_db(student_code, draft_key)
                        st.session_state[draft_key] = txt or ""
                        st.session_state[last_val_key] = st.session_state[draft_key]
                        st.session_state[last_ts_key] = time.time()
                        st.session_state[saved_flag_key] = bool(txt)
                        st.session_state[saved_at_key] = ts
                    clear_flag = f"__clear_comment_draft_{q_id}"
                    if st.session_state.pop(clear_flag, False):
                        st.session_state[draft_key] = ""
                    def apply_ai_correction(q_id: str, draft_key: str, current_text: str) -> None:
                        if not current_text.strip():
                            return
                        try:
                            resp = client.chat.completions.create(
                                model="gpt-4o-mini",
                                messages=[
                                    {
                                        "role": "system",
                                        "content": (
                                            "You are a helpful assistant that corrects German replies. "
                                            "Return only the corrected reply."
                                        ),
                                    },
                                    {
                                        "role": "user",
                                        "content": f"Question: {q.get('content','')}\nReply: {current_text}",
                                    },
                                ],
                                temperature=0,
                                max_tokens=300,
                            )
                            ai_text = (resp.choices[0].message.content or "").strip()
                            flagged = resp.choices[0].finish_reason == "content_filter"
                        except Exception:
                            ai_text = ""
                            flagged = False
                        if ai_text:
                            st.session_state[draft_key] = ai_text
                            save_ai_response(q_id, ai_text, flagged)

                    ai_flag = f"q_ai_busy_{q_id}"

                    current_text = st.session_state.get(draft_key, "")
                    if not isinstance(current_text, str):
                        current_text = ""
                    if st.session_state.get(ai_flag):
                        with st.spinner("Correcting with AI..."):
                            apply_ai_correction(q_id, draft_key, current_text)
                        st.session_state[ai_flag] = False
                        st.session_state["need_rerun"] = True
                        current_text = st.session_state.get(draft_key, "")
                        if not isinstance(current_text, str):
                            current_text = ""

                    st.text_area(
                        "Reply to this thread…",
                        key=draft_key,
                        placeholder="Reply to this thread…",
                        label_visibility="collapsed",
                        on_change=save_now,
                        args=(draft_key, student_code),
                    )
                    render_umlaut_pad(
                        draft_key,
                        context=f"classboard_reply_{q_id}",
                    )

                    current_text = st.session_state.get(draft_key, "")
                    if not isinstance(current_text, str):
                        current_text = ""
                    autosave_maybe(student_code, draft_key, current_text, min_secs=2.0, min_delta=12)

                    send_col, ai_col = st.columns([1, 1])

                    with send_col:
                        if st.button(
                            "Send Reply",
                            key=f"q_send_comment_{q_id}",
                            type="primary",
                            use_container_width=True,
                        ):
                            if not current_text.strip():
                                st.warning("Type a reply first.")
                            else:
                                send_comment(
                                    q_id,
                                    student_code,
                                    student_name,
                                    class_name,
                                    board_base,
                                    draft_key,
                                    last_val_key,
                                    last_ts_key,
                                    saved_flag_key,
                                    saved_at_key,
                                )
                                st.session_state["need_rerun"] = True

                    with ai_col:
                        if st.button(
                            "✨ Correct with AI",
                            key=f"q_ai_btn_{q_id}",
                            disabled=st.session_state.get(ai_flag, False),
                            use_container_width=True,
                        ):
                            st.session_state[ai_flag] = True
                            st.session_state["need_rerun"] = True

                    if idx < len(questions) - 1:
                        st.divider()


    # === LEARNING NOTES SUBTAB ===
    elif cb_subtab == "📒 Learning Notes":
        st.markdown("""
            <div style="padding: 14px; background: #8d4de8; color: #fff; border-radius: 8px; 
            text-align:center; font-size:1.5rem; font-weight:700; margin-bottom:16px; letter-spacing:.5px;">
            📒 My Learning Notes
            </div>
        """, unsafe_allow_html=True)

        student_code = st.session_state.get("student_code", "") or ""
        if not student_code:
            st.error("Student code is required to view notes.")
            st.stop()
        key_notes = f"notes_{student_code}"

        if key_notes not in st.session_state:
            st.session_state[key_notes] = load_notes_from_db(student_code)
        notes = st.session_state[key_notes]

        if st.session_state.get("switch_to_edit_note"):
            st.session_state["course_notes_radio"] = "➕ Add/Edit Note"
            del st.session_state["switch_to_edit_note"]
        elif st.session_state.get("switch_to_library"):
            st.session_state["course_notes_radio"] = "📚 My Notes Library"
            del st.session_state["switch_to_library"]

        notes_subtab = st.radio(
            "Notebook",
            ["➕ Add/Edit Note", "📚 My Notes Library"],
            horizontal=True,
            key="course_notes_radio"
        )

        if notes_subtab == "➕ Add/Edit Note":
            # >>>> New helper message for pre-filled note context <<<<
            editing = st.session_state.get("edit_note_idx", None) is not None
            if editing:
                idx = st.session_state["edit_note_idx"]
                title = st.session_state.get("edit_note_title", "")
                tag = st.session_state.get("edit_note_tag", "")
                text = st.session_state.get("edit_note_text", "")
            else:
                title, tag, text = "", "", ""

            student_level = st.session_state.get("student_level", "A1")
            lesson_choices = []
            try:
                schedules = load_level_schedules()
                level_sched = schedules.get(student_level, schedules.get("A1", []))
                for item in level_sched:
                    day = item.get("day")
                    topic = item.get("topic")
                    if day is not None and topic:
                        lesson_choices.append(
                            f"Day {day} - {topic} (Chapter {item.get('chapter', '?')})"
                        )
            except Exception:
                pass

            if title and tag:
                st.info(f"You're adding a note for **{title}** ({tag}).")

            st.markdown("#### ✍️ Create a new note or update an old one")
            if st.session_state.pop("reset_note_form", False):
                for k in [
                    "learning_note_title",
                    "learning_note_tag",
                    "learning_note_draft",
                    "learning_note_last_saved",
                    "learning_note_lesson",
                ]:
                    st.session_state.pop(k, None)

            with st.form("note_form", clear_on_submit=True):
                st.session_state.setdefault("learning_note_title", title)
                st.session_state.setdefault("learning_note_tag", tag)
                st.session_state.setdefault("learning_note_draft", text)
                st.session_state.setdefault("learning_note_last_saved", None)
                st.session_state.setdefault(
                    "learning_note_lesson",
                    st.session_state.get(
                        "edit_note_lesson",
                        lesson_choices[0] if lesson_choices else "",
                    ),
                )

                st.selectbox("Lesson", lesson_choices, key="learning_note_lesson")

                st.text_input(
                    "Note Title",
                    max_chars=50,
                    key="learning_note_title",
                )
                st.text_input(
                    "Category/Tag (optional)",
                    max_chars=20,
                    key="learning_note_tag",
                )
                ta_col, ai_col = st.columns([3, 1])
                with ta_col:
                    st.text_area(
                        "Your Note",
                        height=200,
                        max_chars=3000,
                        key="learning_note_draft",
                    )
                with ai_col:
                    ai_btn = st.form_submit_button("✨ Correct with AI")

                col1, col2 = st.columns(2)
                save_btn = col1.form_submit_button("Save")
                cancel_btn = editing and col2.form_submit_button("❌ Cancel Edit")
                if save_btn:
                    autosave_learning_note(student_code, key_notes)
                    if not editing:
                        st.session_state["reset_note_form"] = True
                        st.session_state["need_rerun"] = True
                if st.session_state.get("learning_note_last_saved"):
                    st.caption(
                        f"Last saved {st.session_state['learning_note_last_saved']} UTC"
                    )

            if ai_btn:
                with st.spinner("Correcting with AI..."):
                    original = st.session_state.get("learning_note_draft", "")
                    improved, explanation = apply_note_ai_correction(original)
                    st.session_state["note_ai_suggestion"] = improved
                    st.session_state["note_ai_explanation"] = explanation
                    st.session_state["note_ai_diff"] = diff_with_markers(original, improved)
                st.session_state["need_rerun"] = True

            if st.session_state.get("note_ai_diff"):
                st.markdown(st.session_state["note_ai_diff"], unsafe_allow_html=True)
                st.markdown("**Why these changes?**")
                st.markdown(st.session_state.get("note_ai_explanation", ""))
                acc_col, rej_col = st.columns(2)
                with acc_col:
                    if st.button("Accept", key="note_ai_accept"):
                        st.session_state["learning_note_draft"] = st.session_state.get(
                            "note_ai_suggestion", ""
                        )
                        st.session_state.pop("note_ai_suggestion", None)
                        st.session_state.pop("note_ai_explanation", None)
                        st.session_state.pop("note_ai_diff", None)
                        st.session_state["need_rerun"] = True
                with rej_col:
                    if st.button("Reject", key="note_ai_reject"):
                        st.session_state.pop("note_ai_suggestion", None)
                        st.session_state.pop("note_ai_explanation", None)
                        st.session_state.pop("note_ai_diff", None)
                        st.session_state["need_rerun"] = True

            if cancel_btn:

                for k in [
                    "edit_note_idx",
                    "edit_note_title",
                    "edit_note_text",
                    "edit_note_tag",
                    "edit_note_lesson",
                    "learning_note_title",
                    "learning_note_tag",
                    "learning_note_draft",
                    "learning_note_lesson",
                    "learning_note_last_saved",
                ]:
                    if k in st.session_state:
                        del st.session_state[k]

                st.session_state["switch_to_library"] = True
                refresh_with_toast()

        elif notes_subtab == "📚 My Notes Library":
            st.markdown("#### 📚 All My Notes")

            if not notes:
                st.info("No notes yet. Add your first note in the ➕ tab!")
            else:
                search_term = st.text_input("🔎 Search your notes…", "")
                if search_term.strip():
                    filtered = []
                    st.markdown('<div style="height:10px"></div>', unsafe_allow_html=True)
                    for n in notes:
                        if (
                            search_term.lower() in n.get("title", "").lower()
                            or search_term.lower() in n.get("tag", "").lower()
                            or search_term.lower() in n.get("text", "").lower()
                            or search_term.lower() in n.get("lesson", "").lower()
                        ):
                            filtered.append(n)
                    notes_to_show = filtered
                    if not filtered:
                        st.warning("No matching notes found!")
                else:
                    notes_to_show = notes

                # --- Download Buttons (TXT, PDF, DOCX) FOR ALL NOTES ---
                all_notes = []
                for n in notes_to_show:
                    note_text = f"Title: {n.get('title','')}\n"
                    if n.get('tag'):
                        note_text += f"Tag: {n['tag']}\n"
                    if n.get("lesson"):
                        note_text += f"Lesson: {n['lesson']}\n"
                    note_text += n.get('text','') + "\n"
                    note_text += f"Date: {n.get('updated', n.get('created',''))}\n"
                    note_text += "-"*32 + "\n"
                    all_notes.append(note_text)
                txt_data = "\n".join(all_notes)

                st.download_button(
                    label="⬇️ Download All Notes (TXT)",
                    data=txt_data.encode("utf-8"),
                    file_name=f"{student_code}_notes.txt",
                    mime="text/plain"
                )

                # --- PDF Download (all notes, Unicode/emoji ready!) ---

                pdf_bytes = generate_notes_pdf(notes_to_show)

                st.download_button(
                    label="⬇️ Download All Notes (PDF)",
                    data=pdf_bytes,
                    file_name=f"{student_code}_notes.pdf",
                    mime="application/pdf",
                )

                # --- DOCX Download (all notes) ---
                def export_notes_to_docx(notes, student_code="student"):
                    doc = Document()
                    doc.add_heading("My Learning Notes", 0)
                    doc.add_heading("Table of Contents", level=1)
                    for idx, note in enumerate(notes):
                        doc.add_paragraph(f"{idx+1}. {note.get('title', '(No Title)')} - {note.get('created', note.get('updated',''))}")
                    doc.add_page_break()
                    for note in notes:
                        doc.add_heading(note.get('title','(No Title)'), level=1)
                        if note.get("tag"):
                            doc.add_paragraph(f"Tag: {note.get('tag','')}")
                        if note.get("lesson"):
                            doc.add_paragraph(f"Lesson: {note.get('lesson','')}")
                        doc.add_paragraph(note.get('text', ''))
                        doc.add_paragraph(f"Date: {note.get('created', note.get('updated',''))}")
                        doc.add_paragraph('-' * 40)
                        doc.add_paragraph("")
                    with tempfile.NamedTemporaryFile(delete=False, suffix=".docx") as f:
                        doc.save(f.name)
                        return f.name
                docx_path = export_notes_to_docx(notes_to_show, student_code)
                with open(docx_path, "rb") as f:
                    st.download_button(
                        label="⬇️ Download All Notes (DOCX)",
                        data=f.read(),
                        file_name=f"{student_code}_notes.docx",
                        mime="application/vnd.openxmlformats-officedocument.wordprocessingml.document"
                    )
                os.remove(docx_path)

                st.markdown("---")
                pinned_notes = [n for n in notes_to_show if n.get("pinned")]
                other_notes = [n for n in notes_to_show if not n.get("pinned")]
                show_list = pinned_notes + other_notes
                for i, note in enumerate(show_list):
                    st.markdown(
                        f"<div style='padding:12px 0 6px 0; font-weight:600; color:#7c3aed; font-size:1.18rem;'>"
                        f"{'📌 ' if note.get('pinned') else ''}{note.get('title','(No Title)')}"
                        f"</div>", unsafe_allow_html=True)
                    if note.get("tag"):
                        st.caption(f"🏷️ Tag: {note['tag']}")
                    if note.get("lesson"):
                        st.caption(f"📘 Lesson: {note['lesson']}")
                    st.markdown(
                        f"<div style='margin-top:-5px; margin-bottom:6px; font-size:1.08rem; line-height:1.7;'>{note['text'].replace('\n', '<br>')}</div>",
                        unsafe_allow_html=True)
                    st.caption(f"🕒 {note.get('updated',note.get('created',''))}")

                    # --- Per-Note Download Buttons (TXT, PDF, DOCX) ---
                    download_cols = st.columns([1,1,1])
                    with download_cols[0]:
                        # TXT per note
                        txt_note = f"Title: {note.get('title','')}\n"
                        if note.get('tag'):
                            txt_note += f"Tag: {note['tag']}\n"
                        if note.get("lesson"):
                            txt_note += f"Lesson: {note['lesson']}\n"
                        txt_note += note.get('text', '') + "\n"
                        txt_note += f"Date: {note.get('updated', note.get('created',''))}\n"
                        st.download_button(
                            label="⬇️ TXT",
                            data=txt_note.encode("utf-8"),
                            file_name=f"{student_code}_{note.get('title','note').replace(' ','_')}.txt",
                            mime="text/plain",
                            key=f"download_txt_{i}"
                        )
                    with download_cols[1]:
                        # PDF per note (Unicode/emoji ready!)
                        pdf_bytes_single = generate_single_note_pdf(note)
                        st.download_button(
                            label="⬇️ PDF",
                            data=pdf_bytes_single,
                            file_name=f"{student_code}_{note.get('title','note').replace(' ','_')}.pdf",
                            mime="application/pdf",
                            key=f"download_pdf_{i}",
                        )
                    with download_cols[2]:
                        # DOCX per note
                        doc_single = Document()
                        doc_single.add_heading(note.get('title','(No Title)'), level=1)
                        if note.get("tag"):
                            doc_single.add_paragraph(f"Tag: {note.get('tag','')}")
                        if note.get("lesson"):
                            doc_single.add_paragraph(f"Lesson: {note.get('lesson','')}")
                        doc_single.add_paragraph(note.get('text', ''))
                        doc_single.add_paragraph(f"Date: {note.get('updated', note.get('created',''))}")
                        single_docx_io = io.BytesIO()
                        doc_single.save(single_docx_io)
                        st.download_button(
                            label="⬇️ DOCX",
                            data=single_docx_io.getvalue(),
                            file_name=f"{student_code}_{note.get('title','note').replace(' ','_')}.docx",
                            mime="application/vnd.openxmlformats-officedocument.wordprocessingml.document",
                            key=f"download_docx_{i}"
                        )

                    cols = st.columns([1,1,1,1])
                    with cols[0]:
                        if st.button("✏️ Edit", key=f"edit_{i}"):
                            st.session_state["edit_note_idx"] = i
                            st.session_state["edit_note_title"] = note["title"]
                            st.session_state["edit_note_text"] = note["text"]
                            st.session_state["edit_note_tag"] = note.get("tag", "")
                            st.session_state["edit_note_lesson"] = note.get("lesson", "")
                            st.session_state["switch_to_edit_note"] = True
                            refresh_with_toast()
                    with cols[1]:
                        if st.button("🗑️ Delete", key=f"del_{i}"):
                            notes.remove(note)
                            st.session_state[key_notes] = notes
                            save_notes_to_db(student_code, notes)
                            st.success("Note deleted.")
                            refresh_with_toast()
                    with cols[2]:
                        if note.get("pinned"):
                            if st.button("📌 Unpin", key=f"unpin_{i}"):
                                note["pinned"] = False
                                st.session_state[key_notes] = notes
                                save_notes_to_db(student_code, notes)
                                refresh_with_toast()
                        else:
                            if st.button("📍 Pin", key=f"pin_{i}"):
                                note["pinned"] = True
                                st.session_state[key_notes] = notes
                                save_notes_to_db(student_code, notes)
                                refresh_with_toast()
                    with cols[3]:
                        st.caption("")



# =========================== MY RESULTS & RESOURCES ===========================
if tab == "My Results and Resources":
    render_results_and_resources_tab()

if tab == "Chat • Grammar • Exams":
    st.markdown("## 🗣️ Chat • Grammar • Exams")
    st.caption("Simple & clear: last 3 messages shown; input stays below. 3 keywords • 6 questions.")

    # ---- Links
    RECORDER_URL = "https://script.google.com/macros/s/AKfycbzMIhHuWKqM2ODaOCgtS7uZCikiZJRBhpqv2p6OyBmK1yAVba8HlmVC1zgTcGWSTfrsHA/exec"
    PRACTICE_URL = "https://script.google.com/macros/s/AKfycbyJ5lTeXUgaGw-rejDuh_2ex7El_28JgKLurOOsO1c8LWfVE-Em2-vuWuMn1hC5-_IN/exec"

    # ---------- Styles (bubbles, chips, sticky input, contrast buttons, cards) ----------
    st.markdown("""
    <style>
      .bubble-wrap{ display:flex; gap:8px; margin:8px 0; align-items:flex-start; }
      .bubble-a{ background:#fffbe6; border:1px solid #fde68a; padding:12px 14px; border-radius:14px; line-height:1.55; max-width:92%; }
      .bubble-u{ background:#eef2ff; border:1px solid #c7d2fe; padding:12px 14px; border-radius:14px; line-height:1.55; margin-left:auto; max-width:92%; }
      .lbl-a{ font-size:.8rem; color:#7c2d12; font-weight:800; margin-bottom:4px; }
      .lbl-u{ font-size:.8rem; color:#1e40af; font-weight:800; text-align:right; margin:0 4px 4px 0; }
      .kw-title{ font-weight:900; font-size:1.05rem; margin:2px 0 6px 0; }
      .kw-chip{ display:inline-block; margin:0 6px 6px 0; padding:6px 12px; border-radius:999px; border:1px solid #065f46; background:#d1fae5; font-weight:800; }
      .sticky-input{ position:sticky; bottom:0; background:#f8fafc; padding:10px 8px;
                     border-top:1px solid #e5e7eb; box-shadow:0 -6px 20px rgba(2,6,23,.06); border-radius:12px; }
      .btn-row{ display:flex; flex-wrap:wrap; gap:10px; }
      .btn {
        display:inline-block; padding:12px 16px; border-radius:12px; text-decoration:none; font-weight:900;
        background:#111827; color:#ffffff; border:1px solid #0b1220; box-shadow:0 4px 10px rgba(0,0,0,.25);
      }
      .btn.secondary{ background:#065f46; border-color:#064e3b; }
      .rec-banner{
        border:1px solid #a7f3d0; background:#ecfdf5; color:#064e3b;
        padding:10px 12px; border-radius:10px; margin:6px 0 10px 0; font-weight:700;
      }
      .panel { border:1px solid rgba(148,163,184,.35); border-radius:12px; padding:12px 14px; background:#ffffff; }
      .pres-card{
        border:2px solid #c7d2fe; background:#eef2ff; border-radius:12px; padding:12px 14px; margin-top:10px;
      }
      .pres-head{ display:flex; justify-content:space-between; align-items:center; gap:10px; }
      .pres-copy{ padding:6px 10px; border-radius:8px; border:1px solid #1f2937; background:#111827; color:#fff; font-weight:800; }
      .meta{ color:#64748b; font-size:.9rem; }
      .typing-notice{
        display:flex; align-items:center; gap:8px; margin-bottom:8px;
        background:#e0f2fe; border:1px solid #bae6fd; color:#0f172a;
        font-weight:700; font-size:.9rem; padding:8px 12px; border-radius:12px;
      }
      .typing-notice .typing span{ background:#0284c7; }
      @media (max-width: 640px){
        .block-container{ padding-bottom: 4.5rem; }
        .btn{ width:100%; text-align:center; }
        button,[role="button"]{ min-height:48px; }
      }
      .typing span{ display:inline-block; width:6px; height:6px; margin:0 2px; border-radius:50%;
                    background:#94a3b8; opacity:.2; animation: t 1s infinite; }
      .typing span:nth-child(2){ animation-delay:.15s; } .typing span:nth-child(3){ animation-delay:.3s; }
      @keyframes t{ 0%{opacity:.2; transform:translateY(0)} 50%{opacity:1; transform:translateY(-2px)} 100%{opacity:.2; transform:translateY(0)} }
    </style>
    """, unsafe_allow_html=True)

    student_code_tc = (st.session_state.get("student_code") or "").strip()

    def _resolve_topic_coach_db():
        """Return a Firestore client for Topic Coach persistence if available."""

        global db  # type: ignore  # Streamlit runtime assigns this at module scope
        existing = globals().get("db")
        if existing is None:
            existing = getattr(_falowen_sessions, "db", None) or getattr(
                _falowen_sessions, "_db_client", None
            )
        if existing is not None:
            return existing

        getter = getattr(_falowen_sessions, "get_db", None)
        if callable(getter):
            try:
                existing = getter()
            except Exception as exc:
                logging.debug("Topic Coach Firestore unavailable: %s", exc)
                return None
            if existing is not None:
                try:
                    _falowen_sessions.db = existing
                except Exception:
                    pass
                if hasattr(_falowen_sessions, "_db_client"):
                    try:
                        _falowen_sessions._db_client = existing
                    except Exception:
                        pass
                db = existing
                return existing
        return None

    topic_db = _resolve_topic_coach_db()
    topic_doc_ref = None
    topic_messages: List[Dict[str, Any]] = []
    topic_meta: Dict[str, Any] = {}
    if student_code_tc:
        topic_doc_ref, topic_messages, topic_meta = load_topic_coach_state(
            topic_db, student_code_tc
        )

    def _infer_topic_qcount(messages: List[Dict[str, Any]]) -> int:
        count = 0
        assistant_seen = False
        for msg in messages:
            if not isinstance(msg, dict):
                continue
            role = msg.get("role")
            if role == "assistant":
                assistant_seen = True
            elif role == "user" and assistant_seen:
                count = min(6, count + 1)
        return count

    loaded_qcount_raw = topic_meta.get("qcount") if isinstance(topic_meta, dict) else None
    try:
        loaded_qcount = int(loaded_qcount_raw) if loaded_qcount_raw is not None else None
    except Exception:
        loaded_qcount = None
    if loaded_qcount is None:
        loaded_qcount = _infer_topic_qcount(topic_messages)
    loaded_qcount = max(0, loaded_qcount)

    loaded_finalized = (
        bool(topic_meta.get("finalized")) if isinstance(topic_meta, dict) else False
    )

    # ---------- Widget keys (make them UNIQUE across app) ----------
    POST_TOAST_FLAG    = "_cchat_show_post_toast"
    KEY_LEVEL_SLIDER   = "cchat_w_level"
    KEY_FORCE_DE_TOG   = "cchat_w_force_de"
    KEY_MAX_WORDS_NUM  = "cchat_w_max_words"
    KEY_NEWCHAT_BTN    = "cchat_w_btn_new_bottom"
    KEY_CHAT_INPUT     = "cchat_w_chat_input"
    # Grammar keys: one set shared across the grammar widgets
    KEY_GRAM_TEXT      = "cchat_w_gram_text"
    KEY_GRAM_LEVEL     = "cchat_w_gram_level"
    KEY_GRAM_ASK_BTN   = "cchat_w_gram_go"
    # Also make Regen button unique
    KEY_REGEN_BTN      = "cchat_w_btn_regen_v2"

    level_options = ["A1", "A2", "B1", "B2"]
    ensure_student_level()
    roster_level = _safe_upper(st.session_state.get("student_level"), "")
    match = re.search("|".join(level_options), roster_level) if roster_level else None
    default_level = match.group(0) if match else "A2"

    active_level = sync_level_state(
        st,
        student_code=student_code_tc,
        default_level=default_level,
        level_options=level_options,
        slider_key=KEY_LEVEL_SLIDER,
        grammar_key=KEY_GRAM_LEVEL,
    )

    (
        chat_data_key,
        qcount_data_key,
        finalized_data_key,
    ) = _initialise_topic_coach_session_state(
        st.session_state,
        student_code=student_code_tc,
        level=active_level,
        messages=topic_messages,
        qcount=loaded_qcount,
        finalized=loaded_finalized,
    )

    def _save_topic_coach_transcript() -> None:
        if not student_code_tc:
            return
        doc_ref = topic_doc_ref or get_topic_coach_doc(topic_db, student_code_tc)
        if doc_ref is None:
            return
        persist_topic_coach_state(
            doc_ref,
            messages=list(st.session_state.get(chat_data_key, [])),
            qcount=st.session_state.get(qcount_data_key, 0),
            finalized=st.session_state.get(finalized_data_key, False),
        )

    # ---------- Subtabs ----------
    tab_tc, tab_gram, tab_exam = st.tabs(["🧑‍🏫 Topic Coach", "🛠️ Grammar", "📝 Exams"])

    # ===================== Topic Coach (intro, feedback, finalize) =====================
    with tab_tc:
        if st.session_state.pop(POST_TOAST_FLAG, False):
            toast_ok("Answer sent!")

        st.info(
            "Run a 6-question speaking session with Herr Felix. You'll get corrections,"
            " ideas, and a final summary plus ~60-word presentation when you finish."
        )
        # Recorder reminder banner + button
        st.markdown(
            f"""
            <div class="rec-banner">
              🎙️ You can also <a class="btn secondary" href="{RECORDER_URL}" target="_blank" rel="noopener">Open Recorder</a>
              to record your answers while you practice.
            </div>
            """,
            unsafe_allow_html=True
        )

        # Controls
        colA, colB, colC = st.columns([1,1,1.2])
        with colA:
            cur_level = st.session_state.get(KEY_LEVEL_SLIDER, default_level)
            if cur_level not in level_options:
                cur_level = default_level
            level = st.select_slider("Level (CEFR)", level_options, value=cur_level, key=KEY_LEVEL_SLIDER)
        with colB:
            force_de = st.toggle("Force German replies 🇩🇪", key=KEY_FORCE_DE_TOG, value=st.session_state.get(KEY_FORCE_DE_TOG, False))
        with colC:
            max_words = st.number_input(
                "Max words per reply",
                min_value=60, max_value=400,
                value=int(st.session_state.get(KEY_MAX_WORDS_NUM, 140)),
                step=10, key=KEY_MAX_WORDS_NUM
            )

        # Progress
        q_done = int(st.session_state[qcount_data_key] or 0)
        st.markdown(f"**Progress:** ✅ {q_done}/6 answered")
        st.progress(q_done / 6.0)

        if st.session_state[finalized_data_key]:
            st.success("🎉 Session complete — summary & ~60-word presentation generated. You can regenerate if you like.")
            if st.button("🔁 Regenerate presentation", key=KEY_REGEN_BTN):
                convo = [{"role": "system", "content": "You are Herr Felix. FINALIZE NOW: The student has answered 6 questions. Do not ask more questions. Output two parts: 1) An English summary (strengths, mistakes, improvements). 2) A ~60-word presentation using their own words (add a few if needed). Keep it clear and usable for class. No extra chit-chat."}]
                for m in st.session_state[chat_data_key]:
                    convo.append({"role": m["role"], "content": m["content"]})
                placeholder = st.empty()
                placeholder.markdown("<div class='bubble-a'><div class='typing'><span></span><span></span><span></span></div></div>", unsafe_allow_html=True)
                time.sleep(random.uniform(0.8, 1.2))
                try:
                    resp = client.chat.completions.create(
                        model="gpt-4o-mini",
                        messages=convo,
                        temperature=0.2,
                        max_tokens=800,
                    )
                    reply_raw = (resp.choices[0].message.content or "").strip()
                except Exception as e:
                    reply_raw = f"(Error) {e}"
                placeholder.empty()
                st.session_state[chat_data_key].append({
                    "role": "assistant",
                    "content": reply_raw,
                    "ts": datetime.now(UTC).isoformat()
                })
                _save_topic_coach_transcript()
                st.rerun()

        st.divider()

        # History: older collapsed; last 3 messages shown old→new
        history = st.session_state[chat_data_key] or []
        older = history[:-3] if len(history) > 3 else []
        latest = history[-3:] if len(history) > 3 else history

        typing_notice_placeholder: Optional[Any] = None

        if older:
            with st.expander(f"Show earlier ({len(older)})"):
                for m in older:
                    if m["role"] == "user":
                        st.markdown(f"<div class='bubble-wrap'><div class='lbl-u'>Student</div></div>", unsafe_allow_html=True)
                        st.markdown(f"<div class='bubble-u'>{m['content']}</div>", unsafe_allow_html=True)
                    else:
                        st.markdown(f"<div class='bubble-wrap'><div class='lbl-a'>Herr Felix</div></div>", unsafe_allow_html=True)
                        st.markdown(f"<div class='bubble-a'>{m['content']}</div>", unsafe_allow_html=True)

        for m in latest:
            if m["role"] == "user":
                st.markdown(f"<div class='bubble-wrap'><div class='lbl-u'>Student</div></div>", unsafe_allow_html=True)
                st.markdown(f"<div class='bubble-u'>{m['content']}</div>", unsafe_allow_html=True)
            else:
                st.markdown(f"<div class='bubble-wrap'><div class='lbl-a'>Herr Felix</div></div>", unsafe_allow_html=True)
                st.markdown(f"<div class='bubble-a'>{m['content']}</div>", unsafe_allow_html=True)

        typing_notice_placeholder = st.empty()


        # ---- coaching system prompt (intro + feedback + expand + keywords) ----
        correction_lang = "English"
        system_text = (
            f"You are Herr Felix, a supportive and innovative German teacher.\n"
            f"GOALS:\n"
            f"- Run a 6-question speaking practice session guided by exactly 3 keywords.\n"
            f"- After each student answer: (1) correct errors, (2) explain briefly in {correction_lang}, "
            f"(3) add richer ideas/templates/examples to help them speak more, then (4) ask ONE next German question.\n"
            f"- Keep questions level-appropriate, short, and creative; never ask >2 questions per keyword.\n\n"
            f"FIRST REPLY (MANDATORY):\n"
            f"- Your FIRST paragraph must be in English: congratulate the topic, explain how the session works (6 Qs, feedback each time), "
            f"invite questions/translation requests, and set expectations.\n"
            f"- Then show a **KEYWORDS** line with exactly 3 bold chips (e.g., **Supermarkt**, **Preise**, **Einkaufszettel**).\n"
            f"- After the English intro, ask exactly ONE short German question to begin.\n"
            f"- Never start your first reply with German.\n\n"
            f"FIRST TOPIC BEHAVIOR:\n"
            f"- If the student's FIRST message looks like a topic (1–3 words, e.g., 'Einkaufen', 'Reisen', 'Umwelt'), "
            f"start with a short English topic intro: what it covers, typical situations, 3–5 helpful ideas, "
            f"and a micro-vocabulary set (3–6 important words with brief glosses). Then begin Question 1 in German.\n\n"
            f"FEEDBACK AFTER EACH ANSWER:\n"
            f"- 1) 'Corrections': fix errors; give 1–2 short notes in {correction_lang}; show a corrected German sentence.\n"
            f"- 2) 'Idea boost': give 1–2 extra angles students can add; include a tiny template + one filled example in German.\n"
            f"- 3) 'Next question' (German only): exactly one question.\n\n"
            f"FINISHING:\n"
            f"- Stop after 6 questions (≤2 per keyword). Then output:\n"
            f"  (A) English summary: strengths, mistakes, what to improve.\n"
            f"  (B) A ~60-word class presentation using the student's own words (add a few if needed).\n\n"
            f"KEYWORDS & STYLE:\n"
            f"- Choose exactly 3 useful keywords for the topic. At the top of each reply, show a **KEYWORDS** header "
            f"with three bold chips (e.g., **Supermarkt**, **Preise**, **Einkaufszettel**).\n"
            f"- Short paragraphs, simple bullets. Keep each reply under {max_words} words.\n"
        )
        system_text += f" CEFR level: {level}."
        if force_de:
            system_text += " After your first English intro, ask questions in German; explanations/feedback stay in English."

        # ---- build conversation & enforce first-reply English intro ----
        convo = [{"role": "system", "content": system_text}]
        for m in st.session_state[chat_data_key]:
            convo.append({"role": m["role"], "content": m["content"]})

        no_assistant_yet = not any(m["role"] == "assistant" for m in st.session_state[chat_data_key])
        if no_assistant_yet:
            convo.append({
                "role": "system",
                "content": (
                    "FIRST_REPLY_MODE: Start with a short English intro (overview, session plan, encouragement). "
                    "Then present a **KEYWORDS** line with exactly 3 bold chips. "
                    "Finally ask ONE short German question to begin. "
                    "Do not skip the English intro even if the user's first message is long or detailed."
                )
            })
        else:
            convo.append({
                "role": "system",
                "content": (
                    "FEEDBACK_MODE: For the user's last message, first give 'Corrections' with a brief explanation in English "
                    "and a corrected German sentence; then 'Idea boost' with a tiny template and one filled German example; "
                    "THEN ask exactly ONE next German question (unless already finished)."
                )
            })


        # ---- sticky input (recorder reminder + new chat + input) ----
        with st.container():
            st.markdown("<div class='sticky-input'>", unsafe_allow_html=True)
            st.markdown(
                f"<div class='meta'>Tip: You can also <a href='{RECORDER_URL}' target='_blank' rel='noopener'>record your answer</a> while you practice.</div>",
                unsafe_allow_html=True
            )
            col_left, col_right = st.columns([1, 10])
            with col_left:
                if st.button("🧹 New chat", key=KEY_NEWCHAT_BTN, use_container_width=True):
                    st.session_state[chat_data_key] = []
                    st.session_state[qcount_data_key] = 0
                    st.session_state[finalized_data_key] = False
                    _save_topic_coach_transcript()
                    st.toast("Cleared")
                    st.rerun()
            with col_right:
                user_msg = st.chat_input(
                    "Hallo! 👋 What would you like to talk about? Type here so we can chat",
                    key=KEY_CHAT_INPUT
                )
                render_umlaut_pad(KEY_CHAT_INPUT, context="chat_tab", disabled=True)
            st.markdown("</div>", unsafe_allow_html=True)

        # ---- SEND ----
        if user_msg:
            # Store user message
            st.session_state[chat_data_key].append({
                "role": "user", "content": user_msg, "ts": datetime.now(UTC).isoformat()
            })

            # Count rule: don't count first topic; only increment if an assistant turn exists before this user turn
            has_assistant_turn = any(m["role"] == "assistant" for m in st.session_state[chat_data_key][:-1])
            if has_assistant_turn and not st.session_state[finalized_data_key]:
                st.session_state[qcount_data_key] = min(6, int(st.session_state[qcount_data_key] or 0) + 1)

            _save_topic_coach_transcript()
            st.session_state[POST_TOAST_FLAG] = True

            # Build conversation
            convo = [{"role": "system", "content": system_text}]
            for m in st.session_state[chat_data_key]:
                convo.append({"role": m["role"], "content": m["content"]})

            # Detect first 'topic-like' input (1–3 words, no punctuation) → INTRO_MODE
            def _looks_like_topic(s: str) -> bool:
                s = (s or "").strip()
                if not s: return False
                if any(ch in s for ch in ".,;:!?/\\()[]{}\"'`~@#$%^&*_+=|<>"):
                    return False
                words = s.split()
                return 1 <= len(words) <= 3

            no_assistant_yet = not any(m["role"] == "assistant" for m in st.session_state[chat_data_key])
            if no_assistant_yet and _looks_like_topic(user_msg):
                convo.append({
                    "role": "system",
                    "content": (
                        "INTRO_MODE: The first user input is a topic. Start with a short English topic overview, "
                        "3–5 concrete ideas, and a 3–6 word mini-vocabulary list (German + tiny gloss). "
                        "Then ask the first question in German (ONE question only)."
                    )
                })

            # Finalization at 6 questions
            finalize_now = (int(st.session_state[qcount_data_key]) >= 6) and (not st.session_state[finalized_data_key])
            if finalize_now:
                convo.append({
                    "role": "system",
                    "content": (
                        "FINALIZE NOW: The student has answered 6 questions. "
                        "Do not ask more questions. Output two parts only:\n"
                        "1) English summary (strengths, mistakes, what to improve).\n"
                        "2) A ~60-word presentation using their own words (add a few if needed) for class speaking.\n"
                        "Keep it clear and usable. No extra chit-chat."
                    )
                })
            else:
                # Always ensure corrections + idea boost + next Q on normal turns
                convo.append({
                    "role": "system",
                    "content": (
                        "FEEDBACK_MODE: For the user's last message, first give 'Corrections' with a brief explanation in English "
                        "and a corrected German sentence; then 'Idea boost' with a tiny template and one filled German example; "
                        "THEN ask exactly ONE next German question (unless already finished)."
                    )
                })

            # Typing pulse
            placeholder = st.empty()
            placeholder.markdown(
                "<div class='bubble-a'><div class='typing'><span></span><span></span><span></span></div></div>",
                unsafe_allow_html=True,
            )
            time.sleep(random.uniform(0.8, 1.2))

            # Call model
            try:
                resp = client.chat.completions.create(
                    model="gpt-4o-mini",
                    messages=convo,
                    temperature=0.2,
                    max_tokens=800 if finalize_now else 600,
                )
                reply_raw = (resp.choices[0].message.content or "").strip()
            except Exception as e:
                reply_raw = f"(Error) {e}"

            placeholder.empty()
<<<<<<< HEAD
            if typing_notice_placeholder is not None:
                typing_notice_placeholder.empty()
=======
>>>>>>> 1059d46c
            # Convert "Keywords:" line → bold chips (skip for final message usually)
            chips_html = ""
            if not finalize_now:
                kw_match = re.search(r"(?:^|\n)\s*(?:\*\*?)?(KEYWORDS?|Keywords?)\b(?:\*\*?)?\s*:\s*(.+)", reply_raw)
                if kw_match:
                    raw = re.split(r"[•,|/]", kw_match.group(2))
                    kws = [k.strip(" .*-_") for k in raw if k.strip()]
                    if kws:
                        chips_html = "<div class='kw-title'>**KEYWORDS**</div>" + "".join(
                            f"<span class='kw-chip'><b>{k}</b></span>" for k in kws[:3]
                        )
                        reply_raw = re.sub(r"(?:^|\n)\s*(?:\*\*?)?(KEYWORDS?|Keywords?)\b(?:\*\*?)?\s*:.*", "", reply_raw, count=1)

            # Store assistant message
            bubble = (chips_html + ("<div style='height:6px'></div>" if chips_html else "")) + reply_raw
            st.session_state[chat_data_key].append({
                "role": "assistant", "content": bubble, "ts": datetime.now(UTC).isoformat()
            })

            # If final, mark and try to render presentation card
            if finalize_now:
                st.session_state[finalized_data_key] = True

                # Extract a ~60-word presentation paragraph
                def _extract_presentation(text: str) -> str:
                    paras = [p.strip() for p in re.split(r"\n{2,}|\r{2,}", text) if p.strip()]
                    best = ""
                    best_len = 0
                    for p in paras:
                        wc = len(re.findall(r"\b\w+\b", p))
                        if 45 <= wc <= 90 and wc > best_len:
                            best, best_len = p, wc
                    if not best:
                        best = paras[-1] if paras else text
                    return best

                pres = _extract_presentation(reply_raw)
                wc = len(re.findall(r"\b\w+\b", pres))
                html_id = f"pres_{uuid4().hex}"
                components.html(f"""
                    <div class="pres-card" id="{html_id}">
                      <div class="pres-head">
                        <div><b>🎤 60-word class presentation</b> <span class="meta">(~{wc} words)</span></div>
                        <button class="pres-copy" onclick="
                          const txt = document.querySelector('#{html_id} .pres-body').innerText;
                          navigator.clipboard.writeText(txt);
                          this.innerText='Copied!';
                          setTimeout(()=>this.innerText='Copy',1200);
                        ">Copy</button>
                      </div>
                      <div class="pres-body" style="margin-top:8px; white-space:pre-wrap;">{html.escape(pres)}</div>
                    </div>
                """, height=170)

            _save_topic_coach_transcript()
            st.rerun()

    # ===================== Grammar (simple, one-box) =====================
    with tab_gram:
        st.info(
            "Paste a sentence or grammar question here to get quick corrections,"
            " short explanations in English, and German example sentences for your level."
        )
        gcol1, gcol2 = st.columns([3, 1])
        with gcol1:
            gram_q = st.text_area(
                "Type your grammar question or paste text",
                height=160,
                key=KEY_GRAM_TEXT,
                placeholder="z.B. Ist es 'wegen dem' oder 'wegen des'? Oder: Ich bin gestern in den Park gegangen…",
            )
        with gcol2:
            level_options = ["A1", "A2", "B1", "B2"]
            default_gram = st.session_state.get("_cchat_last_profile_level") or level_options[0]
            if default_gram not in level_options:
                default_gram = level_options[0]
            cur_level_g = st.session_state.get(KEY_GRAM_LEVEL, default_gram)
            if cur_level_g not in level_options:
                cur_level_g = default_gram
            gram_level = st.select_slider("Level", level_options, value=cur_level_g, key=KEY_GRAM_LEVEL)
            ask = st.button("Ask", type="primary", use_container_width=True, key=KEY_GRAM_ASK_BTN)

        if ask and (gram_q or "").strip():
            sys = (
                "You are a German grammar helper. "
                "All EXPLANATIONS must be in English ONLY. "
                "The CORRECTED TEXT and EXAMPLE SENTENCES must be in German ONLY. "
                "Match the CEFR level and be concise. "
                "If text was pasted, first give a short corrected German version of the user's text, "
                "then provide exactly 3 concise English bullet points explaining the key grammar points and corrections, "
                "and finally give 1–2 short German example sentences that illustrate the rule. "
                "If it's only a question (no text to correct), give the English explanation and German examples only. "
                "Keep the whole answer compact and classroom-friendly."
            )
            placeholder = st.empty()
            placeholder.markdown("<div class='bubble-a'><div class='typing'><span></span><span></span><span></span></div></div>", unsafe_allow_html=True)
            time.sleep(random.uniform(0.8, 1.2))
            if topic_db is None:
                logging.debug("Grammar Firestore logging skipped: no client available")
            else:
                try:
                    topic_db.collection("falowen_grammar_questions").add(
                        {
                            "student_code": st.session_state.get("student_code"),
                            "level": gram_level,
                            "question": gram_q,
                            "created_at": firestore.SERVER_TIMESTAMP,
                        }
                    )
                except Exception:
                    logging.warning("Failed to log grammar question", exc_info=True)
            try:
                resp = client.chat.completions.create(
                    model="gpt-4o-mini",
                    messages=[
                        {"role": "system", "content": sys + f" CEFR level: {gram_level}."},
                        {"role": "user", "content": gram_q},
                    ],
                    temperature=0.1,
                    max_tokens=700,
                )
                out = (resp.choices[0].message.content or "").strip()
            except Exception as e:
                out = f"(Error) {e}"
            placeholder.empty()
            st.markdown(f"<div class='bubble-wrap'><div class='lbl-a'>Herr Felix</div></div>", unsafe_allow_html=True)
            st.markdown(f"<div class='bubble-a'>{out}</div>", unsafe_allow_html=True)


    # ===================== Exams (Speaking • Lesen • Hören) =====================
    with tab_exam:
        # Level-aware Goethe links (Lesen & Hören)
        lesen_links = {
            "A1": [("Goethe A1 Lesen (Lesen & Hören page)", "https://www.goethe.de/ins/mm/en/spr/prf/gzsd1/ueb.html")],
            "A2": [("Goethe A2 Lesen (Lesen & Hören page)", "https://www.goethe.de/ins/mm/en/spr/prf/gzsd2/ueb.html")],
            "B1": [("Goethe B1 Lesen (Lesen & Hören page)", "https://www.goethe.de/ins/mm/en/spr/prf/gzb1/ueb.html")],
            "B2": [("Goethe B2 Lesen (Lesen & Hören page)", "https://www.goethe.de/ins/mm/en/spr/prf/gzb2/ue9.html")],
            "C1": [("Goethe C1 Lesen (Lesen & Hören page)", "https://www.goethe.de/ins/be/en/spr/prf/gzc1/u24.html")],
        }
        hoeren_links = {
            "A1": [("Goethe A1 Hören (Lesen & Hören page)", "https://www.goethe.de/ins/mm/en/spr/prf/gzsd1/ueb.html")],
            "A2": [("Goethe A2 Hören (Lesen & Hören page)", "https://www.goethe.de/ins/mm/en/spr/prf/gzsd2/ueb.html")],
            "B1": [("Goethe B1 Hören (Lesen & Hören page)", "https://www.goethe.de/ins/mm/en/spr/prf/gzb1/ueb.html")],
            "B2": [("Goethe B2 Hören (Lesen & Hören page)", "https://www.goethe.de/ins/mm/en/spr/prf/gzb2/ue9.html")],
            "C1": [("Goethe C1 Hören (Lesen & Hören page)", "https://www.goethe.de/ins/be/en/spr/prf/gzc1/u24.html")],
        }

        st.info(
            "Use these subtabs to get exam-ready: Speaking shows your practice attempts and scores,"
            " while Lesen and Hören open official Goethe online exercises for your chosen level."
        )

        level_for_exams = st.session_state.get("exam_lesen_level", default_level)
        if level_for_exams not in lesen_links or level_for_exams not in hoeren_links:
            level_for_exams = st.session_state.get("exam_hoeren_level", level_for_exams)
        if level_for_exams not in lesen_links or level_for_exams not in hoeren_links:
            if default_level in lesen_links and default_level in hoeren_links:
                level_for_exams = default_level
            else:
                common_levels = [lvl for lvl in lesen_links if lvl in hoeren_links]
                if common_levels:
                    level_for_exams = common_levels[0]
                else:
                    level_for_exams = next(
                        iter(lesen_links.keys()),
                        next(iter(hoeren_links.keys()), default_level),
                    )

        sub_speak, sub_lesen, sub_hoeren = st.tabs(["🗣️ Speaking", "📖 Lesen", "🎧 Hören"])

        def _link_buttons(links: Iterable[Tuple[str, str]]) -> None:
            """Render a set of practice links as buttons in the Exams tab."""

            items = list(links or [])
            if not items:
                st.caption("No practice links available for this level yet.")
                return

            for idx, (label, url) in enumerate(items):
                if not label or not url:
                    continue

                st.link_button(label, url, use_container_width=True)


    with sub_speak:
        st.markdown(
            """
            <div class="panel">
              <b>Speaking practice</b><br>
              • Open the practice page and follow the prompts to record and submit.<br>
              • Keep sentences short and clear — you’ve got this! 💪
            </div>
            """,
            unsafe_allow_html=True,
        )

        # Button to your speaking practice page (PRACTICE_URL)
        st.markdown(
            f'<a class="btn secondary" href="{PRACTICE_URL}" target="_blank" rel="noopener">📝 Open Speaking Practice</a>',
            unsafe_allow_html=True,
        )

        st.markdown("### 📊 Your Speaking Progress")

        @st.cache_data(ttl=900)
        def _load_speaking_sheet():
            SHEET_ID = "1zaAT5NjRGKiITV7EpuSHvYMBHHENMs9Piw3pNcyQtho"
            GID = "1742958075"
            url = f"https://docs.google.com/spreadsheets/d/{SHEET_ID}/export?format=csv&gid={GID}"
            try:
                resp = requests.get(url, timeout=10)
                resp.raise_for_status()
                df = pd.read_csv(io.StringIO(resp.text))
            except Exception:
                return pd.DataFrame()

            # normalize columns
            df.columns = [c.strip().lower() for c in df.columns]
            for numcol in ["score_total", "pronunciation", "grammar", "content", "fluency"]:
                if numcol in df.columns:
                    df[numcol] = pd.to_numeric(df[numcol], errors="coerce")
            if "timestamp" in df.columns:
                df["timestamp"] = pd.to_datetime(df["timestamp"], errors="coerce")
            return df

        def _drive_id_to_direct_audio(file_id: str) -> str:
            """Convert raw Google Drive file ID ➜ direct playable URL."""
            fid = (file_id or "").strip()
            if not fid:
                return ""
            if fid.startswith("http://") or fid.startswith("https://"):
                m = re.search(r"/d/([A-Za-z0-9_-]{20,})", fid) or re.search(r"[?&]id=([A-Za-z0-9_-]{20,})", fid)
                if m:
                    fid = m.group(1)
            return f"https://drive.google.com/uc?export=download&id={fid}"

        df_all = _load_speaking_sheet()
        student_code = (st.session_state.get("student_code") or "").strip().lower()

        if df_all.empty:
            st.info("No stats available yet. Try a speaking practice and come back!")
        elif "code" not in df_all.columns:
            st.info("Stats sheet is missing a 'code' column.")
        else:
            df_me = df_all[df_all["code"].astype(str).str.strip().str.lower() == student_code].copy()
            if df_me.empty:
                st.info("No submissions found for your account yet.")
            else:
                if "timestamp" in df_me.columns:
                    df_me = df_me.sort_values("timestamp", ascending=False)

                attempts = len(df_me)
                def _num_ok(x): return x if x is not None and not pd.isna(x) else float("nan")

                avg_score = _num_ok(df_me["score_total"].dropna().mean()) if "score_total" in df_me else float("nan")
                best_score = _num_ok(df_me["score_total"].dropna().max()) if "score_total" in df_me else float("nan")
                last_score = (
                    _num_ok(df_me["score_total"].dropna().iloc[0])
                    if "score_total" in df_me and not df_me["score_total"].dropna().empty
                    else float("nan")
                )
                last_when = df_me["timestamp"].iloc[0] if "timestamp" in df_me and pd.notna(df_me["timestamp"].iloc[0]) else None

                c1, c2, c3, c4 = st.columns(4)
                c1.metric("Attempts", attempts)
                c2.metric("Avg. score", f"{avg_score:.1f}" if pd.notna(avg_score) else "—")
                c3.metric("Best score", f"{best_score:.1f}" if pd.notna(best_score) else "—")
                c4.metric("Last score", f"{last_score:.1f}" if pd.notna(last_score) else "—")
                if last_when is not None and pd.notna(last_when):
                    st.caption(f"Last submission: {last_when:%d %b %Y, %H:%M}")

                # Breakdown by part
                if "part" in df_me.columns:
                    by_part = (
                        df_me.groupby("part")
                        .agg(attempts=("part", "count"), avg_score=("score_total", "mean"))
                        .reset_index()
                        .sort_values(["part"])
                    )
                    st.markdown("#### Breakdown by Part")
                    st.dataframe(by_part.assign(avg_score=by_part["avg_score"].round(1)), use_container_width=True)

                # Recent attempts table
                show_cols = [c for c in [
                    "timestamp", "part", "question_id", "prompt", "score_total",
                    "pronunciation", "grammar", "content", "fluency", "feedback_text"
                ] if c in df_me.columns]

                df_recent = df_me.loc[:, show_cols].head(8) if show_cols else pd.DataFrame()
                if not df_recent.empty:
                    if "prompt" in df_recent.columns:
                        df_recent["prompt"] = (
                            df_recent["prompt"].astype(str).str.slice(0, 120)
                            .mask(df_recent["prompt"].str.len() > 120, df_recent["prompt"].str.slice(0, 117) + "…")
                        )
                    if "feedback_text" in df_recent.columns:
                        df_recent["feedback_text"] = (
                            df_recent["feedback_text"].astype(str).str.slice(0, 140)
                            .mask(df_recent["feedback_text"].str.len() > 140, df_recent["feedback_text"].str.slice(0, 137) + "…")
                        )

                st.markdown("#### Recent attempts")
                st.dataframe(df_recent, use_container_width=True)

                # Inline audio for newest attempt — column could be 'audio_file_id' or similar
                audio_col = next((c for c in ["audio_file_id", "audio_id", "audio"] if c in df_me.columns), None)
                if audio_col and not df_me.empty:
                    raw_id = str(df_me.iloc[0][audio_col] or "").strip()
                    audio_url = _drive_id_to_direct_audio(raw_id)
                    if audio_url:
                        try:
                            if callable(render_audio_player):
                                render_audio_player(audio_url)
                            else:
                                raise NameError
                        except Exception:
                            st.markdown(
                                f"""
                                <audio controls style="width:100%;">
                                  <source src="{audio_url}">
                                  Your browser does not support the audio element.
                                </audio>
                                <div style="margin-top:4px;">
                                  <a href="{audio_url}" target="_blank" rel="noopener">Open audio</a>
                                </div>
                                """,
                                unsafe_allow_html=True,
                            )

        # ---------- Lesen ----------
        with sub_lesen:
            st.markdown(
                """
                <div class="panel">
                  <b>Reading (Lesen)</b><br>
                  • Choose your level to open official Goethe online practice.
                </div>
                """,
                unsafe_allow_html=True,
            )
            lv = st.select_slider(
                "Level",
                options=list(lesen_links.keys()),
                value=level_for_exams,
                key="exam_lesen_level",
            )
            _link_buttons(lesen_links.get(lv, []))

        # ---------- Hören ----------
        with sub_hoeren:
            st.markdown(
                """
                <div class="panel">
                  <b>Listening (Hören)</b><br>
                  • Choose your level to open official Goethe online practice.
                </div>
                """,
                unsafe_allow_html=True,
            )
            lv_h = st.select_slider(
                "Level",
                options=list(hoeren_links.keys()),
                value=level_for_exams,
                key="exam_hoeren_level",
            )
            _link_buttons(hoeren_links.get(lv_h, []))

    st.divider()
    render_app_footer(FOOTER_LINKS)



# =========================================
# Vocab
# =========================================


# ================================
# CONFIG: Sheet for Vocab + Audio
# ================================
@st.cache_data
def build_dict_df(levels):
    rows = []
    sentence_map = {}

    # Collect sentences for each token in the sentence bank
    for lvl in levels:
        for item in SENTENCE_BANK.get(lvl, []):
            sentence = item.get("target_de", "")
            for tok in item.get("tokens", []):
                t = str(tok).strip()
                if not t or t in [",", ".", "!", "?", ":", ";"]:
                    continue
                sentence_map.setdefault((lvl, t), sentence)

    # Build initial rows from the vocab lists
        for lvl in levels:
            for entry in VOCAB_LISTS.get(lvl, []):
                de = entry[0]
                en = entry[1]
                pron = entry[2] if len(entry) > 2 else ""
                sent = sentence_map.get((lvl, de), "")
                rows.append(
                    {
                        "Level": lvl,
                        "German": de,
                        "English": en,
                        "Pronunciation": pron,
                        "Sentence": sent,
                    }
                )

    df = (
        pd.DataFrame(rows)
        if rows
        else pd.DataFrame(
            columns=["Level", "German", "English", "Pronunciation", "Sentence"]
        )
    )

    # Add extra tokens that appear in the sentence bank but not in the vocab list
    extra = []
    for (lvl, t), sent in sentence_map.items():
        if not ((df["German"] == t) & (df["Level"] == lvl)).any():
            extra.append(
                {
                    "Level": lvl,
                    "German": t,
                    "English": "",
                    "Pronunciation": "",
                    "Sentence": sent,
                }
            )
    if extra:
        df = pd.concat([df, pd.DataFrame(extra)], ignore_index=True)

    if not df.empty:
        df = df.drop_duplicates(subset=["Level", "German"]).reset_index(drop=True)
    return df


def is_correct_answer(user_input: str, answer: str) -> bool:
    """Return True if the user's input matches the expected answer.

    Comparison ignores leading/trailing whitespace and letter casing. In
    addition, leading English articles ("the", "a", "an") are removed and a
    fuzzy similarity check is performed using :class:`difflib.SequenceMatcher`.
    """

    from difflib import SequenceMatcher

    normalized_user = user_input.strip().lower()
    normalized_answer = answer.strip().lower()

    # Fast path for exact matches
    if normalized_user == normalized_answer:
        return True

    def _strip_article(s: str) -> str:
        for article in ("the ", "a ", "an "):
            if s.startswith(article):
                return s[len(article):].lstrip()
        return s

    normalized_user = _strip_article(normalized_user)
    normalized_answer = _strip_article(normalized_answer)

    similarity = SequenceMatcher(None, normalized_user, normalized_answer).ratio()
    return similarity >= 0.85

# ================================
# TAB: Vocab Trainer (locked by Level)
# ================================
if tab == "Vocab Trainer":
    # --- Who is this? ---
    student_code = st.session_state.get("student_code", "") or ""
    if not student_code:
        st.error("Student code is required to access the vocab trainer.")
        st.stop()

    # --- Lock the level from your Sheet/profile ---
    student_level_locked = (
        get_student_level(student_code, default=None)
        or st.session_state.get("student_level")
        or "A1"
    )
    # Header
    st.markdown(
        """
        <div style="
            padding:8px 12px; background:#6f42c1; color:#fff;
            border-radius:6px; text-align:center; margin-bottom:8px;
            font-size:1.3rem;">
        📚 Vocab Trainer
        </div>
        """,
        unsafe_allow_html=True
    )
    st.markdown(f"**Practicing Level:** `{student_level_locked}` (from your profile)")
    st.caption("Your level is loaded automatically from the school list. Ask your tutor if this looks wrong.")
    st.divider()

    subtab = st.radio(
        "Choose practice:",
        ["Sentence Builder", "Vocab Practice", "Dictionary"],
        horizontal=True,
        key="vocab_practice_subtab"
    )

    # ===========================
    # SUBTAB: Sentence Builder  (unchanged logic, audio not needed here)
    # ===========================
    if subtab == "Sentence Builder":
        render_sentence_builder(student_code, student_level_locked)

    # ===========================
    # SUBTAB: Vocab Practice  (download-only audio)
    # ===========================
    elif subtab == "Vocab Practice":
        defaults = {
            "vt_history": [], "vt_list": [], "vt_index": 0,
            "vt_score": 0, "vt_total": None, "vt_saved": False, "vt_session_id": None,
            "vt_mode": "Only new words",
        }
        for k, v in defaults.items():
            st.session_state.setdefault(k, v)

        # Stats
        stats = render_vocab_stats(student_code)

        # Level lock
        level = student_level_locked
        items = VOCAB_LISTS.get(level, [])
        completed = set(stats["completed_words"])
        not_done = [p for p in items if p[0] not in completed]
        st.info(f"{len(not_done)} words NOT yet done at {level}.")

        if st.button("🔁 Start New Practice", key="vt_reset"):
            for k in defaults:
                st.session_state[k] = defaults[k]
            refresh_with_toast()

        if st.session_state.vt_total is None:
            with st.form("vt_setup"):
                st.subheader("Daily Practice Setup")
                mode = st.radio(
                    "Select words:",
                    ["Only new words", "All words"],
                    horizontal=True,
                    key="vt_mode",
                )
                session_vocab = (not_done if mode == "Only new words" else items).copy()
                maxc = len(session_vocab)
                if maxc == 0:
                    st.success("🎉 All done! Switch to 'All words' to repeat.")
                    st.stop()
                count = st.number_input(
                    "How many today?", 1, maxc, min(7, maxc), key="vt_count"
                )
                submitted = st.form_submit_button("Start")
            if submitted:
                import random
                from uuid import uuid4
                random.shuffle(session_vocab)
                st.session_state.vt_list = session_vocab[:count]
                st.session_state.vt_total = count
                st.session_state.vt_index = 0
                st.session_state.vt_score = 0
                st.session_state.vt_history = [
                    ("assistant", f"Hallo! Ich bin Herr Felix. Let's do {count} words!")
                ]
                st.session_state.vt_saved = False
                st.session_state.vt_session_id = str(uuid4())
                refresh_with_toast()
        else:
            st.markdown("### Daily Practice Setup")
            st.info(
                f"{st.session_state.vt_total} words · {st.session_state.get('vt_mode')}"
            )
            if st.button("Change goal", key="vt_change_goal"):
                st.session_state.vt_total = None
                refresh_with_toast()

        tot = st.session_state.vt_total
        idx = st.session_state.vt_index
        score = st.session_state.vt_score

        if st.session_state.vt_history:
            if isinstance(tot, int) and tot:
                remaining = tot - idx
                c1, c2 = st.columns(2)
                with c1:
                    st.metric("Words", f"{idx}/{tot}", f"{remaining} left")
                    st.progress(idx / tot)
                with c2:
                    st.metric("Score", score)

            st.markdown("### 🗨️ Practice Chat")
            for who, msg in st.session_state.vt_history:
                render_message(who, msg)

        if isinstance(tot, int) and idx < tot:
            current = st.session_state.vt_list[idx]
            word = current[0]
            answer = current[1]

            # ---- AUDIO (download-only: prefer sheet link; fallback to gTTS bytes) ----
            audio_url = get_audio_url(level, word)
            if audio_url:
                st.markdown(f"[⬇️ Download / Open MP3]({audio_url})")
            else:
                audio_bytes = _dict_tts_bytes_de(word)  # fallback generation
                if audio_bytes:
                    st.download_button(
                        "⬇️ Download MP3",
                        data=audio_bytes,
                        file_name=f"{word}.mp3",
                        mime="audio/mpeg",
                        key=f"dl_{idx}"
                    )
                else:
                    st.caption("Audio not available yet.")

            # nicer input styling
            st.markdown(
                """
                <style>
                div[data-baseweb="input"] input { font-size: 18px !important; font-weight: 600 !important; color: black !important; }
                </style>
                """,
                unsafe_allow_html=True
            )

            usr = st.text_input(
                f"{word} = ?",
                key=f"vt_input_{idx}",
                placeholder="Type your answer here...",
            )
            render_umlaut_pad(
                f"vt_input_{idx}",
                context=f"vocab_practice_{student_code}",
            )
            if usr and st.button("Check", key=f"vt_check_{idx}"):
                st.session_state.vt_history.append(("user", usr))
                if is_correct_answer(usr, answer):
                    st.session_state.vt_score += 1
                    fb = f"✅ Correct! '{word}' = '{answer}'"
                else:
                    fb = f"❌ Nope. '{word}' = '{answer}'"
                st.session_state.vt_history.append(("assistant", fb))
                st.session_state.vt_index += 1
                refresh_with_toast()

        if isinstance(tot, int) and idx >= tot:
            score = st.session_state.vt_score
            words = [item[0] for item in (st.session_state.vt_list or [])]
            st.markdown(f"### 🏁 Done! You scored {score}/{tot}.")
            if not st.session_state.get("vt_saved", False):
                if not st.session_state.get("vt_session_id"):
                    from uuid import uuid4
                    st.session_state.vt_session_id = str(uuid4())
                if not vocab_attempt_exists(student_code, st.session_state.vt_session_id):
                    save_vocab_attempt(
                        student_code=student_code,
                        level=level,
                        total=tot,
                        correct=score,
                        practiced_words=words,
                        session_id=st.session_state.vt_session_id
                    )
                st.session_state.vt_saved = True
                refresh_with_toast()
            if st.button("Practice Again", key="vt_again"):
                for k in defaults:
                    st.session_state[k] = defaults[k]
                refresh_with_toast()

    # ===========================
    # SUBTAB: Dictionary  (download-only audio)
    # ===========================
    elif subtab == "Dictionary":
        import io
        import json
        import difflib
        import pandas as pd

        # functions used here
        _map = {"ä":"ae","ö":"oe","ü":"ue","ß":"ss"}
        def _norm(s: str) -> str:
            s = (s or "").strip().lower()
            for k,v in _map.items(): s = s.replace(k, v)
            return "".join(ch for ch in s if ch.isalnum() or ch.isspace())

        # Build data from selected levels
        available_levels = sorted(VOCAB_LISTS.keys())
        has_unknown = False
        if "nan" in available_levels:
            available_levels = [lvl for lvl in available_levels if lvl != "nan"]
            available_levels.append("Unknown level")
            has_unknown = True
        if has_unknown:
            st.info("Words without a level are listed under 'Unknown level'.")
        default_levels = [student_level_locked] if student_level_locked in available_levels else []
        levels_display = st.multiselect(
            "Select level(s)",
            available_levels,
            default=default_levels,
            key="dict_levels",
        )
        levels = ["nan" if lvl == "Unknown level" else lvl for lvl in levels_display]
        df_dict = build_dict_df(levels)
        for c in ["Level","German","English","Pronunciation"]:
            if c not in df_dict.columns: df_dict[c] = ""
        df_dict["g_norm"] = df_dict["German"].astype(str).map(_norm)
        df_dict["e_norm"] = df_dict["English"].astype(str).map(_norm)
        df_dict = df_dict.sort_values(["German"]).reset_index(drop=True)

        # Sticky search UI
        st.markdown(
            """
            <style>
              .sticky-search { position: sticky; top: 0; z-index: 999; background: white; padding: 8px 0 10px 0; }
              input[type="text"] { font-size: 18px !important; }
              .chip { display:inline-block; padding:6px 10px; border-radius:999px; border:1px solid #e5e7eb; margin-right:6px; margin-bottom:6px; }
            </style>
            """,
            unsafe_allow_html=True
        )
        with st.container():
            st.markdown('<div class="sticky-search">', unsafe_allow_html=True)
            cols = st.columns([6, 3, 3])
            with cols[0]:
                q = st.text_input("🔎 Search (German or English)", key="dict_q", placeholder="e.g., Wochenende, bakery, spielen")
            with cols[1]:
                search_in = st.selectbox("Field", ["Both", "German", "English"], 0, key="dict_field")
            with cols[2]:
                match_mode = st.selectbox("Match", ["Contains", "Starts with", "Exact"], 0, key="dict_mode")
            st.markdown('</div>', unsafe_allow_html=True)

        # Filter + choose top row
        df_view = df_dict.copy()
        suggestions = []
        top_row = None

        if q:
            qn = _norm(q)
            g_contains = df_view["g_norm"].str.contains(qn, na=False) if search_in in ("Both","German") else pd.Series([False]*len(df_view))
            g_starts   = df_view["g_norm"].str.startswith(qn, na=False) if search_in in ("Both","German") else pd.Series([False]*len(df_view))
            g_exact    = df_view["g_norm"].eq(qn) if search_in in ("Both","German") else pd.Series([False]*len(df_view))
            e_contains = df_view["e_norm"].str.contains(qn, na=False) if search_in in ("Both","English") else pd.Series([False]*len(df_view))
            e_starts   = df_view["e_norm"].str.startswith(qn, na=False) if search_in in ("Both","English") else pd.Series([False]*len(df_view))
            e_exact    = df_view["e_norm"].eq(qn) if search_in in ("Both","English") else pd.Series([False]*len(df_view))

            mask = (g_contains | e_contains) if match_mode=="Contains" else (g_starts | e_starts) if match_mode=="Starts with" else (g_exact | e_exact)
            if mask.any():
                exact_mask = (g_exact | e_exact) & mask
                starts_mask = (g_starts | e_starts) & mask
                df_view = df_view[mask].reset_index(drop=True)
                exact_mask = exact_mask[mask].reset_index(drop=True)
                starts_mask = starts_mask[mask].reset_index(drop=True)
                if not df_view.empty:
                    top_row = df_view[exact_mask].iloc[0] if exact_mask.any() else df_view[starts_mask].iloc[0] if starts_mask.any() else df_view.iloc[0]
            else:
                vocab_all = df_view["German"].astype(str).unique().tolist()
                suggestions = difflib.get_close_matches(q, vocab_all, n=5, cutoff=0.72)
                if not suggestions:
                    st.info("No matches found.")
                # Still show a card for the query itself
                dummy = {"Level": student_level_locked, "German": q, "English": "", "Pronunciation": "", "g_norm": qn, "e_norm": ""}
                df_view = pd.concat([df_view, pd.DataFrame([dummy])], ignore_index=True)
                top_row = pd.Series(dummy)
        else:
            if not df_view.empty: top_row = df_view.iloc[0]

        # Details panel (download-only audio)
        if top_row is not None and len(top_row) > 0:
            de  = str(top_row["German"])
            en  = str(top_row.get("English", "") or "")
            lvl = str(top_row.get("Level", student_level_locked))

            st.markdown(f"### {de}")
            if en: st.markdown(f"**Meaning:** {en}")
            pron = str(top_row.get("Pronunciation", "") or "").strip()
            if pron:
                st.markdown(f"**Pronunciation:** {pron}")

            # Show first example sentence containing the word
            example_sentence = ""
            for item in SENTENCE_BANK.get(lvl, []):
                tokens = [str(tok).strip().lower() for tok in item.get("tokens", [])]
                if de.lower() in tokens:
                    example_sentence = item.get("target_de") or " ".join(item.get("tokens", []))
                    break
            if example_sentence:
                st.markdown(example_sentence)

            sheet_audio = get_audio_url(lvl, de)
            sheet_audio = prepare_audio_url(sheet_audio) if sheet_audio else None
            if sheet_audio:
                render_audio_player(sheet_audio, verified=True)
                st.markdown(f"[⬇️ Download / Open MP3]({sheet_audio})")
            else:
                audio_bytes = _dict_tts_bytes_de(de)
                if audio_bytes:
                    render_audio_player(audio_bytes)
                    st.download_button(
                        "⬇️ Download MP3",
                        data=audio_bytes,
                        file_name=f"{de}.mp3",
                        mime="audio/mpeg",
                        key=f"dl_{de}_{lvl}",
                    )
                else:
                    st.caption("Audio not available yet.")

        if q and suggestions:
            st.markdown("**Did you mean:**")
            bcols = st.columns(min(5, len(suggestions)))
            for i, s in enumerate(suggestions[:5]):
                with bcols[i]:
                    if st.button(s, key=f"sugg_{i}"):
                        st.session_state["dict_q"] = s
                        refresh_with_toast()

        levels_label = ", ".join(levels) if levels else "none"
        with st.expander(
            f"Browse all words for levels: {levels_label}", expanded=False
        ):
            df_show = df_view[["German", "English"]].copy()
            st.dataframe(df_show, use_container_width=True, height=420)







#Maincode for me

if tab == "Schreiben Trainer":
    st.markdown(
        '''
        <div style="
            padding: 8px 12px;
            background: #d63384;
            color: #fff;
            border-radius: 6px;
            text-align: center;
            margin-bottom: 8px;
            font-size: 1.3rem;">
            ✍️ Schreiben Trainer (Writing Practice)
        </div>
        ''',
        unsafe_allow_html=True
    )

    st.info(
        """
        ✍️ **This section is for Writing (Schreiben) only.**
        Practice German letters, emails, and essays for A1–C1 exams—now with automatic level detection.

        Want to practice presentations or focus on Speaking, Reading, or Listening?
        👉 Switch to **Exam Mode & Chat • Grammar • Exams** (tab above)!

        Your writing will be assessed and scored out of 25 marks, just like in the real exam.
        """,
        icon="✉️"
    )

    st.divider()

    # --- Writing stats summary with Firestore ---
    student_code = st.session_state.get("student_code", "demo")
    stats = render_schreiben_stats(student_code)

    # --- Update session states for new student (preserves drafts, etc) ---
    prev_student_code = st.session_state.get("prev_student_code", None)
    if student_code != prev_student_code:
        stats = stats or get_schreiben_stats(student_code)
        st.session_state[f"{student_code}_last_feedback"] = None
        st.session_state[f"{student_code}_last_user_letter"] = None
        st.session_state[f"{student_code}_delta_compare_feedback"] = None
        st.session_state[f"{student_code}_final_improved_letter"] = ""
        st.session_state[f"{student_code}_awaiting_correction"] = False
        st.session_state[f"{student_code}_improved_letter"] = ""
        st.session_state["prev_student_code"] = student_code

    # --- Sub-tabs for the Trainer ---
    sub_tab = st.radio(
        "Choose Mode",
        ["Practice Letters", "Mark My Letter", "Ideas Generator (Letter Coach)"],
        horizontal=True,
        key=f"schreiben_sub_tab_{student_code}"
    )

        # --- Level picker: Auto-detect from student code (manual override removed) ---
    if student_code:
        detected_level = get_level_from_code(student_code)
        # Only apply detected level when first seeing this student code
        if st.session_state.get("prev_student_code_for_level") != student_code:
            st.session_state["schreiben_level"] = detected_level
            st.session_state["prev_student_code_for_level"] = student_code
    else:
        detected_level = "A1"
        if "schreiben_level" not in st.session_state:
            st.session_state["schreiben_level"] = detected_level

    # Ensure current writing level variable reflects auto-detected one
    schreiben_level = st.session_state.get("schreiben_level", "A1")

    st.markdown(
        f"<span style='color:gray;font-size:0.97em;'>Auto-detected level from your code: <b>{detected_level}</b></span>",
        unsafe_allow_html=True
    )


    st.divider()

    # ----------- PRACTICE LETTERS -----------
    if sub_tab == "Practice Letters":
        try:
            from src.schreiben_prompts_module import get_prompts_for_level
        except Exception:  # pragma: no cover - fallback if module missing
            def get_prompts_for_level(_level):
                return []

        prompts = get_prompts_for_level(schreiben_level)
        if prompts:
            options = [p["Thema"] for p in prompts]
            selected_theme = st.selectbox(
                "Choose a prompt",
                options,
                key=f"practice_prompt_{student_code}",
            )
            st.markdown(
                "**[German Writing Rules](https://drive.google.com/file/d/1o7_ez3WSNgpgxU_nEtp6EO1PXDyi3K3b/view?usp=sharing)**",
            )
            prompt = next((p for p in prompts if p["Thema"] == selected_theme), None)
            if prompt:
                st.markdown(f"### ✉️ {prompt['Thema']}")
                st.markdown("\n".join(f"- {p}" for p in prompt['Punkte']))
        else:
            st.selectbox(
                "Choose a prompt",
                ["(no prompts available)"],
                key=f"practice_prompt_{student_code}",
            )
        st.info(
            "Use \u201cIdeas Generator (Letter Coach)\u201d for ideas and \u201cMark My Letter\u201d to submit your response for evaluation.",
        )

    # ----------- 1. MARK MY LETTER -----------
    if sub_tab == "Mark My Letter":
        daily_so_far = get_schreiben_usage(student_code)
        st.markdown(f"**Daily usage:** {daily_so_far} / {SCHREIBEN_DAILY_LIMIT}")

        st.markdown(
            "**[German Writing Rules](https://drive.google.com/file/d/1o7_ez3WSNgpgxU_nEtp6EO1PXDyi3K3b/view?usp=sharing)**",
        )

        try:
            _ = _wkey
        except NameError:
            import hashlib

            def _wkey(base: str) -> str:
                sc = str(st.session_state.get("student_code", "anon"))
                return f"{base}_{hashlib.md5(f'{base}|{sc}'.encode()).hexdigest()[:8]}"

        draft_key = _wkey("schreiben_letter")
        existing_draft = load_draft_from_db(student_code, draft_key)
        existing_feedback, existing_letter = load_schreiben_feedback(student_code)
        if existing_feedback or existing_letter:
            st.session_state[f"{student_code}_last_feedback"] = existing_feedback
            st.session_state[f"{student_code}_last_user_letter"] = existing_letter

        letter_disabled = daily_so_far >= SCHREIBEN_DAILY_LIMIT

        user_letter = st.text_area(
            "Paste or type your German letter/essay here.",
            key=draft_key,
            value=existing_draft,
            on_change=lambda: save_now(draft_key, student_code),
            height=400,
            placeholder="Write your German letter here...",
            disabled=letter_disabled,
        )

        render_umlaut_pad(
            draft_key,
            context=f"schreiben_mark_{student_code}",
            disabled=letter_disabled,
        )

        autosave_maybe(student_code, draft_key, user_letter, min_secs=2.0, min_delta=20)

        if st.button("\U0001f4be Save Draft", key=f"save_draft_btn_{student_code}"):
            save_now(draft_key, student_code)
            toast_once("Draft saved!", "✅")
        st.caption("Auto-saves every few seconds or click 'Save Draft' to save now.")

        def clear_feedback_and_start_new():
            for k in [
                "last_feedback",
                "last_user_letter",
                "delta_compare_feedback",
                "improved_letter",
                "final_improved_letter",
            ]:
                st.session_state.pop(f"{student_code}_{k}", None)
            st.session_state[f"{student_code}_awaiting_correction"] = False
            st.session_state.pop(draft_key, None)
            save_now(draft_key, student_code)
            lv, lt, sf, sa = _draft_state_keys(draft_key)
            for key in (lv, lt, sf, sa):
                st.session_state.pop(key, None)
            delete_schreiben_feedback(student_code)
            st.session_state["need_rerun"] = True

        if st.session_state.get(f"{student_code}_last_feedback"):
            st.info(
                "Draft auto-save is paused while feedback is visible. "
                "Clear feedback to resume saving."
            )

        # --- Word count and Goethe exam rules ---
        import re
        def get_level_requirements(level):
            reqs = {
                "A1": {"min": 25, "max": 40, "desc": "A1 formal/informal letters should be 25–40 words. Cover all bullet points."},
                "A2": {"min": 30, "max": 40, "desc": "A2 formal/informal letters should be 30–40 words. Cover all bullet points."},
                "B1": {"min": 80, "max": 150, "desc": "B1 letters/essays should be about 80–150 words, with all points covered and clear structure."},
                "B2": {"min": 150, "max": 250, "desc": "B2 essays are 180–220 words, opinion essays or reports, with good structure and connectors."},
                "C1": {"min": 230, "max": 350, "desc": "C1 essays are 230–250+ words. Use advanced structures and express opinions clearly."}
            }
            return reqs.get(level.upper(), reqs["A1"])

        def count_words(text):
            return len(re.findall(r'\b\w+\b', text))

        if user_letter.strip():
            words = re.findall(r'\b\w+\b', user_letter)
            chars = len(user_letter)
            st.info(f"**Word count:** {len(words)} &nbsp;|&nbsp; **Character count:** {chars}")

            # -- Apply Goethe writing rules here --
            requirements = get_level_requirements(detected_level)  # << USE AUTO-DETECTED LEVEL
            word_count = count_words(user_letter)
            min_wc = requirements["min"]
            max_wc = requirements["max"]

            if detected_level in ("A1", "A2"):
                if word_count < min_wc:
                    st.error(f"⚠️ Your letter is too short for {detected_level} ({word_count} words). {requirements['desc']}")
                    st.stop()
                elif word_count > max_wc:
                    st.warning(f"ℹ️ Your letter is a bit long for {detected_level} ({word_count} words). The exam expects {min_wc}-{max_wc} words.")
            else:
                if word_count < min_wc:
                    st.error(f"⚠️ Your essay is too short for {detected_level} ({word_count} words). {requirements['desc']}")
                    st.stop()
                elif word_count > max_wc + 40 and detected_level in ("B1", "B2"):
                    st.warning(f"ℹ️ Your essay is longer than the usual limit for {detected_level} ({word_count} words). Try to stay within the guidelines.")

        # --------- Reset correction states (do not indent inside above ifs)
        for k, v in [
            ("last_feedback", None),
            ("last_user_letter", None),
            ("delta_compare_feedback", None),
            ("improved_letter", ""),
            ("awaiting_correction", False),
            ("final_improved_letter", "")
        ]:
            session_key = f"{student_code}_{k}"
            if session_key not in st.session_state:
                st.session_state[session_key] = v

        # Namespaced correction state per student (reset on session)
        for k, v in [
            ("last_feedback", None),
            ("last_user_letter", None),
            ("delta_compare_feedback", None),
            ("improved_letter", ""),
            ("awaiting_correction", False),
            ("final_improved_letter", "")
        ]:
            session_key = f"{student_code}_{k}"
            if session_key not in st.session_state:
                st.session_state[session_key] = v

        submit_disabled = (not user_letter.strip()) or (daily_so_far >= SCHREIBEN_DAILY_LIMIT)
        feedback_btn = st.button(
            "Get Feedback",
            type="primary",
            disabled=submit_disabled,
            key=f"feedback_btn_{student_code}"
        )

        if feedback_btn:
            st.session_state[f"{student_code}_awaiting_correction"] = True
            ai_prompt = (
                f"You are Herr Felix, a supportive and innovative German letter writing trainer.\n"
                f"You help students prepare for A1, A2, B1, B2, and C1 German exam letters or essays.\n"
                f"The student has submitted a {schreiben_level} German letter or essay.\n"
                f"Your job is to mark, score, and explain feedback in a kind, step-by-step way.\n"
                f"Always answer in English.\n"
                f"1. Give a quick summary (one line) of how well the student did overall.\n"
                f"2. Then show a detailed breakdown of strengths and weaknesses in 4 areas:\n"
                f"   Grammar, Vocabulary, Spelling, Structure.\n"
                f"3. For each area, say what was good and what should improve.\n"
                f"4. Highlight every mistake with [wrong]...[/wrong] and every good example with [correct]...[/correct].\n"
                f"5. Give 2-3 improvement tips in bullet points.\n"
                f"6. At the end, give a realistic score out of 25 in the format: Score: X/25.\n"
                f"7. For A1 and A2, be strict about connectors, basic word order, modal verbs, and correct formal/informal greeting.\n"
                f"8. For B1+, mention exam criteria and what examiner wants.\n"
                f"9. Never write a new letter for the student, only mark what they submit.\n"
                f"10. When possible, point out specific lines or examples from their letter in your feedback.\n"
                f"11. When student score is 18 or above then they have passed. When score is less than 18, is a fail and they must try again before submitting to prevent low marks.\n"
                f"12. After completion, remind them to only copy their improved letter without your feedback, go to 'my course' on the app and submit together with their lesen and horen answers. They only share the letter and feedback with their teacher for evaluation only when they preparing for the exams\n"
                
            )

            with st.spinner("🧑‍🏫 Herr Felix is typing..."):
                try:
                    completion = client.chat.completions.create(
                        model="gpt-4o",
                        messages=[
                            {"role": "system", "content": ai_prompt},
                            {"role": "user", "content": user_letter},
                        ],
                        temperature=0.6,
                    )
                    feedback = completion.choices[0].message.content
                    st.session_state[f"{student_code}_last_feedback"] = feedback
                    st.session_state[f"{student_code}_last_user_letter"] = user_letter
                    st.session_state[f"{student_code}_delta_compare_feedback"] = None
                except Exception:
                    st.error("AI feedback failed. Please check your OpenAI setup.")
                    feedback = None

            if feedback:
                st.markdown("[⬇️ Jump to feedback](#feedback-reference)")
                st.session_state[f"{student_code}_awaiting_correction"] = True

                save_schreiben_feedback(student_code, feedback, user_letter)

                # --- Save to Firestore ---
                score_match = re.search(r"Score[: ]+(\d+)", feedback)
                score = int(score_match.group(1)) if score_match else 0
                passed = score >= 17
                save_submission(
                    student_code=student_code,
                    score=score,
                    passed=passed,
                    timestamp=None,  # Not needed
                    level=schreiben_level,
                    letter=user_letter
                )
                update_schreiben_stats(student_code)
                inc_schreiben_usage(student_code)
                save_draft_to_db(student_code, draft_key, "")
                st.session_state.pop(draft_key, None)

        elif (
            st.session_state.get(f"{student_code}_last_feedback")
            and st.session_state.get(f"{student_code}_last_user_letter")
        ):
            st.markdown("[⬇️ Jump to feedback](#feedback-reference)")
            
        # --- Improvement section: Compare, download, WhatsApp ---
        if st.session_state.get(f"{student_code}_last_feedback") and st.session_state.get(f"{student_code}_last_user_letter"):
            st.markdown("---")
            st.markdown('<div id="feedback-reference"></div>', unsafe_allow_html=True)
            st.markdown("#### 📝 Feedback from Herr Felix (Reference)")
            st.markdown(
                highlight_feedback(st.session_state[f"{student_code}_last_feedback"]),
                unsafe_allow_html=True
            )
            clear_feedback_reference = st.button(
                "🗑️ Clear feedback and start a new letter",
                key=f"clear_feedback_{student_code}_reference",
            )
            if clear_feedback_reference:
                clear_feedback_and_start_new()
            st.markdown(
                """
                <div style="background:#e3f7da; border-left:7px solid #44c767;
                color:#295327; padding:1.15em; margin-top:1em; border-radius:10px; font-size:1.09em;">
                    🔁 <b>Try to improve your letter!</b><br>
                    Paste your improved version below and click <b>Compare My Improvement</b>.<br>
                    The AI will highlight what’s better, what’s still not fixed, and give extra tips.<br>
                    <b>You can download or share the improved version & new feedback below.</b>
                </div>
                """, unsafe_allow_html=True
            )
            improved_letter = st.text_area(
                "Your improved version (try to fix the mistakes Herr Felix mentioned):",
                key=f"{student_code}_improved_letter",
                height=400,
                placeholder="Paste your improved letter here..."
            )
            render_umlaut_pad(
                f"{student_code}_improved_letter",
                context=f"schreiben_improve_{student_code}",
            )
            compare_clicked = st.button("Compare My Improvement", key=f"compare_btn_{student_code}")

            if compare_clicked and improved_letter.strip():
                ai_compare_prompt = (
                    "You are Herr Felix, a supportive German writing coach. "
                    "A student first submitted this letter:\n\n"
                    f"{st.session_state[f'{student_code}_last_user_letter']}\n\n"
                    "Your feedback was:\n"
                    f"{st.session_state[f'{student_code}_last_feedback']}\n\n"
                    "Now the student has submitted an improved version below.\n"
                    "Compare both versions and:\n"
                    "- Tell the student exactly what they improved, and which mistakes were fixed.\n"
                    "- Point out if there are still errors left, with new tips for further improvement.\n"
                    "- Encourage the student. If the improvement is significant, say so.\n"
                    "1. If student dont improve after the third try, end the chat politely and tell the student to try again tomorrow. Dont continue to give the feedback after third try.\n"
                    "2. Always explain your feeback in English for them to understand. You can still highlight their german phrases. But your correction should be english\n"
                    "3. For A1 and A2 students, make sure a sentence is not more than 7 words."
                    "4. For A1 and A2 students, break their phrases down for them when they use relative clauses."
                    "5. For A1 and A2 students, only recommend connectors such as deshalb, weil, ich mochte wissen,und,oder."
                    "- Give a revised score out of 25 (Score: X/25)."
                )
                with st.spinner("👨‍🏫 Herr Felix is comparing your improvement..."):
                    try:
                        result = client.chat.completions.create(
                            model="gpt-4o",
                            messages=[
                                {"role": "system", "content": ai_compare_prompt},
                                {"role": "user", "content": improved_letter}
                            ],
                            temperature=0.5,
                        )
                        compare_feedback = result.choices[0].message.content
                        st.session_state[f"{student_code}_delta_compare_feedback"] = compare_feedback
                        st.session_state[f"{student_code}_final_improved_letter"] = improved_letter
                    except Exception as e:
                        st.session_state[f"{student_code}_delta_compare_feedback"] = f"Sorry, there was an error comparing your letters: {e}"

            if st.session_state.get(f"{student_code}_delta_compare_feedback"):
                st.markdown("---")
                st.markdown("### 📝 Improvement Feedback from Herr Felix")
                st.markdown(highlight_feedback(st.session_state[f"{student_code}_delta_compare_feedback"]), unsafe_allow_html=True)

                # PDF & WhatsApp buttons
                from fpdf import FPDF
                import urllib.parse
                import os

                def sanitize_text(text):
                    return text

                # PDF
                pdf = FPDF()
                pdf.add_font("DejaVu", "", "font/DejaVuSans.ttf", uni=True)
                pdf.add_page()
                pdf.set_font("DejaVu", size=12)
                improved_letter = st.session_state.get(f"{student_code}_final_improved_letter", "")
                improved_feedback = st.session_state[f"{student_code}_delta_compare_feedback"]
                pdf.multi_cell(0, 10, f"Your Improved Letter:\n\n{sanitize_text(improved_letter)}\n\nFeedback from Herr Felix:\n\n{sanitize_text(improved_feedback)}")
                pdf_output = f"Feedback_{student_code}_{schreiben_level}_improved.pdf"
                pdf.output(pdf_output)
                with open(pdf_output, "rb") as f:
                    pdf_bytes = f.read()
                st.download_button(
                    "⬇️ Download Improved Version + Feedback (PDF)",
                    pdf_bytes,
                    file_name=pdf_output,
                    mime="application/pdf"
                )
                os.remove(pdf_output)

                # WhatsApp share
                wa_message = (
                    f"Hi, here is my IMPROVED German letter and AI feedback:\n\n"
                    f"{improved_letter}\n\n"
                    f"Feedback:\n{st.session_state[f'{student_code}_delta_compare_feedback']}"
                )
                wa_url = (
                    "https://api.whatsapp.com/send"
                    "?phone=233205706589"
                    f"&text={urllib.parse.quote(wa_message)}"
                )
                st.markdown(
                    f"[📲 Send Improved Letter & Feedback to Tutor on WhatsApp]({wa_url})",
                    unsafe_allow_html=True,
                )
                clear_feedback = st.button(
                    "🗑️ Clear feedback and start a new letter",
                    key=f"clear_feedback_{student_code}",
                )
                if clear_feedback:
                    for k in [
                        "last_feedback",
                        "last_user_letter",
                        "delta_compare_feedback",
                        "improved_letter",
                        "final_improved_letter",
                    ]:
                        st.session_state.pop(f"{student_code}_{k}", None)
                    st.session_state[f"{student_code}_awaiting_correction"] = False
                    st.session_state.pop(draft_key, None)
                    save_now(draft_key, student_code)
                    lv, lt, sf, sa = _draft_state_keys(draft_key)
                    for key in (lv, lt, sf, sa):
                        st.session_state.pop(key, None)
                    st.session_state["need_rerun"] = True
    if sub_tab == "Ideas Generator (Letter Coach)":
        import io

        # === NAMESPACED SESSION KEYS (per student) ===
        student_code = st.session_state.get("student_code", "demo")
        ns_prefix = f"{student_code}_letter_coach_"
        def ns(key): return ns_prefix + key

        # --- Reset per-student Letter Coach state on student change ---
        prev_letter_coach_code = st.session_state.get("prev_letter_coach_code", None)
        if student_code != prev_letter_coach_code:
            last_prompt, last_chat = load_letter_coach_progress(student_code)
            st.session_state[ns("prompt")] = last_prompt or ""
            st.session_state[ns("chat")] = last_chat or []
            st.session_state[ns("stage")] = 1 if last_chat else 0
            st.session_state["prev_letter_coach_code"] = student_code

        # --- Set per-student defaults if missing ---
        for k, default in [
            ("prompt", ""),
            ("chat", []),
            ("stage", 0),
            ("clear_prompt", False),
            ("clear_chat", False),
            ("clear_chat_draft", False),
        ]:
            if ns(k) not in st.session_state:
                st.session_state[ns(k)] = default

        
        if st.session_state.get(ns("reset_coach")):
            st.session_state[ns("prompt")] = ""
            st.session_state[ns("chat")] = []
            st.session_state[ns("stage")] = 0
            st.session_state[ns("prompt_draft")] = ""
            st.session_state[ns("chat_draft")] = ""
            save_now(ns("prompt_draft"), student_code)
            save_now(ns("chat_draft"), student_code)
            st.session_state.pop(ns("reset_coach"))

        st.markdown(
            "**[German Writing Rules](https://drive.google.com/file/d/1o7_ez3WSNgpgxU_nEtp6EO1PXDyi3K3b/view?usp=sharing)**",
        )

        LETTER_COACH_PROMPTS = {
            "A1": (
                "You are Herr Felix, a creative and supportive German letter-writing coach for A1 students. "
                "Always reply in English, never in German. "
                "When a student submits something, first congratulate them with ideas about how to go about the letter. "
                "Analyze if their message is a new prompt, a continuation, or a question. "
                "If it's a question, answer simply and encourage them to keep building their letter step by step. "
                "If it's a continuation, review their writing so far and guide them to the next step. "
                "    1. Always give students short ideas, structure and tips and phrases on how to build their points for the conversation in English and simple German. Don't overfeed students, help them but let them think by themselves also. "
                "    2. For conjunctions, only suggest 'weil', 'deshalb', 'ich möchte wissen, ob' and 'ich möchte wissen, wann'. Don't recommend 'da', 'dass' and relative clauses. "
                "    3. For requests, teach them how to use 'Könnten Sie...' and how it ends with a main verb to make a request when necessary. "
                "    4. For formal/informal letter: guide them to use 'Ich schreibe Ihnen/dir...', and show how to use 'weil' with 'ich' and end with only 'möchte' to prevent mistakes. Be strict with this. "
                "    5. Always check that the student statement is not too long or complicated. For example, if they use two conjunctions, warn them and break it down for them. "
                "    6. Warn students if their statement per input is too long or complicated. When student statement has more than 7 or 8 words, break it down for them with full stops and simple conjunctions. "
                "    7. Always add your ideas after student submits their sentence if necessary. "
                "    8. Make sure the complete letter is between 25 and 35 words. "
                "    9. When the letter is about cancelling appointments, teach students how they can use reasons connected to weather and health to cancel appointments. Teach them how to use 'absagen' to cancel appointments. "
                "    10. For enquiries or registrations, teach students how to use 'Anfrage stellen' for the Ich schreibe. "
                "    11. When the letter is about registrations like a course, teach students how they can use 'anfangen', 'beginnen'. "
                "    12. Asking for price, teach them how to use 'wie viel kostet...' and how they should ask for price always when it is about enquiries. "
                "    13. Teach them to use 'Es tut mir leid.' to say sorry. "
                "    14. Always remind students to use 'Ich schreibe Ihnen/dir, weil ich ... möchte.' for their reasons. "
                "Always make grammar correction or suggest a better phrase when necessary. "
                "If it's a continuation, review their writing so far and guide them to the next step. "
                "If it's a new prompt, give a brief, simple overview (in English) of how to build their letter (greeting, introduction, reason, request, closing), with short examples for each. "
                "For the introduction, always remind the student to use: 'Ich schreibe Ihnen, weil ich ...' for formal letters or 'Ich schreibe dir, weil ich ...' for informal letters. "
                "For the main request, always recommend ending the sentence with 'möchte' or another basic modal verb, as this is the easiest and most correct way at A1 (e.g., 'Ich möchte einen Termin machen.'). "
                "After your overview or advice, always use the phrase 'Your next recommended step:' and ask for only the next part—first the greeting (wait for it), then only the introduction (wait for it), then reason, then request, then closing—one after the other, never more than one at a time. "
                "After each student reply, check their answer, give gentle feedback, and then again state 'Your next recommended step:' and prompt for just the next section. "
                "Only help with basic connectors ('und', 'aber', 'weil', 'deshalb', 'ich möchte wissen'). Never write the full letter yourself—coach one part at a time. "
                "The chat session should last for about 10 student replies. If the student is not done by then, gently remind them: 'Most letters can be completed in about 10 steps. Please try to finish soon.' "
                "If after 14 student replies, the letter is still not finished, end the session with: 'We have reached the end of this coaching session. Please copy your letter below so far and paste it into the “Mark My Letter” tool for full AI feedback and a score.' "
                "Throughout, your questions must be progressive, one at a time, and always guide the student logically through the structure."
            ),
            "A2": (
                "You are Herr Felix, a creative and supportive German letter-writing coach for A2 students. "
                "Always reply in English, never in German. "
                "Congratulate the student on their first submission with ideas about how to go about the letter. Analyze whether it is a prompt, a continuation, or a question. "
                "    1. Always give students short ideas, structure and tips and phrases on how to build their points for the conversation in English and simple German. Don't overfeed students; help them but let them think by themselves also. "
                "    2. For structure, require their letter to use clear sequencing with 'Zuerst' (for the first paragraph), 'Dann' or 'Außerdem' (for the body/second idea), and 'Zum Schluss' (for closing/last idea). "
                "       - Always recommend 'Zuerst' instead of 'Erstens' for A2 letters, as it is simpler and more natural for personal or exam letters. "
                "    3. For connectors, use 'und', 'aber', 'weil', 'denn', 'deshalb', 'ich mochte wissen, ob', 'ich mochte wissen, wann', 'ich mochte wissen, wo', and encourage linking words for clarity. Recommend one at a time in a statement to prevent mistakes. When a student use two or more conjucntion in one statement less than 7 words, simplify for them to use just once to prevent errors"
                "    4. After every reply, give a tip or phrase, but never write the full letter for them. "
                "    5. Remind them not to write sentences longer than 7–8 words; break long sentences into short, clear ideas. "
                "    6. Letter should be between 30 and 40 words. "
                "    7. For cancellations, suggest health/weather reasons ('Ich bin krank.', 'Es regnet stark.') and use 'absagen' (e.g., 'Ich schreibe Ihnen, weil ich absagen möchte.'). "
                "    8. For enquiries/registrations, show 'Anfrage stellen' (e.g., 'Ich schreibe Ihnen, weil ich eine Anfrage stellen möchte.') and include asking for price: 'Wie viel kostet...?'. "
                "    9. For appointments, recommend 'vereinbaren' ('Ich möchte einen neuen Termin vereinbaren.'). "
                "    10. To say sorry, use: 'Es tut mir leid.' "
                "    11. Always correct grammar and suggest improved phrases when needed. "
                "    12. At each step, say 'Your next recommended step:' and ask for only the next section (first greeting, then introduction, then body using 'Zuerst', 'Außerdem', then final point 'Zum Schluss', then polite closing phrase 'Ich freue mich'). "
                "    13. The session should be complete in about 10 student replies; if not, remind them to finish soon. After 14, end and tell the student to copy their letter below and paste into 'Mark My Letter' for feedback. "
                "    14. Throughout, do not write the whole letter—guide only one part at a time."
                
            ),
            "B1": (
                "You are Herr Felix, a supportive German letter/essay coach for B1 students. "
                "Always reply in English, never in German. "
                "Congratulate the student with ideas about how to go about the letter, analyze the type of submission, and determine whether it is a formal letter, informal letter, or opinion essay. "
                "If you are not sure, politely ask the student what type of writing they need help with. "
                "1. Always give students short ideas,structure and tips and phrases on how to build their points for the conversation in English and simple German. Dont overfeed students, help them but let them think by themselves also "
                "2. Always check to be sure their letters are organized with paragraphs using sequences and sentence starters "
                "3. Always add your ideas after student submmit their sentence if necessary "
                "4. Always be sure that students complete formal letter is between 40 to 50 words,informal letter and opinion essay between 80 to 90 words "
                "5. When giving ideas for sentences, just give 2 to 3 words and tell student to continue from there. Let the student also think and dont over feed them. "
                "For a formal letter, give a brief overview of the structure (greeting, introduction, main reason/request, closing), with useful examples. "
                "Always make grammar correction or suggest a better phrase when necessary. "
                "For an informal letter, outline the friendly structure (greeting, introduction, reason, personal info, closing), with simple examples. "
                "For an opinion essay, provide a short overview: introduction (with phrases like 'Heutzutage ist ... ein wichtiges Thema.' or 'Ich bin der Meinung, dass...'), main points (advantages, disadvantages, opinion), connectors, and closing. "
                "After your overview, always use the phrase 'Your next recommended step:' and ask for only one section at a time—greeting, then introduction, then main points, then closing—never more than one at a time. "
                "After each answer, provide feedback, then again prompt with 'Your next recommended step:'. "
                "Encourage the use of appropriate connectors ('außerdem', 'trotzdem', 'weil', 'deshalb'). "
                "If the student is still writing after 10 turns, encourage them to finish. At 14, end the chat, reminding them to copy their letter below and paste their draft in 'Mark My Letter' for feedback."
            ),
            "B2": (
                "You are Herr Felix, a supportive German writing coach for B2 students. "
                "Always reply in English, never in German. "
                "Congratulate the student with ideas about how to go about the letter, analyze the type of input, and determine if it is a formal letter, informal letter, or an opinion/argumentative essay. "
                "If you are not sure, politely ask the student what type of writing they need help with. "
                "1. Always give students short ideas,structure and tips and phrases on how to build their points for the conversation in English and simple German. Dont overfeed students, help them but let them think by themselves also "
                "2. Always check to be sure their letters are organized with paragraphs using sequences and sentence starters "
                "3. Always add your ideas after student submmit their sentence if necessary "
                "4. Always be sure that students complete formal letter is between 100 to 150 words and opinion essay is 150 to 170 words "
                "5. When giving ideas for sentences, just give 2 to 3 words and tell student to continue from there. Let the student also think and dont over feed them. "
                "Always make grammar correction or suggest a better phrase when necessary. "
                "For a formal letter, briefly outline the advanced structure: greeting, introduction, clear argument/reason, supporting details, closing—with examples. "
                "For an informal letter, outline a friendly but organized structure: greeting, personal introduction, main point/reason, examples, closing. "
                "For an opinion or argumentative essay, outline: introduction (with a strong thesis), arguments (with connectors and examples), counterarguments, connectors, conclusion, closing. "
                "After your overview or advice, always use the phrase 'Your next recommended step:' and ask for only one section at a time. "
                "After each student reply, give feedback, then use 'Your next recommended step:' again. "
                "Suggest and model advanced connectors ('denn', 'dennoch', 'außerdem', 'jedoch', 'zum Beispiel', 'einerseits...andererseits'). "
                "If the student is still writing after 10 turns, gently encourage finishing; after 14, end the chat and ask the student to copy their letter below and paste their draft in 'Mark My Letter' for feedback."
            ),
            "C1": (
                "You are Herr Felix, an advanced and supportive German writing coach for C1 students. "
                "Always reply in English, and in German when neccessary. If the German is difficult, explain it to the student "
                "Congratulate the student with ideas about how to go about the letter, analyze the type of input, and determine if it is a formal letter, informal letter, or an academic/opinion essay. "
                "1. Always give students short ideas,structure and tips and phrases on how to build their points for the conversation in English and simple German. Dont overfeed students, help them but let them think by themselves also "
                "2. Always check to be sure their letters are organized with paragraphs using sequence and sentence starters "
                "3. Always add your ideas after student submmit their sentence if necessary "
                "4. Always be sure that students complete formal letter is between 120 to 150 words and opinion essay is 230 to 250 words "
                "5. When giving ideas for sentences, just give 2 to 3 words and tell student to continue from there. Let the student also think and dont over feed them. "
                "If you are not sure, politely ask the student what type of writing they need help with. "
                "For a formal letter, give a precise overview: greeting, sophisticated introduction, detailed argument, supporting evidence, closing, with nuanced examples. "
                "Always make grammar correction or suggest a better phrase when necessary. "
                "For an informal letter, outline a nuanced and expressive structure: greeting, detailed introduction, main point/reason, personal opinion, nuanced closing. "
                "For academic or opinion essays, provide a clear outline: introduction (with a strong thesis and background), well-structured arguments, counterpoints, advanced connectors, conclusion, and closing—with C1-level examples. "
                "After your overview or advice, always use the phrase 'Your next recommended step:' and ask for only one section at a time. "
                "After each answer, provide feedback, then again prompt with 'Your next recommended step:'. "
                "Model and suggest advanced connectors ('nicht nur... sondern auch', 'obwohl', 'dennoch', 'folglich', 'somit'). "
                "If the student is still writing after 10 turns, gently encourage finishing; after 14, end the chat and ask the student to  paste their draft in 'Mark My Letter' for feedback and a score."
            ),
        }

        def reset_letter_coach():
            for k in [
                "letter_coach_stage", "letter_coach_chat", "letter_coach_prompt",
                "letter_coach_type", "selected_letter_lines", "letter_coach_uploaded"
            ]:
                st.session_state[k] = 0 if k == "letter_coach_stage" else []
            st.session_state["letter_coach_uploaded"] = False

        def bubble(role, text):
            if role == "assistant":
                return f"""<div style='background: #f4eafd; color: #7b2ff2; border-radius: 16px 16px 16px 3px; margin-bottom: 8px; margin-right: 80px; box-shadow: 0 2px 8px rgba(123,47,242,0.08); padding: 13px 18px; text-align: left; max-width: 88vw; font-size: 1.12rem;'><b>👨‍🏫 Herr Felix:</b><br>{text}</div>"""
            return f"""<div style='background: #eaf4ff; color: #1a237e; border-radius: 16px 16px 3px 16px; margin-bottom: 8px; margin-left: 80px; box-shadow: 0 2px 8px rgba(26,35,126,0.07); padding: 13px 18px; text-align: right; max-width: 88vw; font-size: 1.12rem;'><b>🙋 You:</b><br>{text}</div>"""

        # --- General Instructions for Students (Minimal Welcome + Subline) ---
        st.markdown(
            """
            <div style="
                background: linear-gradient(97deg, #f4eafd 75%, #ffe0f5 100%);
                border-radius: 12px;
                border: 1px solid #e6d3fa;
                box-shadow: 0 2px 8px #e5e1fa22;
                padding: 0.75em 1em 0.72em 1em;
                margin-bottom: 1.1em;
                margin-top: 0.1em;
                color: #4b2976;
                font-size: 1.03rem;
                font-family: 'Segoe UI', 'Roboto', 'Arial', sans-serif;
                text-align: center;
                ">
                <span style="font-size:1.19em; vertical-align:middle;">✉️</span>
                <span style="font-size:1.05em; font-weight: 500; margin-left:0.24em;">
                    Welcome to <span style="color:#7b2ff2;">Letter Coach</span>
                </span>
                <div style="color:#b48be6; font-size:0.97em; margin-top:0.35em;">
                    Get started below 👇
                </div>
            </div>
            """,
            unsafe_allow_html=True
        )

        # --- Stage 0: Prompt input ---
        if st.session_state[ns("stage")] == 0:
            if st.button("Start new write-up"):
                st.session_state[ns("reset_coach")] = True
                st.session_state["need_rerun"] = True
            st.markdown("### ✏️ Enter your exam prompt or draft to start coaching")
            draft_key = ns("prompt_draft")
            if draft_key not in st.session_state:
                st.session_state[draft_key] = load_draft_from_db(student_code, draft_key)

            
            if st.session_state.pop(ns("clear_prompt"), False):
                st.session_state[draft_key] = ""
                save_now(draft_key, student_code)

            prompt = st.text_area(
                "Exam prompt",
                key=draft_key,
                height=120,
                placeholder="e.g., Schreiben Sie eine formelle E-Mail an Ihre Nachbarin ...",
                label_visibility="collapsed",
                on_change=lambda: save_now(draft_key, student_code),
            )

            render_umlaut_pad(
                draft_key,
                context=f"letter_coach_prompt_{student_code}",
                disabled=False,
            )

            autosave_maybe(
                student_code,
                draft_key,
                st.session_state.get(draft_key, ""),
                min_secs=2.0,
                min_delta=12,
            )

            if st.button("\U0001f4be Save Draft", key=f"save_prompt_draft_btn_{student_code}"):
                save_now(draft_key, student_code)
                toast_once("Draft saved!", "✅")
            st.caption("Auto-saves every few seconds or click 'Save Draft' to save now.")

            saved_at = st.session_state.get(f"{draft_key}_saved_at")
            if saved_at:
                st.caption(f"Last saved at {saved_at.strftime('%H:%M:%S')}")

            prompt = st.session_state.get(draft_key, "")

            if prompt:
                word_count = len(prompt.split())
                char_count = len(prompt)
                st.markdown(
                    (
                        "<div style='color:#7b2ff2; font-size:0.97em; margin-bottom:0.18em;'>"
                        f"Words: <b>{word_count}</b> &nbsp;|&nbsp; Characters: <b>{char_count}</b>"
                        "</div>"
                    ),
                    unsafe_allow_html=True,
                )

            if st.button("✉️ Start Letter Coach"):
                save_now(draft_key, student_code)

                prompt = st.session_state.get(draft_key, "")
                if prompt:
                    st.session_state[ns("prompt")] = prompt
                    student_level = st.session_state.get("schreiben_level", "A1")
                    system_prompt = LETTER_COACH_PROMPTS[student_level].format(prompt=prompt)
                    chat_history = [
                        {"role": "system", "content": system_prompt},
                        {"role": "user", "content": prompt}
                    ]
                    try:
                        resp = client.chat.completions.create(
                            model="gpt-4o",
                            messages=chat_history,
                            temperature=0.22,
                            max_tokens=380
                        )
                        ai_reply = resp.choices[0].message.content
                    except Exception:
                        ai_reply = "Sorry, there was an error generating a response. Please try again."
                    chat_history.append({"role": "assistant", "content": ai_reply})

                    st.session_state[ns("chat")] = chat_history
                    st.session_state[ns("stage")] = 1
                    save_letter_coach_progress(
                        student_code,
                        student_level,
                        st.session_state[ns("prompt")],
                        st.session_state[ns("chat")],
                    )
                    st.session_state[ns("clear_prompt")] = True
                    st.session_state["need_rerun"] = True
                    
            if prompt:
                st.markdown("---")
                st.markdown(f"📝 **Letter/Essay Prompt or Draft:**\n\n{prompt}")

        # --- Stage 1: Coaching Chat ---
        elif st.session_state[ns("stage")] == 1:
            st.markdown("---")
            st.markdown(f"📝 **Letter/Essay Prompt:**\n\n{st.session_state[ns('prompt')]}")
            chat_history = st.session_state[ns("chat")]
            for msg in chat_history[1:]:
                st.markdown(bubble(msg["role"], msg["content"]), unsafe_allow_html=True)
            num_student_turns = sum(1 for msg in chat_history[1:] if msg["role"] == "user")
            if num_student_turns == 10:
                st.info("🔔 You have written 10 steps. Most students finish in 7–10 turns. Try to complete your letter soon!")
            elif num_student_turns == 12:
                st.warning(
                    "⏰ You have reached 12 writing turns. "
                    "Usually, your letter should be complete by now. "
                    "If you want feedback, click **END SUMMARY** or download your letter as TXT. "
                    "You can always start a new session for more practice."
                )
            elif num_student_turns > 12:
                st.warning(
                    f"🚦 You are now at {num_student_turns} turns. "
                    "Long letters are okay, but usually a good letter is finished in 7–12 turns. "
                    "Try to wrap up, click **END SUMMARY** or download your letter as TXT."
                )


            draft_key = ns("chat_draft")
            if draft_key not in st.session_state:
                st.session_state[draft_key] = load_draft_from_db(student_code, draft_key)

            
            if st.session_state.pop(ns("clear_chat_draft"), False):
                st.session_state[draft_key] = ""

            if st.session_state.pop(ns("clear_chat"), False):
                st.session_state[draft_key] = ""
                save_now(draft_key, student_code)

            st.text_area(
                "Chat input",
                key=draft_key,
                height=400,
                placeholder="Type your reply, ask about a section, or paste your draft here...",
                label_visibility="collapsed",

            )

            render_umlaut_pad(
                draft_key,
                context=f"letter_coach_chat_{student_code}",
                disabled=False,
            )
            
            autosave_maybe(
                student_code,
                draft_key,
                st.session_state.get(draft_key, ""),
                min_secs=0.2,
                min_delta=1,
            )
           
            saved_at = st.session_state.get(f"{draft_key}_saved_at")
            if saved_at:
                st.caption(f"Last saved at {saved_at.strftime('%H:%M:%S')}")

            letter_draft_key = ns("letter_draft_saved")
            letter_draft = st.session_state.get(letter_draft_key, "")

            col_send, col_save = st.columns([3,1])
            send = col_send.button("Send")
            if col_save.button("\U0001f4be Save Draft", key=ns("save_letter_draft_btn")):
                st.session_state[letter_draft_key] = letter_draft
                save_now(letter_draft_key, student_code)
                toast_once("Draft saved!", "✅")

            if send:
                user_input = st.session_state[draft_key].strip()
                save_now(draft_key, student_code)
                toast_ok("Saved!")

            else:
                user_input = ""

            if user_input:
                chat_history.append({"role": "user", "content": user_input})
                student_level = st.session_state.get("schreiben_level", "A1")
                system_prompt = LETTER_COACH_PROMPTS[student_level].format(prompt=st.session_state[ns("prompt")])
                with st.spinner("👨‍🏫 Herr Felix is typing..."):
                    resp = client.chat.completions.create(
                        model="gpt-4o",
                        messages=[{"role": "system", "content": system_prompt}] + chat_history[1:] + [{"role": "user", "content": user_input}],
                        temperature=0.22,
                        max_tokens=380
                    )
                    ai_reply = resp.choices[0].message.content
                chat_history.append({"role": "assistant", "content": ai_reply})
                st.session_state[ns("chat")] = chat_history
                save_letter_coach_progress(
                    student_code,
                    student_level,
                    st.session_state[ns("prompt")],
                    st.session_state[ns("chat")],
                )
                st.session_state[ns("clear_chat")] = True
                st.session_state["need_rerun"] = True

            # ----- LIVE AUTO-UPDATING LETTER DRAFT, Download + Copy -----
            import streamlit.components.v1 as components

            user_msgs = [
                msg["content"]
                for msg in st.session_state[ns("chat")][1:]
                if msg.get("role") == "user"
            ]

            st.markdown("""
                **📝 Your Letter Draft**
                - Tick the lines you want to include in your letter draft.
                - You can untick any part you want to leave out.
                - Only ticked lines will appear in your downloadable draft below.
            """)

            # Store selection in session state (keeps selection per student)
            if ns("selected_letter_lines") not in st.session_state or \
                len(st.session_state[ns("selected_letter_lines")]) != len(user_msgs):
                st.session_state[ns("selected_letter_lines")] = [True] * len(user_msgs)

            selected_lines = []
            for i, line in enumerate(user_msgs):
                st.session_state[ns("selected_letter_lines")][i] = st.checkbox(
                    line,
                    value=st.session_state[ns("selected_letter_lines")][i],
                    key=ns(f"letter_line_{i}")
                )
                if st.session_state[ns("selected_letter_lines")][i]:
                    selected_lines.append(line)

            letter_draft = "\n".join(selected_lines)
            st.session_state[letter_draft_key] = letter_draft

            # --- Live word/character count for the letter draft ---
            draft_word_count = len(letter_draft.split())
            draft_char_count = len(letter_draft)
            st.markdown(
                f"<div style='color:#7b2ff2; font-size:0.97em; margin-bottom:0.18em;'>"
                f"Words: <b>{draft_word_count}</b> &nbsp;|&nbsp; Characters: <b>{draft_char_count}</b>"
                "</div>",
                unsafe_allow_html=True
            )

            # --- Modern, soft header (copy/download) ---
            st.markdown(
                """
                <div style="
                    background:#23272b;
                    color:#eee;
                    border-radius:10px;
                    padding:0.72em 1.04em;
                    margin-bottom:0.4em;
                    font-size:1.07em;
                    font-weight:400;
                    border:1px solid #343a40;
                    box-shadow:0 2px 10px #0002;
                    text-align:left;
                ">
                    <span style="font-size:1.12em; color:#ffe082;">📝 Your Letter So Far</span><br>
                    <span style="font-size:1.00em; color:#b0b0b0;">copy often or download below to prevent data loss</span>
                </div>
                """,
                unsafe_allow_html=True
            )

            # --- Mobile-friendly copy/download box ---
            components.html(f"""
                <textarea id="letterBox_{student_code}" readonly rows="6" style="
                    width: 100%;
                    border-radius: 12px;
                    background: #f9fbe7;
                    border: 1.7px solid #ffe082;
                    color: #222;
                    font-size: 1.12em;
                    font-family: 'Fira Mono', 'Consolas', monospace;
                    padding: 1em 0.7em;
                    box-shadow: 0 2px 8px #ffe08266;
                    margin-bottom: 0.5em;
                    resize: none;
                    overflow:auto;
                " onclick="this.select()">{letter_draft}</textarea>
                <button onclick="navigator.clipboard.writeText(document.getElementById('letterBox_{student_code}').value)" 
                    style="
                        background:#ffc107;
                        color:#3e2723;
                        font-size:1.08em;
                        font-weight:bold;
                        padding:0.48em 1.12em;
                        margin-top:0.4em;
                        border:none;
                        border-radius:7px;
                        cursor:pointer;
                        box-shadow:0 2px 8px #ffe08255;
                        width:100%;
                        max-width:320px;
                        display:block;
                        margin-left:auto;
                        margin-right:auto;
                    ">
                    📋 Copy Text
                </button>
                <style>
                    @media (max-width: 480px) {{
                        #letterBox_{student_code} {{
                            font-size: 1.16em !important;
                            min-width: 93vw !important;
                        }}
                    }}
                </style>
            """, height=175)

            st.markdown("""
                <div style="
                    background:#ffe082;
                    padding:0.9em 1.2em;
                    border-radius:10px;
                    margin:0.4em 0 1.2em 0;
                    color:#543c0b;
                    font-weight:600;
                    border-left:6px solid #ffc107;
                    font-size:1.08em;">
                    📋 <span>On phone, tap in the box above to select all for copy.<br>
                    Or just tap <b>Copy Text</b>.<br>
                    To download, use the button below.</span>
                </div>
            """, unsafe_allow_html=True)

            st.download_button(
                "⬇️ Download Letter as TXT",
                letter_draft.encode("utf-8"),
                file_name="my_letter.txt"
            )

            if st.button("Start New Letter Coach"):
                st.session_state[ns("clear_chat_draft")] = True
                st.session_state[ns("chat")] = []
                st.session_state[ns("prompt")] = ""
                st.session_state[ns("selected_letter_lines")] = []
                st.session_state["need_rerun"] = True


















































if st.session_state.pop("need_rerun", False):
    # Mark done so we don't schedule again
    st.session_state["post_login_rerun"] = True
    st.rerun()
<|MERGE_RESOLUTION|>--- conflicted
+++ resolved
@@ -6004,11 +6004,10 @@
                 reply_raw = f"(Error) {e}"
 
             placeholder.empty()
-<<<<<<< HEAD
+
             if typing_notice_placeholder is not None:
                 typing_notice_placeholder.empty()
-=======
->>>>>>> 1059d46c
+
             # Convert "Keywords:" line → bold chips (skip for final message usually)
             chips_html = ""
             if not finalize_now:
