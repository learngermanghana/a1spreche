--- conflicted
+++ resolved
@@ -5387,7 +5387,7 @@
 import random
 import urllib.parse as _urllib
 
-<<<<<<< HEAD
+
 # ---------- Clean rerun helper (prevents the confusing "Saved!" toast) ----------
 def rerun_without_toast():
     st.session_state["__refresh"] = st.session_state.get("__refresh", 0) + 1
@@ -5397,81 +5397,7 @@
         pass
 
 # ---------- UI styles ----------
-=======
-# Optional: progress saver (kept from your code; safe if unused)
-def save_exam_progress(student_code, progress_items):
-    doc_ref = db.collection("exam_progress").document(student_code)
-    doc = doc_ref.get()
-    data = doc.to_dict() if doc.exists else {}
-    all_progress = data.get("completed", [])
-    now = datetime.now().strftime("%Y-%m-%d %H:%M")
-    for item in progress_items:
-        already = any(
-            p["level"] == item["level"] and
-            p["teil"] == item["teil"] and
-            p["topic"] == item["topic"]
-            for p in all_progress
-        )
-        if not already:
-            all_progress.append({
-                "level": item["level"],
-                "teil": item["teil"],
-                "topic": item["topic"],
-                "date": now
-            })
-    doc_ref.set({"completed": all_progress}, merge=True)
-
-# Simple back-step that returns to Stage 1 (used in buttons)
-def back_step():
-    draft_key = st.session_state.get("falowen_chat_draft_key")
-    for key in [
-        "falowen_mode", "falowen_level", "falowen_teil",
-        "falowen_exam_topic", "falowen_exam_keyword",
-        "falowen_messages",
-        "falowen_loaded_key", "falowen_conv_key",
-        "falowen_chat_draft_key", "custom_topic_intro_done",
-        "falowen_turn_count",
-    ]:
-        st.session_state.pop(key, None)
-    if draft_key:
-        st.session_state.pop(draft_key, None)
-        for extra in _draft_state_keys(draft_key):
-            st.session_state.pop(extra, None)
-    st.session_state["_falowen_loaded"] = False
-    st.session_state["falowen_stage"] = 1
-    refresh_with_toast()
-
-# --- CONFIG (same doc, no duplicate db init) ---
-exam_sheet_id = "1zaAT5NjRGKiITV7EpuSHvYMBHHENMs9Piw3pNcyQtho"
-exam_sheet_name = "exam_topics"
-exam_csv_url = f"https://docs.google.com/spreadsheets/d/{exam_sheet_id}/gviz/tq?tqx=out:csv&sheet={exam_sheet_name}"
-
-@st.cache_data(ttl=3600)
-def _load_exam_topics_cached():
-    expected_cols = ['Level', 'Teil', 'Topic/Prompt', 'Keyword/Subtopic']
-    try:
-        df = pd.read_csv(exam_csv_url)
-    except Exception:
-        logging.exception("Failed to load exam topics")
-        st.error("Unable to load exam topics. Please try again later.")
-        return pd.DataFrame(columns=expected_cols)
-
-    for col in expected_cols:
-        if col not in df.columns:
-            df[col] = ""
-    # strip
-    for c in df.columns:
-        if df[c].dtype == "O":
-            df[c] = df[c].astype(str).str.strip()
-    return df
-
-def load_exam_topics():
-    if "exam_topics_df" not in st.session_state:
-        st.session_state["exam_topics_df"] = _load_exam_topics_cached()
-    return st.session_state["exam_topics_df"]
-
-# ================= UI styles: bubbles + highlights (yours, restored) =================
->>>>>>> 67b23566
+
 bubble_user = (
     "background:#1976d2; color:#fff; border-radius:18px 18px 2px 18px;"
     "padding:10px 16px; margin:5px 0 5px auto; max-width:90vw; display:inline-block; font-size:1.12em;"
@@ -5536,347 +5462,7 @@
         if changed:
             doc_ref.set({"chats": chats, "drafts": drafts}, merge=True)
 
-<<<<<<< HEAD
-# ---------- Quick links ----------
-# ---------- Prompt builders ----------
-=======
-# ====== Quick links (kept) ======
-lesen_links = {
-    "A1": [("Goethe A1 Lesen (Lesen & Hören page)", "https://www.goethe.de/ins/mm/en/spr/prf/gzsd1/ueb.html")],
-    "A2": [("Goethe A2 Lesen (Lesen & Hören page)", "https://www.goethe.de/ins/mm/en/spr/prf/gzsd2/ueb.html")],
-    "B1": [("Goethe B1 Lesen (Lesen & Hören page)", "https://www.goethe.de/ins/mm/en/spr/prf/gzb1/ueb.html")],
-    "B2": [("Goethe B2 Lesen (Lesen & Hören page)", "https://www.goethe.de/ins/mm/en/spr/prf/gzb2/ue9.html")],
-    "C1": [("Goethe C1 Lesen (Lesen & Hören page)", "https://www.goethe.de/ins/be/en/spr/prf/gzc1/u24.html")],
-}
-hoeren_links = {
-    "A1": [("Goethe A1 Hören (Lesen & Hören page)", "https://www.goethe.de/ins/mm/en/spr/prf/gzsd1/ueb.html")],
-    "A2": [("Goethe A2 Hören (Lesen & Hören page)", "https://www.goethe.de/ins/mm/en/spr/prf/gzsd2/ueb.html")],
-    "B1": [("Goethe B1 Hören (Lesen & Hören page)", "https://www.goethe.de/ins/mm/en/spr/prf/gzb1/ueb.html")],
-    "B2": [("Goethe B2 Hören (Lesen & Hören page)", "https://www.goethe.de/ins/mm/en/spr/prf/gzb2/ue9.html")],
-    "C1": [("Goethe C1 Hören (Lesen & Hören page)", "https://www.goethe.de/ins/be/en/spr/prf/gzc1/u24.html")],
-}
-
-# ================= PROMPT BUILDERS (yours, unchanged) =================
-def build_a1_exam_intro():
-    return (
-        "**A1 – Teil 1: Basic Introduction**\n\n"
-        "In the A1 exam's first part, you will be asked to introduce yourself. "
-        "Typical information includes: your **Name, Land, Wohnort, Sprachen, Beruf, Hobby**.\n\n"
-        "After your introduction, you will be asked 3 basic questions such as:\n"
-        "- Haben Sie Geschwister?\n"
-        "- Wie alt ist deine Mutter?\n"
-        "- Bist du verheiratet?\n\n"
-        "You might also be asked to spell your name (**Buchstabieren**). "
-        "Please introduce yourself now using all the keywords above."
-    )
-
-def build_exam_instruction(level, teil):
-    # (your original long strings kept)
-    if level == "A1":
-        if "Teil 1" in teil:
-            return build_a1_exam_intro()
-        elif "Teil 2" in teil:
-            return (
-                "**A1 – Teil 2: Question and Answer**\n\n"
-                "You will get a topic and a keyword. Your job: ask a question using the keyword, "
-                "then answer it yourself. Example: Thema: Geschäft – Keyword: schließen → "
-                "Wann schließt das Geschäft?\nLet's try one. Type 'Yes' in the chatbox so we start?"
-            )
-        elif "Teil 3" in teil:
-            return (
-                "**A1 – Teil 3: Making a Request**\n\n"
-                "You'll receive a prompt (e.g. 'Radio anmachen'). Write a polite request or imperative. "
-                "Example: Können Sie bitte das Radio anmachen?\nReady?"
-                "Type Yes in the chatbox so we start?"
-            )
-    if level == "A2":
-        if "Teil 1" in teil:
-            return (
-                "**A2 – Teil 1: Fragen zu Schlüsselwörtern**\n\n"
-                "You'll get a topic (e.g. 'Wohnort'). Ask a question, then answer it yourself. "
-                "When you're ready, type 'Begin'."
-            )
-        elif "Teil 2" in teil:
-            return (
-                "**A2 – Teil 2: Über das Thema sprechen**\n\n"
-                "Talk about the topic in 3–4 sentences. I'll correct and give tips. Start when ready."
-            )
-        elif "Teil 3" in teil:
-            return (
-                "**A2 – Teil 3: Gemeinsam planen**\n\n"
-                "Let's plan something together. Respond and make suggestions. Start when ready."
-            )
-    if level == "B1":
-        if "Teil 1" in teil:
-            return (
-                "**B1 – Teil 1: Gemeinsam planen**\n\n"
-                "We'll plan an activity together (e.g., a trip or party). Give your ideas and answer questions."
-            )
-        elif "Teil 2" in teil:
-            return (
-                "**B1 – Teil 2: Präsentation**\n\n"
-                "Give a short presentation on the topic (about 2 minutes). I'll ask follow-up questions."
-            )
-        elif "Teil 3" in teil:
-            return (
-                "**B1 – Teil 3: Feedback & Fragen stellen**\n\n"
-                "Answer questions about your presentation. I'll give you feedback on your language and structure."
-            )
-    if level == "B2":
-        if "Teil 1" in teil:
-            return (
-                "**B2 – Teil 1: Diskussion**\n\n"
-                "We'll discuss a topic. Express your opinion and justify it."
-            )
-        elif "Teil 2" in teil:
-            return (
-                "**B2 – Teil 2: Präsentation**\n\n"
-                "Present a topic in detail. I'll challenge your points and help you improve."
-            )
-        elif "Teil 3" in teil:
-            return (
-                "**B2 – Teil 3: Argumentation**\n\n"
-                "Argue your perspective. I'll give feedback and counterpoints."
-            )
-    if level == "C1":
-        if "Teil 1" in teil:
-            return (
-                "**C1 – Teil 1: Vortrag**\n\n"
-                "Bitte halte einen kurzen Vortrag zum Thema. Ich werde anschließend Fragen stellen und deine Sprache bewerten."
-            )
-        elif "Teil 2" in teil:
-            return (
-                "**C1 – Teil 2: Diskussion**\n\n"
-                "Diskutiere mit mir über das gewählte Thema. Ich werde kritische Nachfragen stellen."
-            )
-        elif "Teil 3" in teil:
-            return (
-                "**C1 – Teil 3: Bewertung**\n\n"
-                "Bewerte deine eigene Präsentation. Was würdest du beim nächsten Mal besser machen?"
-            )
-    return ""
-
-def build_exam_system_prompt(level: str, teil: str, student_code: str = "felixa1") -> str:
-    """
-    Builds the system prompt for the examiner persona.
-    (Your original logic retained.)
-    """
-    rec_url = (
-        f"https://script.google.com/macros/s/"
-        f"AKfycbzMIhHuWKqM2ODaOCgtS7uZCikiZJRBhpqv2p6OyBmK1yAVba8HlmVC1zgTcGWSTfrsHA"
-        f"/exec?code={student_code}"
-    )
-    record_line = (
-        "IMPORTANT: After EVERY question, prompt, correction, or feedback, append this line on its own:\n"
-        f"• 🎙️ **You can chat here for more ideas or Record your answer now**: [Open Sprechen Recorder]({rec_url})\n"
-        f"If Markdown is not supported, show the raw URL: {rec_url}\n"
-    )
-    if level == "A1":
-        if "Teil 1" in teil:
-            return (
-                "You are Herr Felix, a supportive A1 German examiner. "
-                "Ask the student to introduce themselves using the keywords (Name, Land, Wohnort, Sprachen, Beruf, Hobby). "
-                "Check if all info is given, correct any errors (explain in English), and give the right way to say things in German. "
-                "1) Always explain errors and suggestions in English only. Only the next question should be in German; they are A1. "
-                "After their intro, ask these three questions one by one: "
-                "'Haben Sie Geschwister?', 'Wie alt ist deine Mutter?', 'Bist du verheiratet?'. "
-                "Correct their answers (explain in English). At the end, mention they may be asked to spell their name ('Buchstabieren') and wish them luck. "
-                "Give them a score out of 25 and let them know if they passed or not.\n"
-                + record_line
-            )
-        elif "Teil 2" in teil:
-            return (
-                "You are Herr Felix, an A1 examiner. Randomly give the student a Thema and Keyword from the official list. "
-                "Let them know you have 52 cards available and you are here to help them prepare for the exams. "
-                "Tell them they can relax and continue another time when tired. Explain in English. "
-                "Tell them to ask a question with the keyword and answer it themselves, then correct their German (explain errors in English, show the correct version), and move to the next topic. "
-                "1) After every input, let them know if they passed or not and explain why.\n"
-                + record_line
-            )
-        elif "Teil 3" in teil:
-            return (
-                "You are Herr Felix, an A1 examiner. Give the student a prompt (e.g., 'Radio anmachen'). "
-                "Let them know you have 20 cards available and you are here to help them prepare. Explain in English. "
-                "Ask them to write a polite request or imperative and answer themselves like their partners will do. "
-                "Check if it's correct and polite, explain errors in English, and provide the right German version. Then give the next prompt. "
-                "They can respond using 'Ja, gerne', 'In Ordnung', or 'Ich kann …' with the verb at the end (e.g., 'Ich kann das Radio anmachen').\n"
-                + record_line
-            )
-
-    if level == "A2":
-        if "Teil 1" in teil:
-            return (
-                "You are Herr Felix, a Goethe A2 examiner. Give a topic from the A2 list. "
-                "Always let the student know that you are here to help them pass, so they should sit for a few minutes and be consistent. Teach them how to pass. "
-                "1) After student input, tell them you will ask just 3 questions and then give a score out of 25. "
-                "2) Use phrases like 'Your next recommended question…' to smoothly move forward. "
-                "Ask the student to ask and answer a question on the topic. Always correct their German (explain errors in English), show the correct version, and encourage them. "
-                "Ask one question at a time. Pick 3 random keywords from the topic and ask exactly 1 question per keyword. "
-                "When explaining mistakes, use English and simple German. After the third question, grade out of 25 and say if they passed, with an English explanation.\n"
-                + record_line
-            )
-        elif "Teil 2" in teil:
-            return (
-                "You are Herr Felix, an A2 examiner. Give a topic. The student gives a short monologue. "
-                "Correct errors (in English), give suggestions, and follow up with one question. "
-                "Remind them you will ask 3 questions total, then give a score out of 25. "
-                "Use 'your next recommended question…' to guide them. "
-                "Pick 3 random keywords and ask 1 question per keyword (total 3). "
-                "Explain mistakes using English and simple German. After the third question, mark out of 25 and say if they passed, explaining in English.\n"
-                + record_line
-            )
-        elif "Teil 3" in teil:
-            return (
-                "You are Herr Felix, an A2 examiner. Plan something together (e.g., going to the cinema). "
-                "Check the student's suggestions, correct errors, and keep the conversation going. "
-                "Tell them you are helping them pass the exam and to be consistent. "
-                "Guide the plan with exactly 5 short prompts. After the last prompt, mark out of 25 and say if they passed, explaining in English.\n"
-                + record_line
-            )
-
-    if level == "B1":
-        if "Teil 1" in teil:
-            return (
-                "You are Herr Felix, a Goethe B1 supportive examiner. You and the student plan an activity together. "
-                "Give feedback in both German and English, correct mistakes, suggest improvements, and keep it realistic. "
-                "1) Keep answers short and encouraging to invite replies. "
-                "2) Tell them you will ask 5 questions total and then give a score out of 25, with an English explanation. "
-                "3) Ask only 5 questions and try to close the conversation. "
-                "4) Give a mini-score after each presentation moment, noting pass/not yet. "
-                "5) Use 'your next recommended question…' to move forward.\n"
-                + record_line
-            )
-        elif "Teil 2" in teil:
-            return (
-                "You are Herr Felix, a Goethe B1 examiner. The student gives a presentation. "
-                "Give constructive feedback in German and English, ask for more details, and highlight strengths and weaknesses. "
-                "1) After student input, say you will ask 3 questions total and then give a score out of 25 with an English explanation. "
-                "2) Ask only 3 questions, one at a time. "
-                "3) Keep replies friendly and not overly long. "
-                "4) After your third question, mark and give the student their score. "
-                "5) Use 'your next recommended question…' to advance.\n"
-                + record_line
-            )
-        elif "Teil 3" in teil:
-            return (
-                "You are Herr Felix, a Goethe B1 examiner. The student answers questions about their presentation. "
-                "Encourage them; you are here to help them pass. Invite questions if they don’t understand and they can ask for translations of words. "
-                "Give exam-style feedback (in German and English), correct language, and motivate. "
-                "1) Ask only 3 questions, one at a time. "
-                "2) Keep replies friendly and not overly long. "
-                "3) After your third question, give their score out of 25 with an English explanation. "
-                "4) Use 'your next recommended question…' to guide them.\n"
-                + record_line
-            )
-
-    return ""
-    # (Your B2/C1 fallbacks left as in your working version)
-
-def build_custom_chat_prompt(level, student_code=None):
-    # (kept exactly as your working version—no recorder line added here to respect your request)
-    if student_code is None:
-        student_code = st.session_state.get("student_code", "")
-    if level == "C1":
-        return (
-            "You are supportive German C1 Teacher. Speak both english and German "
-            "Ask student one question at a time"
-            "Suggest useful phrases student can use to begin their phrases"
-            "Check if student is writing on C1 Level"
-            "After correction, proceed to the next question using the phrase your next recommended question"
-            "When there is error, correct for the student and teach them how to say it correctly"
-            "Stay on one topic and always ask next question. After 5 intelligent questions only on a topic, give the student their performance and scores and suggestions to improve"
-            "Help student progress from B2 to C1 with your support and guidance"
-        )
-    if level in ["A1", "A2", "B1", "B2"]:
-        correction_lang = "in English" if level in ["A1", "A2"] else "half in English and half in German"
-        rec_url = (
-            "https://script.google.com/macros/s/AKfycbzMIhHuWKqM2ODaOCgtS7uZCikiZJRBhpqv2p6OyBmK1yAVba8HlmVC1zgTcGWSTfrsHA/exec"
-            f"?code={urllib.parse.quote(student_code)}"
-            )
-        return (
-            f"You are Herr Felix, a supportive and innovative German teacher. "
-            f"1. Congratulate the student in English for the topic and give interesting tips on the topic. Always let the student know how the session is going to go in English. It shouldnt just be questions but teach them also. The total number of questios,what they should expect,what they would achieve at the end of the session. Let them know they can ask questions or ask for translation if they dont understand anything. You are ready to always help "
-            f"2. If student input looks like a letter question instead of a topic for discussion, then prompt them that you are trained to only help them with their speaking so they should rather paste their letter question in the ideas generator in the schreiben tab. "
-            f"Promise them that if they answer all 6 questions, you use their own words to build a presentation of 60 words for them. After completion you will give them a link to record their audio to see if they can apply what they practiced. They only have to be consistent "
-            f"Pick 3 useful keywords related to the student's topic and use them as the focus for conversation. Give students ideas and how to build their points for the conversation in English. "
-            f"For each keyword, ask the student up to 2 creative, diverse and interesting questions in German only based on student language level, one at a time, not all at once. Just askd the question and don't let student know this is the keyword you are using. "
-            f"After each student answer, give feedback and a suggestion to extend their answer if it's too short. Feedback in English and suggestion in German. "
-            f" Explain difficult words when level is A1,A2,B1,B2. "
-            f"IMPORTANT: If a student asks 3 grammar questions in a row without trying to answer your conversation questions, respond warmly but firmly: remind them to check their course book using the search button for grammar explanations. Explain that reading their book will help them become more independent and confident as a learner. Kindly pause grammar explanations until they have checked the book and tried the conversation questions. Stay positive, but firm about using the resources. If they still have a specific question after reading, gladly help. "
-            f"After keyword questions, continue with other random follow-up questions that reflect student selected level about the topic in German (until you reach 6 questions in total). "
-            f"Never ask more than 2 questions about the same keyword. "
-            f"After the student answers 6 questions, give final feedback on their performance: what they did well, mistakes, and what to improve in English and end the chat with motivation and tips. "
-            f"Tell them to visit this link to record their audio: [Record your audio here]({rec_url}). "
-            f"Also give them 60 words from their own words in a presentation form that they can use in class.  Wish them luck in their next class and tell them to apply everything they have learnt. "
-            f"All feedback and corrections should be {correction_lang}. "
-            f"Encourage the student and keep the chat motivating. "
-        )
-    return ""
-
-# ================= SESSION DEFAULTS (reuse your falowen_* keys) =================
-
-
-def generate_summary(messages: List[str]) -> str:
-    """Summarize student responses using the OpenAI chat API."""
-    prompt = (
-        "Summarize the following student responses into about 60 words suitable for a presentation."
-    )
-    try:
-        resp = client.chat.completions.create(
-            model="gpt-4o-mini",
-            messages=[
-                {"role": "system", "content": prompt},
-                {"role": "user", "content": "\n\n".join(messages)},
-            ],
-            temperature=0.7,
-        )
-        return (resp.choices[0].message.content or "").strip()
-    except Exception as exc:
-        logging.exception("Summary generation error: %s", exc)
-        return ""
-
-
-def increment_turn_count_and_maybe_close(is_exam: bool) -> bool:
-    """Increment the turn counter and append a summary if the limit is reached.
-
-    Returns True when the chat has reached the 6-turn limit in custom chat mode
-    and a summary message was appended. For exam mode the counter is not
-    incremented and the function always returns False.
-    """
-
-    if is_exam:
-        return False
-
-    st.session_state["falowen_turn_count"] = (
-        st.session_state.get("falowen_turn_count", 0) + 1
-    )
-
-    if st.session_state["falowen_turn_count"] >= 6:
-        user_msgs = [
-            m.get("content", "")
-            for m in st.session_state.get("falowen_messages", [])
-            if m.get("role") == "user"
-        ]
-        summary = generate_summary(user_msgs)
-        st.session_state["falowen_messages"].append(
-            {"role": "assistant", "content": summary}
-        )
-        return True
-
-    return False
-
-
-def reset_falowen_chat_flow(
-    *, clear_messages: bool = True, clear_intro: bool = True
-) -> None:
-    """Reset chat bookkeeping so that a fresh conversation starts unlocked."""
-
-    if clear_messages:
-        st.session_state["falowen_messages"] = []
-    if clear_intro:
-        st.session_state["custom_topic_intro_done"] = False
-    st.session_state["falowen_turn_count"] = 0
->>>>>>> 67b23566
+
 
 
 default_state = {
@@ -5981,153 +5567,17 @@
 
     # ——— Step 3: Exam Part or Lesen/Hören links ———
     if st.session_state["falowen_stage"] == 3:
-<<<<<<< HEAD
+
         render_exam_setup(
             reset_chat_flow=reset_falowen_chat_flow,
             back_step=back_step,
             db=db,
         )
-=======
-        st.subheader("Step 3: Choose Exam Part")
-        teil_options = {
-            "A1": ["Teil 1 – Basic Introduction", "Teil 2 – Question and Answer", "Teil 3 – Making A Request",
-                   "Lesen – Past Exam Reading", "Hören – Past Exam Listening"],
-            "A2": ["Teil 1 – Fragen zu Schlüsselwörtern", "Teil 2 – Über das Thema sprechen", "Teil 3 – Gemeinsam planen",
-                   "Lesen – Past Exam Reading", "Hören – Past Exam Listening"],
-            "B1": ["Teil 1 – Gemeinsam planen (Dialogue)", "Teil 2 – Präsentation (Monologue)", "Teil 3 – Feedback & Fragen stellen",
-                   "Lesen – Past Exam Reading", "Hören – Past Exam Listening"],
-            "B2": ["Teil 1 – Diskussion", "Teil 2 – Präsentation", "Teil 3 – Argumentation",
-                   "Lesen – Past Exam Reading", "Hören – Past Exam Listening"],
-            "C1": ["Teil 1 – Vortrag", "Teil 2 – Diskussion", "Teil 3 – Bewertung",
-                   "Lesen – Past Exam Reading", "Hören – Past Exam Listening"],
-        }
-        level = st.session_state["falowen_level"]
-        teil = st.radio("Which exam part?", teil_options[level], key="falowen_teil_center")
-
-        if "Lesen" in teil or "Hören" in teil:
-            if "Lesen" in teil:
-                st.markdown(
-                    """
-                    <div style="background:#e1f5fe;border-radius:10px;
-                                padding:1.1em 1.4em;margin:1.2em 0;">
-                      <span style="font-size:1.18em;color:#0277bd;">
-                        <b>📖 Past Exam: Lesen (Reading)</b>
-                      </span><br><br>
-                    """,
-                    unsafe_allow_html=True
-                )
-                for label, url in lesen_links.get(level, []):
-                    st.markdown(
-                        f'<a href="{url}" target="_blank" style="font-size:1.10em;color:#1976d2;font-weight:600">'
-                        f'👉 {label}</a><br>',
-                        unsafe_allow_html=True
-                    )
-                st.markdown("</div>", unsafe_allow_html=True)
-
-            if "Hören" in teil:
-                st.markdown(
-                    """
-                    <div style="background:#ede7f6;border-radius:10px;
-                                padding:1.1em 1.4em;margin:1.2em 0;">
-                      <span style="font-size:1.18em;color:#512da8;">
-                        <b>🎧 Past Exam: Hören (Listening)</b>
-                      </span><br><br>
-                    """,
-                    unsafe_allow_html=True
-                )
-                for label, url in hoeren_links.get(level, []):
-                    st.markdown(
-                        f'<a href="{url}" target="_blank" style="font-size:1.10em;color:#5e35b1;font-weight:600">'
-                        f'👉 {label}</a><br>',
-                        unsafe_allow_html=True
-                    )
-                st.markdown("</div>", unsafe_allow_html=True)
-
-            if st.button("⬅️ Back", key="lesen_hoeren_back"):
-                st.session_state["falowen_stage"] = 2
-                st.session_state["falowen_messages"] = []
-                refresh_with_toast()
-
-        else:
-            # Topic picker (your format: "Topic/Prompt" + "Keyword/Subtopic")
-            teil_number = teil.split()[1]  # e.g., "1"
-            exam_df = load_exam_topics()
-            exam_topics = exam_df[(exam_df["Level"] == level) & (exam_df["Teil"] == f"Teil {teil_number}")].copy()
-
-            topics_list = []
-            if not exam_topics.empty:
-                topic_vals   = exam_topics["Topic/Prompt"].astype(str).str.strip()
-                keyword_vals = exam_topics["Keyword/Subtopic"].astype(str).str.strip()
-                topics_list  = [
-                    f"{t} – {k}" if k else t
-                    for t, k in zip(topic_vals, keyword_vals) if t
-                ]
-
-            search = st.text_input("🔍 Search topic or keyword...", "")
-            filtered = [t for t in topics_list if search.lower() in t.lower()] if search else topics_list
-
-            topic: Optional[str] = None
-            keyword: Optional[str] = None
-
-            if filtered:
-                st.markdown("**Preview: Available Topics**")
-                for t in filtered[:6]:
-                    st.markdown(f"- {t}")
-                if len(filtered) > 6:
-                    with st.expander(f"See all {len(filtered)} topics"):
-                        col1, col2 = st.columns(2)
-                        for i, t in enumerate(filtered):
-                            with (col1 if i % 2 == 0 else col2):
-                                st.markdown(f"- {t}")
-
-                choice = st.selectbox("Pick your topic (or choose random):", ["(random)"] + filtered, key="topic_picker")
-                chosen = random.choice(filtered) if choice == "(random)" else choice
-
-                if " – " in chosen:
-                    topic, keyword = chosen.split(" – ", 1)
-                else:
-                    topic, keyword = chosen, None
-
-                if topic:
-                    st.session_state["falowen_exam_topic"] = topic
-                    st.session_state["falowen_exam_keyword"] = keyword
-                    st.success(
-                        f"**Your exam topic is:** {topic}" + (f" – {keyword}" if keyword else "")
-                    )
-
-            else:
-                st.info("No topics found. Try a different search.")
-
-            col_mode, col_level, col_start = st.columns([1, 1, 2])
-            with col_mode:
-                if st.button("↩ Back to Mode", key="falowen_back_mode"):
-                    back_step()
-            with col_level:
-                if st.button("⬅️ Back", key="falowen_back_part"):
-                    st.session_state["falowen_stage"]    = 2
-                    st.session_state["falowen_messages"] = []
-                    refresh_with_toast()
-            with col_start:
-                start_disabled = not topic
-                if st.button("Start Practice", key="falowen_start_practice", disabled=start_disabled) and topic:
-                    st.session_state["falowen_teil"] = teil
-                    st.session_state["falowen_stage"] = 4
-                    reset_falowen_chat_flow()
-                    student_code = st.session_state.get("student_code")
-                    save_exam_progress(
-                        student_code,
-                        [{"level": level, "teil": teil, "topic": topic}],
-                    )
-                    refresh_with_toast()
-
-            if not topic:
-                st.warning("Please select a topic before starting your practice session.")
->>>>>>> 67b23566
 
 
     # ——— Step 4: Chat (Exam or Custom) ———
     if st.session_state.get("falowen_stage") == 4:
-<<<<<<< HEAD
+
         render_chat_stage(
             client=client,
             db=db,
@@ -6138,293 +5588,7 @@
             generate_chat_pdf=generate_chat_pdf,
             render_umlaut_pad=render_umlaut_pad,
         )
-=======
-        # Ensure unique widget keys per student (prevents duplicate-id errors)
-        try:
-            _ = _wkey  # already defined?
-        except NameError:
-            import hashlib
-            def _wkey(base: str) -> str:
-                sc = str(st.session_state.get("student_code", "anon"))
-                return f"{base}_{hashlib.md5(f'{base}|{sc}'.encode()).hexdigest()[:8]}"
-
-        # Ensure urllib alias exists
-        try:
-            _ = _urllib.quote  # noqa
-        except Exception:
-            import urllib.parse as _urllib
-
-        level = st.session_state.get("falowen_level")
-        teil  = st.session_state.get("falowen_teil")
-        mode  = st.session_state.get("falowen_mode")
-        is_exam = (mode == "Exams Mode")
-        student_code = st.session_state.get("student_code", "demo")
-        fresh_chat = False
-
-        # === Load messages & draft PER (student_code + mode/level/teil) ===
-        mode_level_teil = f"{mode}_{level}_{(teil or 'custom')}"
-        conv_key = st.session_state.get("falowen_conv_key")
-        doc_data: dict[str, object] = {}
-        doc_ref = None
-        if db is not None:
-            doc_ref = db.collection("falowen_chats").document(student_code)
-            try:
-                snap = doc_ref.get()
-                doc_data = snap.to_dict() or {} if snap.exists else {}
-            except Exception:
-                doc_data = {}
-                doc_ref = None
-        if not conv_key or not conv_key.startswith(f"{mode_level_teil}_"):
-            conv_key = (doc_data.get("current_conv", {}) or {}).get(mode_level_teil)
-            if not conv_key or not conv_key.startswith(f"{mode_level_teil}_"):
-                drafts = (doc_data.get("drafts", {}) or {})
-                conv_key = next(
-                    (k for k in drafts if k.startswith(f"{mode_level_teil}_")),
-                    None,
-                )
-            if not conv_key:
-                conv_key = f"{mode_level_teil}_{uuid4().hex[:8]}"
-                fresh_chat = True
-            if doc_ref is not None:
-                try:
-                    doc_ref.set({"current_conv": {mode_level_teil: conv_key}}, merge=True)
-                except Exception:
-                    pass
-        st.session_state["falowen_conv_key"] = conv_key
-
-        draft_key = _wkey("chat_draft")
-        st.session_state["falowen_chat_draft_key"] = draft_key
-
-        current_messages = st.session_state.get("falowen_messages", [])
-        loaded_key = st.session_state.get("falowen_loaded_key")
-        chats = (doc_data.get("chats", {}) or {})
-        remote_messages = chats.get(conv_key)
-        if loaded_key != conv_key:
-            current_messages = []
-            fresh_chat = True
-        if isinstance(remote_messages, list):
-            st.session_state["falowen_messages"] = remote_messages
-        else:
-            st.session_state["falowen_messages"] = current_messages
-
-        if fresh_chat:
-            reset_falowen_chat_flow(clear_messages=False, clear_intro=False)
-
-        draft_text = load_chat_draft_from_db(student_code, conv_key)
-        st.session_state[draft_key] = draft_text
-        lv, lt, sf, sa = _draft_state_keys(draft_key)
-        st.session_state[lv] = draft_text
-        st.session_state[lt] = time.time()
-        st.session_state[sf] = True
-        st.session_state[sa] = datetime.now(_timezone.utc)
-        st.session_state["falowen_loaded_key"] = conv_key
-
-        # Seed the first assistant instruction if chat is empty
-        if not st.session_state["falowen_messages"]:
-            reset_falowen_chat_flow(clear_messages=False, clear_intro=False)
-            if is_exam:
-                instruction = build_exam_instruction(level, teil)
-            else:
-                instruction = (
-                    "Hallo! 👋 What would you like to talk about? Give me details of what you want so I can understand."
-                )
-            st.session_state["falowen_messages"].append({"role": "assistant", "content": instruction})
-            try:
-                doc = db.collection("falowen_chats").document(student_code)
-                snap = doc.get()
-                chats = snap.to_dict().get("chats", {}) if snap.exists else {}
-                chats[conv_key] = st.session_state["falowen_messages"]
-                doc.set({"chats": chats}, merge=True)
-            except Exception:
-                pass
-
-        # Build system prompt (exam persona vs custom chat)
-        if is_exam:
-            base_prompt = build_exam_system_prompt(level, teil)
-            topic = st.session_state.get("falowen_exam_topic")
-            if topic:
-                system_prompt = f"{base_prompt} Thema: {topic}."
-                if st.session_state.get("falowen_exam_keyword"):
-                    system_prompt += f" Keyword: {st.session_state['falowen_exam_keyword']}."
-            else:
-                system_prompt = base_prompt
-        else:
-            base_prompt = build_custom_chat_prompt(level, student_code)
-            system_prompt = base_prompt
-
-        # Always-visible recorder button
-        RECORDER_BASE = "https://script.google.com/macros/s/AKfycbzMIhHuWKqM2ODaOCgtS7uZCikiZJRBhpqv2p6OyBmK1yAVba8HlmVC1zgTcGWSTfrsHA/exec"
-        rec_url = f"{RECORDER_BASE}?code={_urllib.quote(student_code)}"
-        try:
-            st.link_button(
-                "🎙️ Record your answer now (Sprechen Recorder)",
-                rec_url,
-                type="primary",
-                use_container_width=True,
-                key=_wkey("btn_recorder")
-            )
-        except Exception:
-            st.markdown(
-                f'<a href="{rec_url}" target="_blank" style="display:block;text-align:center;'
-                'padding:12px 16px;border-radius:10px;background:#2563eb;color:#fff;'
-                'text-decoration:none;font-weight:700;">🎙️ Record your answer now (Sprechen Recorder)</a>',
-                unsafe_allow_html=True,
-            )
-        chat_display = st.container()
-        st.caption("You can keep chatting here or record your answer now.")
-
-        # ========= Handle new input FIRST =========
-
-        chat_locked = (not is_exam) and st.session_state.get("falowen_turn_count", 0) >= 6
-
-        col_in, col_btn = st.columns([8, 1])
-        if st.session_state.pop("falowen_clear_draft", False):
-            st.session_state[draft_key] = ""
-            save_now(draft_key, student_code)
-        with col_in:
-            st.text_area(
-                "Type your answer...",
-                key=draft_key,
-                on_change=save_now,
-                args=(draft_key, student_code),
-                disabled=chat_locked,
-            )
-            render_umlaut_pad(draft_key, context=f"falowen_chat_{conv_key}", disabled=chat_locked)
-            autosave_maybe(
-                student_code,
-                draft_key,
-                st.session_state.get(draft_key, ""),
-                min_secs=2.0,
-                min_delta=12,
-                locked=chat_locked,
-            )
-        # Older Streamlit releases lack ``st.autorefresh``. Try to use the
-        # ``streamlit-autorefresh`` helper when available so the chat area
-        # periodically reruns in those environments.
-        try:
-            from streamlit_autorefresh import st_autorefresh
-
-            st_autorefresh(interval=2000, key=_wkey("chat_autosave"))
-        except ImportError:
-            # Fall back to manual refresh or ``st.rerun`` if the helper isn't
-            # installed.
-            pass
-        with col_btn:
-            send_clicked = st.button(
-                "Send", key=_wkey("chat_send"), type="primary", disabled=chat_locked
-            )
-        save_clicked = st.button(
-            "Save draft",
-            key=_wkey("chat_save_draft"),
-            disabled=chat_locked,
-            use_container_width=True,
-        )
-
-        user_input = (
-            st.session_state.get(draft_key, "").strip()
-            if send_clicked and not chat_locked
-            else ""
-        )
-        if save_clicked:
-            save_now(draft_key, student_code)
-        if user_input:
-            st.session_state["falowen_messages"].append({"role": "user", "content": user_input})
-            st.session_state["falowen_clear_draft"] = True
-            st.session_state["need_rerun"] = True
-            try:
-                if "inc_sprechen_usage" in globals():
-                    inc_sprechen_usage(student_code)
-            except Exception:
-                pass
-
-            with st.spinner("🧑‍🏫 Herr Felix is typing..."):
-                messages = [{"role": "system", "content": system_prompt}] + st.session_state["falowen_messages"]
-                try:
-                    resp = client.chat.completions.create(
-                        model="gpt-4o",
-                        messages=messages,
-                        temperature=0.15,
-                        max_tokens=600,
-                    )
-                    ai_reply = (resp.choices[0].message.content or "").strip()
-                except Exception as e:
-                    ai_reply = f"Sorry, an error occurred: {e}"
-
-            # 3) append assistant message and update turn count
-            st.session_state["falowen_messages"].append({"role": "assistant", "content": ai_reply})
-            increment_turn_count_and_maybe_close(is_exam)
-
-            try:
-                doc = db.collection("falowen_chats").document(student_code)
-                snap = doc.get()
-                chats = snap.to_dict().get("chats", {}) if snap.exists else {}
-                chats[conv_key] = st.session_state["falowen_messages"]
-                doc.set({"chats": chats}, merge=True)
-            except Exception:
-                pass
-        with chat_display:
-            for msg in st.session_state["falowen_messages"]:
-                if msg["role"] == "assistant":
-                    with st.chat_message("assistant", avatar="🧑‍🏫"):
-                        st.markdown(
-                            "<span style='color:#cddc39;font-weight:bold'>🧑‍🏫 Herr Felix:</span><br>"
-                            f"<div style='{bubble_assistant}'>{highlight_keywords(msg['content'], highlight_words)}</div>",
-                            unsafe_allow_html=True
-                        )
-                else:  # user
-                    with st.chat_message("user"):
-                        st.markdown(
-                            f"<div style='display:flex;justify-content:flex-end;'>"
-                            f"<div style='{bubble_user}'>🗣️ {msg['content']}</div></div>",
-                            unsafe_allow_html=True
-                        )
-        # ---- Downloads
-            teil_str = str(teil) if teil else "chat"
-            pdf_bytes = generate_chat_pdf(st.session_state["falowen_messages"])
-            st.download_button(
-                "⬇️ Download Chat as PDF",
-                pdf_bytes,
-                file_name=f"Falowen_Chat_{level}_{teil_str.replace(' ', '_')}.pdf",
-                mime="application/pdf",
-                key=_wkey("dl_chat_pdf"),
-            )
-            chat_as_text = "\n".join(
-                [f"{m['role'].capitalize()}: {m['content']}" for m in st.session_state["falowen_messages"]]
-            )
-            st.download_button(
-                "⬇️ Download Chat as TXT",
-                chat_as_text.encode("utf-8"),
-                file_name=f"Falowen_Chat_{level}_{teil_str.replace(' ', '_')}.txt",
-                mime="text/plain",
-                key=_wkey("dl_chat_txt")
-            )
-
-        # ---- Actions
-        col1, col2 = st.columns(2)
-        with col1:
-            if st.button("🗑️ Delete All Chat History", key=_wkey("btn_delete_history")):
-                try:
-                    db.collection("falowen_chats").document(student_code).delete()
-                except Exception as e:
-                    st.error(f"Could not delete chat history: {e}")
-                else:
-                    for k in [
-                        "falowen_stage","falowen_mode","falowen_level","falowen_teil",
-                        "falowen_messages","custom_topic_intro_done","falowen_exam_topic",
-                        "falowen_exam_keyword",
-                        "_falowen_loaded","falowen_loaded_key"
-                    ]:
-                        st.session_state.pop(k, None)
-                    st.session_state["falowen_stage"] = 1
-                    st.success("All chat history deleted.")
-                    refresh_with_toast()
-        with col2:
-            if st.button("⬅️ Back", key=_wkey("btn_back_stage4")):
-                save_now(draft_key, student_code)
-                back_step()
-
-        st.divider()
->>>>>>> 67b23566
+
 
     # ——— Stage 99: Pronunciation & Speaking Checker (unchanged)
     if st.session_state.get("falowen_stage") == 99:
