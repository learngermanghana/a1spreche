--- conflicted
+++ resolved
@@ -7805,12 +7805,7 @@
     KEY_ASSIGN_HISTORY = "cchat_w_assign_history_v2"
     KEY_ASSIGN_INPUT   = "cchat_w_assign_input_v2"
     KEY_ASSIGN_LEVEL   = "cchat_w_assign_level"
-<<<<<<< HEAD
-    KEY_ASSIGN_LOADED  = "cchat_w_assign_loaded"
-    KEY_ASSIGN_STUDENT = "cchat_w_assign_student"
-=======
     KEY_ASSIGN_PLAN    = "cchat_w_assign_plan"
->>>>>>> 5d344192
     # Also make Regen button unique
     KEY_REGEN_BTN      = "cchat_w_btn_regen_v2"
 
@@ -8588,56 +8583,11 @@
         st.markdown("### 🤖 Assignment helper chat")
         st.caption("Paste the brief or ask follow-up questions – Herr Felix will guide your plan, not write it for you.")
 
-<<<<<<< HEAD
-        assign_level_options = ["A1", "A2", "B1", "B2", "C1"]
-
-        active_assign_student = _safe_lower(student_code_tc, "")
-        prev_assign_student = st.session_state.get(KEY_ASSIGN_STUDENT)
-        if prev_assign_student != active_assign_student:
-            st.session_state[KEY_ASSIGN_STUDENT] = active_assign_student
-            for _key in (KEY_ASSIGN_HISTORY, KEY_ASSIGN_INPUT, KEY_ASSIGN_LEVEL):
-                st.session_state.pop(_key, None)
-            st.session_state[KEY_ASSIGN_LOADED] = False
-
-        if KEY_ASSIGN_LOADED not in st.session_state:
-            st.session_state[KEY_ASSIGN_LOADED] = False
-
-        assign_doc_ref = None
-        if student_code_tc:
-            if not st.session_state.get(KEY_ASSIGN_LOADED, False):
-                doc_ref_loaded, stored_messages, stored_meta = load_assignment_helper_state(
-                    topic_db, student_code_tc
-                )
-                assign_doc_ref = doc_ref_loaded
-                if stored_messages or KEY_ASSIGN_HISTORY not in st.session_state:
-                    st.session_state[KEY_ASSIGN_HISTORY] = stored_messages
-                if KEY_ASSIGN_HISTORY not in st.session_state:
-                    st.session_state[KEY_ASSIGN_HISTORY] = []
-                meta_level = (stored_meta or {}).get("level")
-                if (
-                    isinstance(meta_level, str)
-                    and meta_level in assign_level_options
-                    and KEY_ASSIGN_LEVEL not in st.session_state
-                ):
-                    st.session_state[KEY_ASSIGN_LEVEL] = meta_level
-                st.session_state[KEY_ASSIGN_LOADED] = True
-            if assign_doc_ref is None:
-                assign_doc_ref = get_assignment_helper_doc(topic_db, student_code_tc)
-        else:
-            st.session_state.setdefault(KEY_ASSIGN_HISTORY, [])
-            st.session_state[KEY_ASSIGN_LOADED] = True
-
         assign_history = st.session_state.setdefault(KEY_ASSIGN_HISTORY, [])
         for legacy_key in ("cchat_w_assign_prompt", "cchat_w_assign_response", "cchat_w_assign_ai"):
             st.session_state.pop(legacy_key, None)
 
-=======
-        assign_history = st.session_state.setdefault(KEY_ASSIGN_HISTORY, [])
-        for legacy_key in ("cchat_w_assign_prompt", "cchat_w_assign_response", "cchat_w_assign_ai"):
-            st.session_state.pop(legacy_key, None)
-
         assign_level_options = ["A1", "A2", "B1", "B2", "C1"]
->>>>>>> 5d344192
         control_cols = st.columns([4, 1])
         with control_cols[0]:
             default_assign_level = (
@@ -8659,25 +8609,6 @@
         with control_cols[1]:
             if st.button("🧹 Clear chat", type="secondary", use_container_width=True, key="assign_clear_chat"):
                 assign_history.clear()
-<<<<<<< HEAD
-                st.session_state[KEY_ASSIGN_HISTORY] = assign_history
-                st.session_state[KEY_ASSIGN_LOADED] = True
-                if assign_doc_ref is None and student_code_tc:
-                    assign_doc_ref = get_assignment_helper_doc(topic_db, student_code_tc)
-                if assign_doc_ref is not None:
-                    try:
-                        clear_assignment_helper_state(assign_doc_ref)
-                    except Exception:
-                        logging.warning(
-                            "Failed to clear Assignment Helper transcript", exc_info=True
-                        )
-                st.toast("Assignment helper chat cleared.")
-                st.rerun()
-
-        if not assign_history:
-            st.caption("No messages yet — paste your task below to get guidance from Herr Felix.")
-
-=======
                 st.toast("Assignment helper chat cleared.")
                 st.session_state[KEY_ASSIGN_HISTORY] = assign_history
                 st.rerun()
@@ -8685,7 +8616,6 @@
         if not assign_history:
             st.caption("No messages yet — paste your task below to get guidance from Herr Felix.")
 
->>>>>>> 5d344192
         def _render_assign_message(msg: Dict[str, str]) -> None:
             text = msg.get("content", "")
             safe = html.escape(text)
@@ -8730,17 +8660,6 @@
                     HERR_FELIX_TYPING_HTML,
                     unsafe_allow_html=True,
                 )
-<<<<<<< HEAD
-
-                system_msg = (
-                    "You are Herr Felix, a supportive German writing coach. "
-                    f"Always tailor advice to CEFR level {assign_level}. "
-                    "Students will paste assignment briefs or follow-up questions. "
-                    "Provide planning guidance, structure suggestions, and short phrase ideas without writing the full assignment. "
-                    "Default to clear sections titled 'Task focus', 'Idea starters', and 'Helpful German phrases'. "
-                    "Each section should contain 2-4 concise bullet points using the bullet character •. "
-                    "Offer only short German sample phrases (no long paragraphs) and finish with one brief motivational planning tip in English."
-=======
                 system_msg = (
                     "You are Herr Felix, a supportive German writing coach for school assignments and quizzes. "
                     f"Always tailor advice to CEFR level {assign_level}. "
@@ -8766,7 +8685,6 @@
                     "to a multiple-choice question and never write the full assignment. "
                     "Keep a kind, motivating tone and finish each reply with one brief motivational "
                     "planning tip in English."
->>>>>>> 5d344192
                 )
 
                 convo = [{"role": "system", "content": system_msg}]
@@ -8785,27 +8703,6 @@
                     assign_reply = (resp.choices[0].message.content or "").strip()
                 except Exception as exc:
                     assign_reply = f"(Error) {exc}"
-<<<<<<< HEAD
-
-                assign_history.append({"role": "assistant", "content": assign_reply})
-                typing_placeholder.empty()
-                st.session_state[KEY_ASSIGN_HISTORY] = assign_history
-                st.session_state[KEY_ASSIGN_LOADED] = True
-                if assign_doc_ref is None and student_code_tc:
-                    assign_doc_ref = get_assignment_helper_doc(topic_db, student_code_tc)
-                if assign_doc_ref is not None:
-                    try:
-                        persist_assignment_helper_state(
-                            assign_doc_ref,
-                            messages=assign_history,
-                            level=assign_level,
-                        )
-                    except Exception:
-                        logging.warning(
-                            "Failed to persist Assignment Helper transcript", exc_info=True
-                        )
-                st.rerun()
-=======
 
                 assign_history.append({"role": "assistant", "content": assign_reply})
                 typing_placeholder.empty()
@@ -8869,7 +8766,6 @@
                     "Tipp: Nutze diese Notizen, um deine eigenen Sätze zu formulieren. Schreibe danach deinen vollständigen Text"
                     " im Aufgabenbereich oder Heft."
                 )
->>>>>>> 5d344192
 
     # ===================== Exams (Speaking • Lesen • Hören) =====================
     with tab_exam:
