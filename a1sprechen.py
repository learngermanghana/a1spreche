--- conflicted
+++ resolved
@@ -2087,14 +2087,12 @@
             idx = st.selectbox(
                 "Lesson selection",
                 list(range(len(schedule))),
-<<<<<<< HEAD
+
                 format_func=lambda i: (
                     f"Day {schedule[i]['day']} - "
                     f"{format_topic_with_chapter(schedule[i]['topic'], schedule[i]['chapter'])}"
                 ),
-=======
-                format_func=lambda i: f"Day {schedule[i]['day']} - {schedule[i]['topic']} {schedule[i]['chapter']}".strip(),
->>>>>>> e8637b59
+
                 label_visibility="collapsed",
             )
 
@@ -2110,14 +2108,12 @@
 
         # ---- Lesson info ----
         info = schedule[idx]
-<<<<<<< HEAD
+
         title_txt = (
             f"Day {info['day']}: "
             f"{format_topic_with_chapter(info['topic'], info['chapter'])}"
         )
-=======
-        title_txt = f"Day {info['day']}: {info['topic']} {info['chapter']}".strip()
->>>>>>> e8637b59
+
         st.markdown(
             f"### {highlight_terms(title_txt, search_terms)}",
             unsafe_allow_html=True,
