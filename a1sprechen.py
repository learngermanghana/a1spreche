--- conflicted
+++ resolved
@@ -1236,15 +1236,12 @@
         "student_level": "",
     })
     st.session_state.pop("_google_btn_rendered", None)
-<<<<<<< HEAD
     st.session_state.pop("_google_cta_rendered", None)
     st.session_state.pop("_ann_rendered", None)
     for k in list(st.session_state.keys()):
         if k.startswith("__google_btn_rendered::"):
             st.session_state.pop(k, None)
-=======
-    st.session_state.pop("_ann_rendered", None)
->>>>>>> e8c4428c
+
     st.success("You’ve been logged out.")
     st.rerun()
 
