--- conflicted
+++ resolved
@@ -240,11 +240,9 @@
                 expiry_dt = expiry_dt.astimezone(UTC)
             iso_expiry = expiry_dt.isoformat()
 
-<<<<<<< HEAD
+
     base_color = "#ef4444" if status == "open" else "#64748b"
-=======
-    base_color = "#dc2626" if status == "open" else "#64748b"
->>>>>>> df3e6ab1
+
     element_id = f"reply-timer-{key}"
     html_label = html.escape(label)
 
@@ -271,11 +269,9 @@
             const now = new Date();
             const diffMinutes = Math.max(0, Math.ceil((expiry - now) / 60000));
             el.textContent = formatLabel(diffMinutes);
-<<<<<<< HEAD
+
             el.style.color = diffMinutes <= 1 ? "#dc2626" : "#ef4444";
-=======
-            el.style.color = diffMinutes <= 1 ? "#b91c1c" : "#dc2626";
->>>>>>> df3e6ab1
+
           }}
 
           tick();
