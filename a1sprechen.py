# ==== Standard Library ====
import calendar
import difflib
import hashlib
import html
import io
import json
import math
import logging
import os
import random
import re
import tempfile
import time
import textwrap
import urllib.parse
import urllib.parse as _urllib
from collections import Counter
from urllib.parse import urlsplit, parse_qs, urlparse, quote_plus
from datetime import date, timedelta, timezone as _timezone, UTC
from datetime import datetime
from datetime import datetime as _dt
from uuid import uuid4
from pathlib import Path
from typing import Any, Dict, Optional, Tuple, List, Iterable, MutableMapping, Sequence
from functools import lru_cache

# ==== Third-Party Packages ====
import bcrypt
import pandas as pd
import requests
import streamlit as st
import streamlit.components.v1 as components
from docx import Document
from google.cloud.firestore_v1 import FieldFilter
from firebase_admin import firestore  # Firebase
from openai import OpenAI
from src.styles import inject_global_styles
from src.lesson_language_support import gather_language_support
from src.discussion_board import (
    CLASS_DISCUSSION_LABEL,
    CLASS_DISCUSSION_LINK_TMPL,
    CLASS_DISCUSSION_ANCHOR,
    CLASS_DISCUSSION_PROMPT,
    CLASS_DISCUSSION_REMINDER,
    go_class_thread,
)
from src.topic_coach_persistence import (
    get_topic_coach_doc,
    load_topic_coach_state,
    persist_topic_coach_state,
)
from src.forum_timer import (
    _to_datetime_any,
    build_forum_reply_indicator_text,
    build_forum_timer_indicator,
)
from src.level_sync import sync_level_state

from flask import Flask
from auth import auth_bp
from src.routes.health import register_health_route
from src.group_schedules import load_group_schedules
from src.blog_feed import fetch_blog_feed
from src.blog_cards_widget import render_blog_cards
import src.schedule as _schedule
load_level_schedules = _schedule.load_level_schedules
refresh_level_schedules = getattr(_schedule, "refresh_level_schedules", lambda: None)

app = Flask(__name__)
app.register_blueprint(auth_bp)
register_health_route(app)

ICON_PATH = Path(__file__).parent / "static/icons/falowen-512.png"

st.set_page_config(
    page_title="Falowen – Your German Conversation Partner",
    page_icon=str(ICON_PATH),  # now uses official Falowen icon
    layout="wide",
)

# Load global CSS classes and variables
inject_global_styles()

st.markdown("""
<style>
html, body { overscroll-behavior-y: none; }
</style>
""", unsafe_allow_html=True)

HERR_FELIX_TYPING_HTML = (
    "<div class='typing-notice'>"
    "👨‍🏫 Herr Felix is typing"
    "<span class='typing'><span></span><span></span><span></span></span>"
    "</div>"
)

_TYPING_TRACKER_PREFIX = "__typing_meta__"
_TYPING_PING_INTERVAL = 4.0
_NEW_POST_TYPING_ID = "__new_post__"


def _safe_str(v, default: str = "") -> str:
    if v is None:
        return default
    if isinstance(v, float):
        try:
            if math.isnan(v):
                return default
        except Exception:
            pass
    s = str(v).strip()
    return "" if s.lower() in ("nan", "none") else s


def _safe_upper(v, default: str = "") -> str:
    s = _safe_str(v, default)
    return s.upper() if s else default


def _safe_lower(v, default: str = "") -> str:
    s = _safe_str(v, default)
    return s.lower() if s else default


def _typing_meta_key(draft_key: str) -> str:
    return f"{_TYPING_TRACKER_PREFIX}:{draft_key}"


def _update_typing_state(
    *,
    level: str,
    class_code: str,
    qid: str,
    draft_key: str,
    student_code: str,
    student_name: str,
    text: str,
) -> None:
    if not (level and class_code and qid and student_code):
        return

    meta_key = _typing_meta_key(draft_key)
    meta = st.session_state.get(meta_key, {"is_typing": False, "last_sent": 0.0})
    try:
        last_sent = float(meta.get("last_sent", 0.0))
    except Exception:
        last_sent = 0.0
    last_state = bool(meta.get("is_typing", False))

    is_typing = bool((text or "").strip())
    now_ts = time.time()
    should_send = False

    if is_typing != last_state:
        should_send = True
    elif is_typing and (now_ts - last_sent) >= _TYPING_PING_INTERVAL:
        should_send = True

    if should_send:
        set_typing_indicator(
            level,
            class_code,
            qid,
            student_code,
            student_name,
            is_typing=is_typing,
        )
        last_sent = now_ts

    st.session_state[meta_key] = {"is_typing": is_typing, "last_sent": last_sent}


def _clear_typing_state(
    *,
    level: str,
    class_code: str,
    qid: str,
    draft_key: str,
    student_code: str,
    student_name: str,
) -> None:
    if not (level and class_code and qid and student_code):
        return

    set_typing_indicator(
        level,
        class_code,
        qid,
        student_code,
        student_name,
        is_typing=False,
    )
    st.session_state.pop(_typing_meta_key(draft_key), None)


def _format_typing_banner(entries: List[Dict[str, Any]], current_code: str) -> str:
    names: List[str] = []
    for entry in entries:
        if entry.get("student_code") == current_code:
            continue
        name = _safe_str(entry.get("student_name", "")) or _safe_str(
            entry.get("student_code", "")
        )
        if name:
            names.append(name)
    if not names:
        return ""
    if len(names) == 1:
        return f"{names[0]} is typing…"
    if len(names) == 2:
        return f"{names[0]} and {names[1]} are typing…"
    return f"{', '.join(names[:-1])}, and {names[-1]} are typing…"


def _coerce_day(value: Any) -> Optional[int]:
    """Return ``value`` as an ``int`` day when possible."""

    if value is None:
        return None
    if isinstance(value, bool):
        return None
    if isinstance(value, (int, float)):
        try:
            return int(value)
        except (TypeError, ValueError):
            return None
    try:
        return int(str(value).strip())
    except Exception:
        return None


def _submission_block_reason(
    lesson: Optional[MutableMapping[str, Any]],
    schedule: Sequence[MutableMapping[str, Any]],
) -> str:
    """Return a message explaining why submissions are disabled for ``lesson``."""

    day = _coerce_day((lesson or {}).get("day"))
    if day is None:
        return ""

    first_day: Optional[int] = None
    for entry in schedule:
        first_day = _coerce_day((entry or {}).get("day"))
        if first_day is not None:
            break

    last_day: Optional[int] = None
    for entry in reversed(schedule):
        last_day = _coerce_day((entry or {}).get("day"))
        if last_day is not None:
            break

    if first_day is not None and day == first_day == 0:
        return "Day 0 is a tutorial day — there is nothing to submit yet."
    if last_day is not None and day == last_day:
        return "This final celebration day has no assignment to submit."
    return ""


def _timestamp_to_epoch(ts: Optional[datetime]) -> float:
    """Return ``ts`` as epoch seconds (or ``0.0`` if unavailable)."""

    if ts is None:
        return 0.0

    if isinstance(ts, (int, float)):
        try:
            return float(ts)
        except (TypeError, ValueError):
            return 0.0

    try:
        return float(ts.timestamp())  # type: ignore[call-arg]
    except Exception:
        return 0.0


def _topic_coach_state_key(base: str, student_code: str, level: str) -> str:
    student = _safe_str(student_code, "_") or "_"
    level_token = _safe_str(level, "_") or "_"
    return f"{base}:{student}:{level_token}"


def _initialise_topic_coach_session_state(
    session_state: MutableMapping[str, Any],
    *,
    student_code: str,
    level: str,
    messages: Iterable[Dict[str, Any]],
    qcount: Any,
    finalized: Any,
    focus_tips: Iterable[str] | None = None,
    identity_key: str = "_cchat_active_identity",
) -> Tuple[str, str, str, str]:
    """Return scoped Topic Coach session-state keys after initialising values."""

    student_token = _safe_str(student_code)
    level_token = _safe_str(level)
    identity = (student_token, level_token)
    previous_identity = session_state.get(identity_key)
    identity_changed = previous_identity != identity

    chat_key = _topic_coach_state_key("cchat_data_chat", student_token, level_token)
    qcount_key = _topic_coach_state_key("cchat_data_qcount", student_token, level_token)
    finalized_key = _topic_coach_state_key("cchat_data_finalized", student_token, level_token)
    focus_key = _topic_coach_state_key("cchat_data_focus", student_token, level_token)

    for legacy_key in ("cchat_data_chat", "cchat_data_qcount", "cchat_data_finalized"):
        session_state.pop(legacy_key, None)

    if identity_changed or chat_key not in session_state:
        session_state[chat_key] = list(messages or [])
    elif not session_state[chat_key] and messages:
        session_state[chat_key] = list(messages)

    try:
        qcount_value = int(qcount or 0)
    except Exception:
        qcount_value = 0
    qcount_value = max(0, qcount_value)
    if identity_changed or qcount_key not in session_state:
        session_state[qcount_key] = qcount_value

    finalized_value = bool(finalized)
    if identity_changed or finalized_key not in session_state:
        session_state[finalized_key] = finalized_value

    if identity_changed or focus_key not in session_state:
        session_state[focus_key] = list(focus_tips or [])
    elif not session_state[focus_key] and focus_tips:
        session_state[focus_key] = list(focus_tips)

    session_state[identity_key] = identity
    return chat_key, qcount_key, finalized_key, focus_key


def _extract_focus_tips_from_history(
    history: Iterable[Dict[str, Any]],
) -> List[str]:
    """Return up to three recurring correction themes from the transcript."""

    correction_lines: List[str] = []
    stop_pattern = re.compile(
        r"(?:^|\n)\s*(?:idea|💡|next question|question|focus|summary|tip|strengths|improvements?)",
        re.IGNORECASE,
    )

    for message in history:
        if not isinstance(message, dict) or message.get("role") != "assistant":
            continue
        raw = str(message.get("content") or "")
        if not raw:
            continue
        text = re.sub(r"<br\s*/?>", "\n", raw, flags=re.IGNORECASE)
        text = re.sub(r"</(?:div|p|li)>", "\n", text, flags=re.IGNORECASE)
        text = re.sub(r"<[^>]+>", " ", text)
        text = html.unescape(text)
        text = text.replace("**", "")
        text = text.replace("__", "")
        text = text.replace("*", "")
        text = re.sub(r"\r\n?", "\n", text)

        lower_text = text.lower()
        match = re.search(r"corrections?\s*:?", lower_text)
        if not match:
            continue
        segment = text[match.end() :]
        stop = stop_pattern.search(segment)
        if stop:
            segment = segment[: stop.start()]

        for line in segment.splitlines():
            cleaned = re.sub(r"^[\-•●▪▫➤▶︎\*\s]+", "", line).strip()
            if not cleaned:
                continue
            if len(cleaned) > 160:
                cleaned = cleaned[:157].rstrip() + "…"
            correction_lines.append(cleaned)

    counts: Counter[str] = Counter()
    canonical: Dict[str, str] = {}

    for line in correction_lines:
        normalised = re.sub(r"[^\wäöüÄÖÜß ]+", " ", line.lower()).strip()
        if not normalised:
            continue
        counts[normalised] += 1
        canonical.setdefault(normalised, line)

    tips = [canonical[key] for key, _ in counts.most_common(3)]
    return tips


def _resolve_class_name(
    raw_value: Any,
    *,
    level: str = "",
    default_suffix: str = "General",
) -> Tuple[str, str]:
    """Return ``(clean, resolved)`` class labels.

    ``clean`` is the sanitized class name treating "nan"/"None" as empty while
    ``resolved`` falls back to ``"{LEVEL} {default_suffix}"`` when available.
    """

    clean = _safe_str(raw_value)
    level_key = _safe_upper(level, "")
    fallback = f"{level_key} {default_suffix}".strip() if level_key else ""
    return clean, clean or fallback


def _build_missing_code_link(
    name: str = "",
    *,
    level: str = "",
    lesson_info: Optional[Dict[str, Any]] = None,
) -> str:
    display_name = _safe_str(name, "Student") or "Student"
    level_text = _safe_upper(level, "")
    lesson = lesson_info or {}

    day = _safe_str(lesson.get("day"))
    chapter = _safe_str(lesson.get("chapter"))
    topic = _safe_str(lesson.get("topic"))

    subject_parts: List[str] = []
    if level_text:
        subject_parts.append(f"Level {level_text}")
    if day:
        subject_parts.append(f"Day {day}")
    if chapter:
        subject_parts.append(f"Chapter {chapter}")

    subject = f"{display_name} - Missing student code"
    if subject_parts:
        subject = f"{subject} ({' • '.join(subject_parts)})"

    lesson_line_parts: List[str] = []
    if day:
        lesson_line_parts.append(f"Day {day}")
    if chapter:
        lesson_line_parts.append(f"Chapter {chapter}")
    if topic:
        lesson_line_parts.append(f"Topic: {topic}")

    body_lines: List[str] = [
        "Hello Learn German Ghana team,",
        "",
        "I couldn't find my student code in Falowen.",
        "",
        f"Name: {display_name}",
    ]
    if level_text:
        body_lines.append(f"Level: {level_text}")
    if lesson_line_parts:
        body_lines.append("Lesson: " + " • ".join(lesson_line_parts))
    body_lines.extend(["", "My work (paste below):", ""])

    body = "\n".join(body_lines)
    return (
        "mailto:learngermanghana@gmail.com"
        f"?subject={quote_plus(subject)}&body={quote_plus(body)}"
    )


def _show_missing_code_warning(
    name: str = "",
    *,
    level: str = "",
    lesson_info: Optional[Dict[str, Any]] = None,
) -> None:
    mailto_link = _build_missing_code_link(
        name=name,
        level=level,
        lesson_info=lesson_info,
    )
    st.warning(
        "We couldn't find your student code. Try switching to another tab and back, "
        "or logging out and back in if it doesn't load automatically. You can "
        "manually enter your student code in the field below. If it still isn't "
        f"recognized, [email us]({mailto_link}) and paste your work so the administration can assist."
    )


def render_resubmit_email_cta(
    *,
    lesson_info: Optional[Dict[str, Any]] = None,
    student_name: str = "",
    student_code: str = "",
) -> None:
    """Display the resubmission email instructions."""

    info = lesson_info or {}
    assignment_day = _safe_str(info.get("day"))
    safe_name = _safe_str(student_name)
    safe_code = _safe_str(student_code)
    if safe_code.lower() == "demo001":
        safe_code = ""

    st.write("**Need to resubmit?**")
    st.text(
        "Click the link below to email learngermanghana@gmail.com with your revised work."
    )

    resubmit_body = (
        "Paste your revised work here.\n\n"
        f"Name: {safe_name}\n"
        f"Student Code: {safe_code}\n"
        f"Assignment number: {assignment_day}"
    )

    resubmit_link = (
        "mailto:learngermanghana@gmail.com"
        "?subject=Assignment%20Resubmission"
        f"&body={_urllib.quote(resubmit_body)}"
    )

    st.markdown(
        f"[Click here to open a pre-filled resubmission email]({resubmit_link})"
    )
    st.text(
        "The email will already include your name, student code, and assignment number—just paste your revised work before sending."
    )
    st.text(
        "If the link doesn't open an email app, copy the address and send your resubmission manually."
    )


def _update_student_code_session_state(code: str) -> Dict[str, Any]:
    """Persist ``code`` into session state and return the updated row."""

    clean_code = _safe_lower(code)
    if not clean_code or clean_code == "demo001":
        return st.session_state.get("student_row") or {}

    current_row = st.session_state.get("student_row")
    try:
        updated_row = dict(current_row or {})
    except Exception:
        updated_row = {}

    updated_row["StudentCode"] = clean_code
    st.session_state["student_row"] = updated_row
    st.session_state["student_code"] = clean_code
    st.session_state["assignment_student_code_input"] = clean_code
    st.session_state["submit_student_code_input"] = clean_code

    return updated_row


def _recover_student_code(
    *,
    lesson_key: str = "",
    draft_text: Optional[str] = None,
) -> str:
    """Attempt to resolve the active student's code from session or drafts."""

    session_row = st.session_state.get("student_row") or {}
    candidates = [
        session_row.get("StudentCode"),
        st.session_state.get("student_code"),
        st.session_state.get("assignment_student_code_input"),
        st.session_state.get("submit_student_code_input"),
    ]

    for candidate in candidates:
        candidate_code = _safe_upper(candidate)
        if candidate_code and candidate_code.lower() != "demo001":
            return candidate_code

    if not lesson_key:
        return ""

    cache = st.session_state.setdefault("_student_code_lookup_cache", {})
    text_token = ""
    if draft_text:
        try:
            text_token = hashlib.sha1(str(draft_text).encode("utf-8")).hexdigest()
        except Exception:
            text_token = ""
    cache_key = f"{lesson_key}::{text_token}" if lesson_key else lesson_key
    cached = cache.get(cache_key)
    if cached:
        return _safe_upper(cached)

    recovered = recover_student_code_from_drafts(
        lesson_key,
        draft_text=draft_text if draft_text else None,
    )
    if recovered:
        cache[cache_key] = recovered
        return _safe_upper(recovered)

    return ""


def hide_sidebar() -> None:
    """Hide Streamlit's sidebar for pages where it isn't needed."""
    st.markdown(
        """
        <style>
            div[data-testid="stSidebarNav"] {display: none;}
            div[data-testid="stSidebarHeader"] {display: none;}
        </style>
        """,
        unsafe_allow_html=True,
    )


# ------------------------------------------------------------------------------
# Shared umlaut helper
# ------------------------------------------------------------------------------


def render_umlaut_pad(widget_key: str, *, context: str, disabled: bool = False) -> None:
    """Render a lightweight umlaut reminder next to a textarea."""

    markdown_fn = getattr(st, "markdown", None)
    if markdown_fn is None:
        return

    note = "_Umlaut keys (copy or paste):_"
    parts = ["**Umlaute:**", "ä", "ö", "ü", "ß"]
    separator = " · "
    buttons = f"{parts[0]} {separator.join(parts[1:])}"
    body = f"{note} {buttons}"

    if disabled:
        body = f"{body} _(copy only)_"

    markdown_fn(body)


def render_message(role: str, text: str) -> None:
    """Render a chat bubble for ``role`` (``"assistant"`` or ``"user"``)."""

    markdown_fn = getattr(st, "markdown", None)
    if markdown_fn is None:
        return

    role_key = (role or "").strip().lower()

    content = _safe_str(text)
    content_html = html.escape(content).replace("\n", "<br>")

    if role_key == "assistant":
        label_html = "<div class='bubble-wrap'><div class='lbl-a'>Herr Felix</div></div>"
        bubble_html = f"<div class='bubble-a'>{content_html}</div>"
    else:
        student_label = (
            _safe_str(
                st.session_state.get("student_display_name")
                or st.session_state.get("student_name")
                or st.session_state.get("student_code")
                or "You",
            )
            or "You"
        )
        label_html = (
            "<div class='bubble-wrap'><div class='lbl-u'>"
            f"{html.escape(student_label)}"
            "</div></div>"
        )
        bubble_html = f"<div class='bubble-u'>{content_html}</div>"

    markdown_fn(label_html, unsafe_allow_html=True)
    markdown_fn(bubble_html, unsafe_allow_html=True)



def ensure_student_row(*, stop_if_missing: bool = False) -> Dict[str, Any]:
    """Ensure ``st.session_state['student_row']`` is populated from the roster."""

    student_row = st.session_state.get("student_row", {}) or {}
    if not student_row:
        load_student_data_fn = globals().get("load_student_data")
        if load_student_data_fn is None:

            def load_student_data_fn():
                return pd.DataFrame(columns=["StudentCode"])

        student_code = (st.session_state.get("student_code", "") or "").strip().lower()
        logging.debug("Attempting roster lookup for student code '%s'", student_code)

        try:
            df_students = load_student_data_fn()
        except Exception as exc:
            logging.debug(
                "Roster fetch raised while looking for student code '%s': %s",
                student_code,
                exc,
            )
            df_students = pd.DataFrame(columns=["StudentCode"])

        if df_students is None:
            logging.debug(
                "Roster fetch returned no data while looking for student code '%s'",
                student_code,
            )
            df_students = pd.DataFrame(columns=["StudentCode"])
        else:
            try:
                row_count = len(df_students)
            except Exception:
                row_count = 0
            logging.debug(
                "Roster fetch returned %d rows while looking for student code '%s'",
                row_count,
                student_code,
            )

        if not student_code:
            logging.debug("No student code available in session for roster lookup")
        elif isinstance(df_students, pd.DataFrame) and not df_students.empty and "StudentCode" in df_students.columns:
            try:
                matches = df_students[
                    df_students["StudentCode"].astype(str).str.strip().str.lower()
                    == student_code
                ]
                match_count = int(matches.shape[0])
                logging.debug(
                    "Roster lookup for student code '%s' found=%s (matches=%d)",
                    student_code,
                    match_count > 0,
                    match_count,
                )
                if match_count > 0:
                    student_row = matches.iloc[0].to_dict()
                    st.session_state["student_row"] = student_row
            except Exception as exc:
                logging.debug(
                    "Roster lookup failed for student code '%s': %s",
                    student_code,
                    exc,
                )
        else:
            logging.debug(
                "Roster lookup for student code '%s' skipped because roster is empty or missing StudentCode column",
                student_code,
            )

    student_row = st.session_state.get("student_row", {}) or {}
    if stop_if_missing and not student_row:
        st.info("🚩 No student selected.")
        st.stop()

    return student_row


# Ensure the latest lesson schedule is loaded
if "level_schedules_initialized" not in st.session_state:
    refresh_level_schedules()
    st.session_state["level_schedules_initialized"] = True


# --- Falowen modules ---
from falowen.email_utils import send_reset_email, build_gas_reset_link
import falowen.sessions as _falowen_sessions
from falowen.sessions import (
    db,
    create_session_token,
    destroy_session_token,
    api_post,
)
from src.utils.falowen_imports import load_falowen_db
from src.contracts import (
    is_contract_expired,
)
from src.services.contracts import contract_active
from src.utils.currency import format_cedis
from src.utils.toasts import toast_ok, refresh_with_toast, toast_once
from src.firestore_utils import (
    _draft_doc_ref,
    load_chat_draft_from_db,
    load_draft_from_db,
    load_draft_meta_from_db,
    save_chat_draft_to_db,
    save_draft_to_db,
    save_ai_response,
    fetch_attendance_summary,
    load_student_profile,
    save_student_profile,
    recover_student_code_from_drafts,
    fetch_active_typists,
    set_typing_indicator,
)
from src.draft_management import (
    _draft_state_keys,
    clear_draft_after_post,
    initialize_draft_state,
    save_now,
    autosave_maybe,
    reset_local_draft_state,
    load_notes_from_db,
    save_notes_to_db,
    autosave_learning_note,
    on_cb_subtab_change,
)
from src.falowen.chat_core import (
    back_step,
    render_chat_stage,
    reset_falowen_chat_flow,
)
from src.firestore_helpers import (
    lesson_key_build,
    lock_id,
    has_existing_submission,
    acquire_lock,
    is_locked,
    resolve_current_content,
    fetch_latest,
)
from src.attendance_utils import load_attendance_records
import src.ui_components as _ui_components
from src.ui_components import (
    render_assignment_reminder,
    render_link,
    render_vocab_lookup,
)

_falowen_db = load_falowen_db()
SCHREIBEN_DAILY_LIMIT = _falowen_db.SCHREIBEN_DAILY_LIMIT
inc_sprechen_usage = _falowen_db.inc_sprechen_usage

prepare_audio_url = getattr(_ui_components, "prepare_audio_url", lambda url: url)
render_audio_player = getattr(_ui_components, "render_audio_player", lambda *a, **k: None)
from src.stats import (
    get_student_level,
    save_vocab_attempt,
    vocab_attempt_exists,
)
from src.stats_ui import render_vocab_stats, render_schreiben_stats
from src.schreiben import (
    highlight_feedback,
    get_schreiben_usage,
    inc_schreiben_usage,
    save_letter_coach_progress,
    load_letter_coach_progress,
    save_letter_coach_draft,
    load_letter_coach_draft,
    clear_letter_coach_draft,
    get_level_from_code,
)
from src.ui.auth import (
    render_signup_form,
    render_login_form,
    render_forgot_password_panel,
    render_returning_login_area,
    render_signup_request_banner,
    render_google_oauth,
    render_returning_login_form,
)
from src.ui.auth import renew_session_if_needed
from src.ui.login import render_falowen_login
from src.services.vocab import VOCAB_LISTS, AUDIO_URLS, get_audio_url
from src.schreiben import (
    update_schreiben_stats,
    get_schreiben_stats,
    save_submission,
    save_schreiben_feedback,
    load_schreiben_feedback,
    delete_schreiben_feedback,
)
from src.ui_helpers import (
    qp_get,
    qp_clear,
    seed_falowen_state_from_qp,
    highlight_terms,
    filter_matches,
)
from src.auth import (
    persist_session_client,
    reset_password_page,
)
from src.assignment_ui import (
    load_assignment_scores,
    render_results_and_resources_tab,
    get_assignment_summary,
    select_best_assignment_attempts,
)
from src.session_management import (
    bootstrap_state,
    determine_level,
    ensure_student_level,
    bootstrap_session_from_qp,
)
from src.sentence_bank import SENTENCE_BANK
from src.config import SB_SESSION_TARGET
from src.data_loading import load_student_data
from src.youtube import (
    get_playlist_ids_for_level,
    fetch_youtube_playlist_videos,
)
from src.ui_widgets import (
    render_google_brand_button_once,
    render_announcements_once,
)
from src.logout import do_logout
from src.pdf_handling import (
    extract_text_from_pdf,
    generate_notes_pdf,
    generate_single_note_pdf,
    generate_chat_pdf,
)
from src.sentence_builder import render_sentence_builder

# ------------------------------------------------------------------------------
# Google OAuth (Gmail sign-in) — single-source, no duplicate buttons
# ------------------------------------------------------------------------------
GOOGLE_CLIENT_ID     = st.secrets.get("GOOGLE_CLIENT_ID", "180240695202-3v682khdfarmq9io9mp0169skl79hr8c.apps.googleusercontent.com")
GOOGLE_CLIENT_SECRET = st.secrets.get("GOOGLE_CLIENT_SECRET", "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")
REDIRECT_URI         = st.secrets.get("GOOGLE_REDIRECT_URI", "https://www.falowen.app/")

# Mapping of CEFR levels to teacher codes that should receive admin rights.
# Extend this dictionary as new levels or teachers are added.
ADMINS_BY_LEVEL = {
    "A1": {"felixa177", "felixa1"},
    "A2": {"felixa2"},
    "B1": {"felixb1"},
}

# Study tips shown on the dashboard for each CEFR level.
LEVEL_TIPS = {
    "A1": "Focus on everyday phrases and practice listening with simple dialogues.",
    "A2": "Build vocabulary around daily routines and start speaking in longer sentences.",
    "B1": "Read short articles to boost comprehension and keep a diary in German.",
    "B2": "Engage with podcasts or news to refine your listening and expand vocabulary.",
    "C1": "Discuss complex topics in German and review grammar nuances regularly.",
}

# Exam preparation advice for each CEFR level.
EXAM_ADVICE = {
    "A1": "Focus on listening comprehension to build a strong foundation.",
    "A2": "Review core grammar and practice everyday conversations.",
    "B1": "Work on grammar accuracy and write short essays.",
    "B2": "Engage with longer authentic texts and audio.",
    "C1": "Hone precision in complex discussions and essays.",
}





def inject_notice_css():
    from src.ui.login import inject_notice_css as _inject_css
    _inject_css()

# Legacy hero rendering moved to src.login_ui

# ------------------------------------------------------------------------------
# Sign up / Login / Forgot password
# ------------------------------------------------------------------------------


def calc_blog_height(num_posts: int) -> int:
    """Return the container height needed for the desktop blog card grid.

    The blog cards render inside a CSS grid defined as
    ``repeat(auto-fill, minmax(240px, 1fr))`` with a ``16px`` gap and a maximum
    width of ``1120px``.  On wide viewports this produces four columns, so each
    row requires space for four cards plus the gaps between them.  Each card is
    approximately ``312px`` tall.  The function computes the minimum height
    necessary to show all posts without leaving excessive blank space.

    Parameters
    ----------
    num_posts: int
        Number of blog posts to display.

    Returns
    -------
    int
        Height in pixels for the blog card container.
    """

    CARD_HEIGHT = 312
    ROW_GAP = 16
    CARD_MIN_WIDTH = 240
    GRID_MAX_WIDTH = 1120

    # Desktop layout shows at most four columns: floor((max_width + gap) /
    # (min_width + gap)) = floor((1120 + 16) / (240 + 16)) = 4.
    CARDS_PER_ROW = max(
        1, math.floor((GRID_MAX_WIDTH + ROW_GAP) / (CARD_MIN_WIDTH + ROW_GAP))
    )

    if num_posts <= 0:
        return 0

    rows = math.ceil(num_posts / CARDS_PER_ROW)
    return CARD_HEIGHT * rows + ROW_GAP * (rows - 1)


def login_page():
    if st.session_state.get("logged_in"):
        try:
            render_logged_in_topbar()
        except Exception:
            pass
        try:
            ensure_student_level()
        except Exception:
            pass
        return

    hide_fn = globals().get("hide_sidebar")
    if callable(hide_fn):
        hide_fn()

    try:
        renew_session_if_needed()
    except Exception:
        pass

    # 1) Get Google auth URL (also completes flow if ?code=...)
    auth_url = render_google_oauth(return_url=True) or ""

    # 2) Branded hero (Google button suppressed inside the template)
    render_falowen_login(auth_url, show_google_in_hero=False)
    st.divider()

    # 3) Returning user section (Google CTA below the form)
    login_success = render_returning_login_area()
    render_google_brand_button_once(auth_url, center=True)

    # Guard: only schedule the post-login rerun once, and clear URL params first
    def _run_once(key: str) -> bool:
        if st.session_state.get(key):
            return False
        st.session_state[key] = True
        return True

    if login_success and _run_once("post_login_rerun"):
        try:
            # Remove any lingering query params like ?code=... from OAuth/deeplinks
            for k in list(st.query_params.keys()):
                st.query_params[k] = ""
        except Exception:
            pass
        st.session_state["need_rerun"] = True

    # 4) Explanation banner + tabs (keep your existing content below)
    render_signup_request_banner()
    tab2, tab3 = st.tabs(["🧾 Sign Up (Approved)", "📝 Request Access"])
    with tab2:
        render_signup_form()
    with tab3:
        st.markdown(
            """
            <div class="page-wrap" style="text-align:center; margin-top:8px;">
              <a href="https://docs.google.com/forms/d/e/1FAIpQLSenGQa9RnK9IgHbAn1I9rSbWfxnztEUcSjV0H-VFLT-jkoZHA/viewform?usp=header" 
                 target="_blank" rel="noopener">
                <button style="background:#1f2d7a; color:white; padding:10px 20px; border:none; border-radius:8px; cursor:pointer;">
                  📝 Open Request Access Form
                </button>
              </a>
              <div style="color:#64748b; font-size:.95rem; margin-top:6px;">
                We’ll email you once your account is ready.
              </div>
            </div>
            """,
            unsafe_allow_html=True,
        )


    # (Optional) help/links/steps/footer blocks can follow...


    # Help + quick contacts
    st.markdown("""
    <div class="page-wrap">
      <div class="help-contact-box" aria-label="Help and contact options" style="text-align:center;">
        <b>❓ Need help or access?</b><br>
        <a href="https://api.whatsapp.com/send?phone=233205706589" target="_blank" rel="noopener">📱 WhatsApp us</a>
        &nbsp;|&nbsp;
        <a href="mailto:learngermanghana@gmail.com" target="_blank" rel="noopener">✉️ Email</a>
      </div>
    </div>
    """, unsafe_allow_html=True)

    # Steps (1-2-3)
    st.markdown("---")
    LOGIN_IMG_URL      = "https://i.imgur.com/pFQ5BIn.png"
    COURSEBOOK_IMG_URL = "https://i.imgur.com/pqXoqSC.png"
    RESULTS_IMG_URL    = "https://i.imgur.com/uiIPKUT.png"
    c1, c2, c3 = st.columns(3)
    with c1:
        st.markdown(f"""
        <img src="{LOGIN_IMG_URL}" alt="Login screenshot"
             style="width:100%; height:220px; object-fit:cover; border-radius:12px; pointer-events:none; user-select:none;">
        <div style="height:8px;"></div>
        <h3 style="margin:0 0 4px 0;">1️⃣ Sign in</h3>
        <p style="margin:0;">Use your <b>student code or email</b> — or the <b>Google</b> button above.</p>
        """, unsafe_allow_html=True)
    with c2:
        st.markdown(f"""
        <img src="{COURSEBOOK_IMG_URL}" alt="Course Book screenshot"
             style="width:100%; height:220px; object-fit:cover; border-radius:12px; pointer-events:none; user-select:none;">
        <div style="height:8px;"></div>
        <h3 style="margin:0 0 4px 0;">2️⃣ Learn & submit</h3>
        <p style="margin:0;">Watch lessons, practice vocab, and <b>submit assignments</b> in the Course Book.</p>
        """, unsafe_allow_html=True)
    with c3:
        st.markdown(f"""
        <img src="{RESULTS_IMG_URL}" alt="Results screenshot"
             style="width:100%; height:220px; object-fit:cover; border-radius:12px; pointer-events:none; user-select:none;">
        <div style="height:8px;"></div>
        <h3 style="margin:0 0 4px 0;">3️⃣ Get results</h3>
        <p style="margin:0;">You’ll get an <b>email when marked</b>. Check <b>Results & Resources</b> for feedback.</p>
        """, unsafe_allow_html=True)

    # Blog posts / announcements
    blog_posts = fetch_blog_feed(limit=4)[:4]
    if blog_posts:
        st.markdown("---")
        st.markdown(
            '<h2 style="text-align:center;">Falowen Blog</h2>',
            unsafe_allow_html=True,
        )
        height = globals().get("calc_blog_height", lambda n: 380)(len(blog_posts))
        render_blog_cards(blog_posts, height=height)
        st.markdown(
            '<div style="text-align:center;margin:4px 0 0;">'
            '<a href="https://blog.falowen.app/" target="_blank" rel="noopener">Read more</a>'
            '</div>',
            unsafe_allow_html=True,
        )

    # Footer links
    st.markdown("""
    <div class="page-wrap" style="text-align:center; margin:12px 0;">
      <a href="https://www.learngermanghana.com/tutors"           target="_blank" rel="noopener">👩‍🏫 Tutors</a>
      &nbsp;|&nbsp;
      <a href="https://www.learngermanghana.com/upcoming-classes" target="_blank" rel="noopener">🗓️ Upcoming Classes</a>
      &nbsp;|&nbsp;
      <a href="https://register.falowen.app/#privacy-policy"      target="_blank" rel="noopener">🔒 Privacy</a>
      &nbsp;|&nbsp;
      <a href="https://register.falowen.app/#terms-of-service"    target="_blank" rel="noopener">📜 Terms</a>
      &nbsp;|&nbsp;
      <a href="https://www.learngermanghana.com/contact-us"       target="_blank" rel="noopener">✉️ Contact</a>
      &nbsp;|&nbsp;
      <a href="https://register.falowen.app"                      target="_blank" rel="noopener">📝 Register</a>
      &nbsp;|&nbsp;
      <a href="https://register.falowen.app/#about-us"            target="_blank" rel="noopener">ℹ️ About Us</a>
      &nbsp;|&nbsp;
      <a href="https://script.google.com/macros/s/AKfycbwXrfiuKl65Va_B2Nr4dFnyLRW5z6wT5kAbCj6cNl1JxdOzWVKT_ZMwdh2pN_dbdFoy/exec" target="_blank" rel="noopener">🗑️ Delete Account</a>
      &nbsp;|&nbsp;
      <a href="https://blog.falowen.app/"                         target="_blank" rel="noopener">📰 Blog</a>
    </div>
    """, unsafe_allow_html=True)

    from datetime import UTC, datetime as _dt_now
    st.markdown(f"""
    <div class="page-wrap" style="text-align:center;color:#64748b; margin-bottom:16px;">
      © {_dt_now.now(UTC).year} Learn Language Education Academy • Accra, Ghana<br>
      Need help? <a href="mailto:learngermanghana@gmail.com">Email</a> •
      <a href="https://api.whatsapp.com/send?phone=233205706589" target="_blank" rel="noopener">WhatsApp</a>
    </div>
    """, unsafe_allow_html=True)


def render_logged_in_topbar():
    name  = st.session_state.get("student_name", "")
    level = st.session_state.get("student_level", "—")
    code  = st.session_state.get("student_code", "—")

    st.markdown(
        """
        <style>
          .dash-topwrap{
            background:#f5f9ff;
            border:1px solid rgba(30,64,175,.12);
            border-radius:14px;
            padding:14px 16px;
            margin:4px 0 10px 0;
            box-shadow:0 6px 14px rgba(2,6,23,.06);
          }
          .dash-title{ font-size:1.55rem; font-weight:900; color:#19213a; margin:0 0 4px 0; }
          .dash-sub{ color:#475569; font-size:.95rem; }
          div[data-testid="stButton"] > button[kind="primary"]{
            background:#1f2d7a; border:1px solid #1b2a6e; border-radius:10px; font-weight:700;
            box-shadow:0 4px 10px rgba(31,45,122,.18);
          }
          div[data-testid="stButton"] > button[kind="primary"]:hover{ filter:brightness(1.05); }
        </style>
        """,
        unsafe_allow_html=True
    )
    top = st.container()
    with top:
        c1, c2 = st.columns([1, 0.18])
        with c1:
            st.markdown(
                f"""
                <div class="dash-topwrap">
                  <div class="dash-title">👋 Welcome, {name}</div>
                  <div class="dash-sub">Level: {level} · Code: {code}</div>
                </div>
                """,
                unsafe_allow_html=True
            )
        with c2:
            st.button(
                "Log out",
                key="logout_global",
                type="primary",
                width="stretch",
                on_click=do_logout,
            )

    level_key = (level or "").strip().upper()
    tip = LEVEL_TIPS.get(level_key, "Keep practicing and immerse yourself daily.")
    st.info(tip)


# ------------------------------------------------------------------------------
# Level-aware welcome video (YouTube) used in the sidebar (IDs can be added later)
# ------------------------------------------------------------------------------
def dashboard_page():
    """Render the dashboard for logged-in users."""
    if not st.session_state.get("logged_in"):
        login_page()
        return
    try:
        render_logged_in_topbar()
    except Exception:
        pass
    try:
        ensure_student_level()
    except Exception:
        pass


def render_level_welcome_video(level: str | None):
    level = (level or "").strip().upper() or "A1"
    YT_WELCOME = {"A1":"", "A2":"", "B1":"", "B2":"", "C1":"", "C2":""}  # fill IDs later
    vid = YT_WELCOME.get(level) or ""
    if not vid:
        st.info(f"No welcome video added yet for {level}. Check back soon!")
        return
    components.html(
        f"""
        <div style="position:relative;padding-bottom:56.25%;height:0;overflow:hidden;border-radius:12px;
                    box-shadow:0 4px 12px rgba(0,0,0,.08);">
          <iframe
            src="https://www.youtube.com/embed/{vid}"
            title="Welcome • {level}"
            frameborder="0"
            allow="accelerometer; autoplay; clipboard-write; encrypted-media; gyroscope; picture-in-picture; web-share"
            allowfullscreen
            style="position:absolute;top:0;left:0;width:100%;height:100%;border:0;border-radius:12px;">
          </iframe>
        </div>
        """, height=320, scrolling=False
    )


# ------------------------------------------------------------------------------
# Sidebar (publish-ready)
# ------------------------------------------------------------------------------
def render_sidebar_published():
    def _qp_set_safe(**kwargs):
        if "_qp_set" in globals():
            try: _qp_set(**kwargs); return
            except Exception: pass
        try:
            for k, v in kwargs.items():
                st.query_params[k] = "" if v is None else str(v)
        except Exception:
            pass

    def _go(tab_name: str):
        st.session_state["nav_sel"] = tab_name
        st.session_state["main_tab_select"] = tab_name
        _qp_set_safe(tab=tab_name)
        st.session_state["need_rerun"] = True

    def _go_zoom_class():
        st.session_state["nav_sel"] = "My Course"
        st.session_state["main_tab_select"] = "My Course"
        st.session_state["coursebook_subtab"] = "🧑‍🏫 Classroom"
        st.session_state["classroom_page"] = "Join on Zoom"
        _qp_set_safe(tab="My Course")
        st.session_state["need_rerun"] = True

    def _go_post_qna():
        st.session_state["nav_sel"] = "My Course"
        st.session_state["main_tab_select"] = "My Course"
        st.session_state["coursebook_subtab"] = "🧑‍🏫 Classroom"
        st.session_state["classroom_page"] = "Class Notes & Q&A"
        _qp_set_safe(tab="My Course")
        st.session_state["need_rerun"] = True

    def _go_dictionary():
        st.session_state["nav_sel"] = "Vocab Trainer"
        st.session_state["main_tab_select"] = "Vocab Trainer"
        st.session_state["vocab_practice_subtab"] = "Dictionary"
        _qp_set_safe(tab="Vocab Trainer")
        st.session_state["need_rerun"] = True
    if st.session_state.get("logged_in", False):
        st.sidebar.markdown("## Quick access")
        st.sidebar.button("🏠 Dashboard",                width="stretch", on_click=_go, args=("Dashboard",))
        st.sidebar.button("📈 My Course",                width="stretch", on_click=_go, args=("My Course",))
        st.sidebar.button("📊 Results & Resources",      width="stretch", on_click=_go, args=("My Results and Resources",))
        st.sidebar.button("🗣️ Chat • Grammar • Exams", width="stretch", on_click=_go, args=("Chat • Grammar • Exams",))
        st.sidebar.button("📚 Vocab Trainer",            width="stretch", on_click=_go, args=("Vocab Trainer",))
        st.sidebar.button("📗 Dictionary",              width="stretch", on_click=_go_dictionary)
        st.sidebar.button("✍️ Schreiben Trainer",        width="stretch", on_click=_go, args=("Schreiben Trainer",))
        st.sidebar.button("🎥 Join on Zoom",             width="stretch", on_click=_go_zoom_class)
        st.sidebar.button("❓ Class Notes & Q&A",         width="stretch", on_click=_go_post_qna)
        st.sidebar.divider()

        st.sidebar.markdown("## Our Socials")
        st.sidebar.markdown(
            """
- 📸 [Instagram](https://www.instagram.com/lleaghana/)
- ▶️ [YouTube](https://www.youtube.com/@LLEAGhana)
- 🎵 [TikTok](https://www.tiktok.com/@lleaghana)
- 💼 [LinkedIn](https://www.linkedin.com/in/lleaghana/)
            """
        )
        st.sidebar.divider()

        st.sidebar.markdown("## How-to & tips")
        first_time_quick_guide = not st.session_state.get("_seen_quick_guide", False)
        if first_time_quick_guide:
            st.toast("👋 New here? Peek at the Quick guide in the sidebar to get started!")
        with st.sidebar.expander("📚 Quick guide", expanded=first_time_quick_guide):
            st.markdown(
                """
- **Submit work:** My Course → Submit → **Confirm & Submit** (locks after submission).
- **Check feedback:** **Results & Resources** shows marks, comments, downloads.
- **Practice speaking:** **Tools → Sprechen** for instant pronunciation feedback.
- **Build vocab:** **Vocab Trainer** for daily words & review cycles.
- **Track progress:** **Dashboard** shows streaks, next lesson, and missed items.
                """
            )
        if first_time_quick_guide:
            st.session_state["_seen_quick_guide"] = True

        with st.sidebar.expander("🧭 Dashboard tabs, explained", expanded=False):
            st.markdown(
                """
- **Dashboard:** Overview (streak, next lesson, missed, leaderboard, new posts).
- **My Course:** Lessons, materials, and submission flow.
- **Results & Resources:** Marks, feedback, downloadable resources.
- **Chat • Grammar • Exams:** Guided conversation practice plus instant pronunciation feedback.
- **Vocab Trainer:** Daily picks, spaced review, stats.
- **Schreiben Trainer:** Structured writing with iterative feedback.
                """
            )

        with st.sidebar.expander("🔔 Telegram notifications", expanded=False):
            st.markdown(
                """
- Open the Falowen bot link or search for `@falowenbot`, tap **Start**, then type your student code (e.g. `kwame202`)
- To deactivate: send `/stop`
                """
            )

        st.sidebar.divider()

        st.sidebar.markdown("## Support")
        st.sidebar.markdown(
            """
- 📱 [WhatsApp](https://api.whatsapp.com/send?phone=233205706589)
- ✉️ [Email](mailto:learngermanghana@gmail.com)
- 🐞 [Report an issue](mailto:learngermanghana@gmail.com?subject=Falowen%20Bug%20Report)
            """
        )

        st.sidebar.markdown("## Resources")
        st.sidebar.markdown(
            """
- 👩‍🏫 [Tutors](https://www.learngermanghana.com/tutors)
- 🗓️ [Upcoming Classes](https://www.learngermanghana.com/upcoming-classes)
- 📰 [Blog](https://blog.falowen.app)
- ✉️ [About Us](https://register.falowen.app/#about-us)
            """
        )



# ------------------------------------------------------------------------------
# OpenAI (used elsewhere in app)
# ------------------------------------------------------------------------------
OPENAI_API_KEY = st.secrets.get("OPENAI_API_KEY") or os.getenv("OPENAI_API_KEY")
if not OPENAI_API_KEY:
    st.error("Missing OpenAI API key. Please add OPENAI_API_KEY in Streamlit secrets.")
    raise RuntimeError("Missing OpenAI API key")
os.environ["OPENAI_API_KEY"] = OPENAI_API_KEY
client = OpenAI(api_key=OPENAI_API_KEY)


def apply_profile_ai_correction(about_key: str) -> None:
    """Use OpenAI to correct and enhance the user's profile biography."""
    current_text = st.session_state.get(about_key, "")
    if not current_text.strip():
        return
    if not OPENAI_API_KEY:
        st.error("Missing OpenAI API key.")
        return
    try:
        resp = client.chat.completions.create(
            model="gpt-4o-mini",
            messages=[
                {
                    "role": "system",
                    "content": (
                        "You are a helpful assistant that corrects and enhances a student's biography. "
                        "Return only the improved biography."
                    ),
                },
                {"role": "user", "content": current_text},
            ],
            temperature=0,
            max_tokens=300,
        )
        ai_text = (resp.choices[0].message.content or "").strip()
        if ai_text:
            st.session_state[about_key] = ai_text
    except Exception as e:
        logging.exception("Profile AI correction error")
        st.error(f"AI correction failed: {e}")


def apply_status_ai_correction(text: str) -> Tuple[str, str]:
    """Return an AI-improved version of *text* and a brief explanation."""
    if not text.strip():
        return text, ""
    try:
        resp = client.chat.completions.create(
            model="gpt-4o-mini",
            messages=[
                {
                    "role": "system",
                    "content": (
                        "You are a helpful assistant that improves a student's forum post. "
                        "Return a JSON object with keys 'improved' for the corrected post "
                        "and 'explanation' for a short explanation of the changes."
                    ),
                },
                {"role": "user", "content": text},
            ],
            temperature=0,
            max_tokens=400,
        )
        raw = resp.choices[0].message.content or ""
        try:
            data = json.loads(raw)
            improved = (data.get("improved") or "").strip()
            explanation = (data.get("explanation") or "").strip()
        except Exception:
            improved = raw.strip()
            explanation = ""
        return improved, explanation
    except Exception as e:
        logging.exception("Status AI correction error")
        st.error(f"AI correction failed: {e}")
        return text, ""


def apply_note_ai_correction(text: str) -> Tuple[str, str]:
    """Return an AI-improved version of a learning note and an explanation."""
    if not text.strip():
        return text, ""
    try:
        resp = client.chat.completions.create(
            model="gpt-4o-mini",
            messages=[
                {
                    "role": "system",
                    "content": (
                        "You are a helpful assistant that improves a student's learning note. "
                        "Return a JSON object with keys 'improved' for the corrected note "
                        "and 'explanation' for a short explanation of the changes."
                    ),
                },
                {"role": "user", "content": text},
            ],
            temperature=0,
            max_tokens=400,
        )
        raw = resp.choices[0].message.content or ""
        try:
            data = json.loads(raw)
            improved = (data.get("improved") or "").strip()
            explanation = (data.get("explanation") or "").strip()
        except Exception:
            improved = raw.strip()
            explanation = ""
        return improved, explanation
    except Exception as e:
        logging.exception("Learning note AI correction error")
        st.error(f"AI correction failed: {e}")
        return text, ""


def diff_with_markers(original: str, corrected: str) -> str:
    """Generate HTML diff using <mark> tags for additions and deletions."""
    diff_lines = difflib.unified_diff(
        original.splitlines(),
        corrected.splitlines(),
        lineterm="",
    )
    html_lines = ["<pre>"]
    for line in diff_lines:
        if line.startswith(("---", "+++", "@@")):
            continue
        if line.startswith("+"):
            html_lines.append(
                f"<mark style='background-color:#d4fcbc'>+ {html.escape(line[1:])}</mark>"
            )
        elif line.startswith("-"):
            html_lines.append(
                f"<mark style='background-color:#ffbdbd'>- {html.escape(line[1:])}</mark>"
            )
        else:
            html_lines.append(html.escape(line))
    html_lines.append("</pre>")
    return "\n".join(html_lines)


# ------------------------------------------------------------------------------
# Seed state from query params / restore session / reset-link path / go to login
# ------------------------------------------------------------------------------
bootstrap_state()
seed_falowen_state_from_qp()
bootstrap_session_from_qp()

# If visiting with password-reset token
if not st.session_state.get("logged_in", False):
    tok = st.query_params.get("token")
    if isinstance(tok, list):
        tok = tok[0] if tok else None
    if tok:
        reset_password_page(tok)
        st.stop()

# Gate
if not st.session_state.get("logged_in", False):
    login_page()
    if not st.session_state.get("logged_in", False):
        st.stop()

# ==================== LOGGED IN ====================
# Ensure the roster row is available for downstream tabs
ensure_student_row()

# Show header immediately after login on every page
render_logged_in_topbar()

# Theme bits (chips etc.)
inject_notice_css()

# Sidebar (no logout; logout lives in the header)
render_sidebar_published()

# Falowen blog updates (render once)
new_posts = fetch_blog_feed()

st.markdown("---")
st.markdown("**You’re logged in.** Continue to your lessons and tools from the navigation.")



# =========================================================
# ============== Data loaders & helpers ===================
# =========================================================
@st.cache_data(ttl=43200)
def _load_full_vocab_sheet_cached():
    SHEET_ID = "1I1yAnqzSh3DPjwWRh9cdRSfzNSPsi7o4r5Taj9Y36NU"
    csv_url = f"https://docs.google.com/spreadsheets/d/{SHEET_ID}/export?format=csv&gid=0"
    try:
        resp = requests.get(csv_url, timeout=8)
        resp.raise_for_status()
        df = pd.read_csv(io.StringIO(resp.text), dtype=str)
    except requests.RequestException as e:
        st.error(f"Could not load vocab sheet: {e}")
        return pd.DataFrame(columns=["level", "german", "english", "example"])
    except Exception:
        st.error("Could not load vocab sheet.")
        return pd.DataFrame(columns=["level", "german", "english", "example"])
    df.columns = df.columns.str.strip().str.lower()

    def _match(colnames, *cands):
        s = set(colnames)
        for c in cands:
            if c in s: return c
        for c in colnames:
            if any(c.startswith(x) for x in cands): return c
        return None

    col_level   = _match(df.columns, "level")
    col_german  = _match(df.columns, "german", "de", "word", "wort")
    col_english = _match(df.columns, "english", "en", "meaning", "translation")
    col_example = _match(df.columns, "example", "sentence", "usage")
    if not (col_level and col_german and col_english):
        return pd.DataFrame(columns=["level", "german", "english", "example"])

    rename = {col_level:"level", col_german:"german", col_english:"english"}
    if col_example: rename[col_example] = "example"
    df = df.rename(columns=rename)
    if "example" not in df.columns: df["example"] = ""
    for c in ["level","german","english","example"]:
        df[c] = df[c].astype(str).str.strip()
    df = df[df["level"].notna() & (df["level"] != "")]
    df["level"] = df["level"].str.upper()
    return df[["level","german","english","example"]]

def load_full_vocab_sheet():
    """Return full vocab sheet DataFrame from session state or cache."""
    if "full_vocab_df" not in st.session_state:
        st.session_state["full_vocab_df"] = _load_full_vocab_sheet_cached()
    return st.session_state["full_vocab_df"]

def get_vocab_of_the_day(df: pd.DataFrame, level: str):
    if df is None or df.empty: return None
    if not {"level","german","english","example"}.issubset(df.columns): return None
    lvl = (level or "").upper().strip()
    subset = df[df["level"] == lvl]
    if subset.empty: return None
    idx = date.today().toordinal() % len(subset)
    row = subset.reset_index(drop=True).iloc[idx]
    return {"german": row.get("german",""), "english": row.get("english",""), "example": row.get("example","")}


def render_lesson_language_support(info: MutableMapping[str, Any] | None, level_key: str) -> None:
    """Show quick vocab and grammar reminders for the current lesson."""

    info = info or {}
    grammar_topic = _safe_str(info.get("grammar_topic"))
    vocab_df = load_full_vocab_sheet()
    suggestions = gather_language_support(info, level_key, vocab_df, VOCAB_LISTS)

    if not grammar_topic and not suggestions:
        return

    st.markdown("###### 💡 Quick Language Support")
    if grammar_topic:
        st.caption(f"Grammar focus: {grammar_topic}")

    if suggestions:
        for entry in suggestions:
            german = _safe_str(entry.get("german"))
            english = _safe_str(entry.get("english"))
            example = _safe_str(entry.get("example"))
            bullet = f"**{german}**" if german else ""
            if english:
                bullet = f"{bullet} — {english}" if bullet else english
            if bullet:
                line = f"- {bullet}"
            elif example:
                line = f"- _{example}_"
            else:
                continue
            if example and bullet:
                line += f"  \n  _{example}_"
            st.markdown(line)
    else:
        st.caption("No quick vocabulary matches found for this lesson.")


@st.cache_data(ttl=3600)
def _load_reviews_cached():
    SHEET_ID = "137HANmV9jmMWJEdcA1klqGiP8nYihkDugcIbA-2V1Wc"
    url = f"https://docs.google.com/spreadsheets/d/{SHEET_ID}/gviz/tq?tqx=out:csv&sheet=Sheet1"
    df = pd.read_csv(url)
    df.columns = df.columns.str.strip().str.lower()
    return df

def load_reviews():
    """Return reviews DataFrame cached and stored in session state."""
    if "reviews_df" not in st.session_state:
        st.session_state["reviews_df"] = _load_reviews_cached()
    return st.session_state["reviews_df"]

CONTRACT_DATE_FORMATS = (
    "%Y-%m-%d",
    "%Y-%m-%d %H:%M:%S",
    "%Y-%m-%dT%H:%M:%S",
    "%m/%d/%Y",
    "%d.%m.%y",
    "%d.%m.%Y",
    "%d/%m/%Y",
    "%d-%m-%Y",
)


def _parse_contract_date_value(date_str: Any):
    """Return a naive ``datetime`` for *date_str* or ``None`` if parsing fails."""

    if isinstance(date_str, datetime):
        dt = date_str
        if dt.tzinfo is not None:
            return dt.astimezone(UTC).replace(tzinfo=None)
        return dt

    if hasattr(date_str, "to_pydatetime"):
        try:
            converted = date_str.to_pydatetime()
        except Exception:
            converted = None
        if converted is not None:
            return _parse_contract_date_value(converted)

    text = "" if date_str is None else str(date_str).strip()
    if not text or text.lower() in ("nan", "none"):
        return None

    iso_candidate = text.replace("Z", "+00:00")
    try:
        parsed = datetime.fromisoformat(iso_candidate)
    except ValueError:
        parsed = None
    if parsed is not None:
        if parsed.tzinfo is not None:
            parsed = parsed.astimezone(UTC).replace(tzinfo=None)
        return parsed

    trimmed = text[:-1].strip() if text.endswith("Z") else text
    for fmt in CONTRACT_DATE_FORMATS:
        try:
            return datetime.strptime(trimmed, fmt)
        except ValueError:
            continue

    for sep in (" ", "T"):
        if sep in trimmed:
            base = trimmed.split(sep, 1)[0].strip()
            if base and base != trimmed:
                return _parse_contract_date_value(base)

    return None


def parse_contract_start(date_str: Any):

    """Parse a contract start date across common and ISO timestamp formats."""

    return _parse_contract_date_value(date_str)


def _compute_finish_date_estimates(start_str: Any, total_lessons: Any, parse_start_fn):
    """Return projected completion dates keyed by weekly study frequency."""

    try:
        total = int(total_lessons)
    except (TypeError, ValueError):
        return None

    if total <= 0:
        return None

    parse_fn = parse_start_fn if callable(parse_start_fn) else parse_contract_start
    try:
        parsed = parse_fn(start_str)
    except Exception:
        parsed = None

    if not parsed:
        return None

    if isinstance(parsed, datetime):
        start_date = parsed.date()
    elif isinstance(parsed, date):
        start_date = parsed
    elif hasattr(parsed, "date"):
        start_date = parsed.date()
    else:
        return None

    weeks_three = (total + 2) // 3
    weeks_two = (total + 1) // 2
    weeks_one = total

    return {
        3: start_date + timedelta(weeks=weeks_three),
        2: start_date + timedelta(weeks=weeks_two),
        1: start_date + timedelta(weeks=weeks_one),
    }


def _dict_tts_bytes_de(text: str) -> Optional[bytes]:
    """Return MP3 bytes for German *text* using gTTS.

    On failure, log and return ``None`` instead of raising to avoid crashing the app.
    """
    if not text:
        return None
    try:
        from gtts import gTTS

        buf = io.BytesIO()
        gTTS(text=text, lang="de").write_to_fp(buf)
        return buf.getvalue()
    except Exception as exc:  # pragma: no cover - best effort
        logging.warning("gTTS synthesis failed: %s", exc)
        return None

# ------------------------------- Footer -------------------------------
FOOTER_LINKS = {
    "👩‍🏫 Tutors": "https://www.learngermanghana.com/tutors",
    "🗓️ Upcoming Classes": "https://www.learngermanghana.com/upcoming-classes",
    "🔒 Privacy": "https://register.falowen.app/#privacy-policy",
    "📜 Terms": "https://register.falowen.app/#terms-of-service",
    "✉️ Contact": "https://www.learngermanghana.com/contact-us",
    "📝 Register": "https://register.falowen.app",
    "ℹ️ About Us": "https://register.falowen.app/#about-us",
    "🗑️ Delete Account": "https://script.google.com/macros/s/AKfycbwXrfiuKl65Va_B2Nr4dFnyLRW5z6wT5kAbCj6cNl1JxdOzWVKT_ZMwdh2pN_dbdFoy/exec",
    "📰 Blog": "https://blog.falowen.app/",
}

def render_app_footer(links: dict):
    st.markdown(
        """
        <style>
          .app-footer{ margin-top:18px; padding:16px 14px; border-top:1px solid rgba(148,163,184,.35); color:#475569; }
          .app-footer a{ text-decoration:none; font-weight:700; }
          .app-footer .row{ display:flex; flex-wrap:wrap; gap:14px; }
          @media (max-width:640px){ .app-footer{ padding:14px 10px; } }
        </style>
        """,
        unsafe_allow_html=True
    )
    parts = [f'<a href="{href}" target="_blank">{label}</a>' for label, href in links.items()]
    st.markdown(
        f"""
        <div class="app-footer">
          <div class="row">
            {" | ".join(parts)}
          </div>
          <div style="margin-top:6px;font-size:.9rem;">© 2025 Learn Language Education Academy • Accra, Ghana – Need help? Email • WhatsApp</div>
        </div>
        """,
        unsafe_allow_html=True
    )




# =========================================================
# ===================== NAV & HELPERS =====================
# =========================================================

# --- Query-param helpers (single API; no experimental mix) ---
if "_qp_get_first" not in globals():
    def _qp_get_first(key: str, default: str = "") -> str:
        """Return first value from st.query_params (new API-safe)."""
        try:
            val = st.query_params.get(key, default)
            if isinstance(val, list):
                return (val[0] if val else default)
            return str(val)
        except Exception:
            return default

if "_qp_set" not in globals():
    def _qp_set(**kwargs):
        """Set URL query params using only the production API."""
        try:
            for k, v in kwargs.items():
                st.query_params[k] = "" if v is None else str(v)
        except Exception:
            # If browser doesn't allow URL changes, just skip
            pass

if "build_course_day_link" not in globals():
    def build_course_day_link(day: int | str, tab: str = "My Course") -> str:
        """Return a link to a specific Course Book day."""
        try:
            day_val = int(day)
        except Exception:
            day_val = day
        try:
            tab_q = _urllib.quote(tab)
        except Exception:
            tab_q = tab
        return f"?tab={tab_q}&day={day_val}"

# --- Nav dropdown (mobile-friendly, simple text) ---
def render_dropdown_nav():
    tabs = [
        "Dashboard",
        "My Course",
        "My Results and Resources",
        "Chat • Grammar • Exams",
        "Vocab Trainer",
        "Schreiben Trainer",
    ]
    icons = {
        "Dashboard": "🏠",
        "My Course": "📈",
        "My Results and Resources": "📊",
        "Chat • Grammar • Exams": "🗣️",
        "Vocab Trainer": "📚",
        "Schreiben Trainer": "✍️",
    }

    # Sticky banner
    st.markdown(
        """
        <div class="nav-sticky">
          <div style="padding:8px 14px;background:#ecfeff;border:1px solid #67e8f9;border-radius:12px;
                      margin:0;display:flex;align-items:center;gap:10px;justify-content:space-between;">
            <div style="font-weight:800;color:#0f172a;font-size:1.05rem;">🧭 Main Menu</div>
            <div style="color:#0c4a6e;font-size:0.95rem;">Use the selector <b>below</b> to switch sections</div>
          </div>
        </div>
        """,
        unsafe_allow_html=True,
    )

    # Default from URL OR session
    default = _qp_get_first("tab", st.session_state.get("main_tab_select", "Dashboard"))
    if default not in tabs:
        default = "Dashboard"

    def _fmt(x: str) -> str:
        return f"{icons.get(x,'•')}  {x}"

    def _on_nav_change() -> None:
        sel_val = st.session_state["nav_dd"]
        st.session_state["main_tab_select"] = sel_val
        st.session_state["nav_sel"] = sel_val
        _qp_set(tab=sel_val)

    sel = st.selectbox(
        "🧭 Main menu (tap ▾)",
        tabs,
        index=tabs.index(default),
        key="nav_dd",
        format_func=_fmt,
        help="This is the main selector. Tap ▾ to view all sections.",
        on_change=_on_nav_change,
    )



    # “You’re here” chip
    st.markdown(
        f"""
        <div style="margin-top:6px;">
          <span style="background:#e0f2fe;border:1px solid #7dd3fc;color:#075985;
                       padding:4px 10px;border-radius:999px;font-size:0.92rem;">
            You’re viewing: {icons.get(sel,'•')} <b>{sel}</b>
          </span>
        </div>
        """,
        unsafe_allow_html=True,
    )
    return sel

# --- Initialize nav (MUST be before any "if tab == ..." checks) ---
inject_notice_css()
try:
    if "nav_sel" not in st.session_state:
        st.session_state["nav_sel"] = _qp_get_first("tab", "Dashboard")
        st.session_state["main_tab_select"] = st.session_state["nav_sel"]
    tab = render_dropdown_nav()
except Exception as e:
    st.warning(f"Navigation init issue: {e}. Falling back to Dashboard.")
    tab = "Dashboard"
render_announcements_once(new_posts, tab == "Dashboard")


def _go_attendance() -> None:
    """Jump to the Attendance page inside the Classroom tab."""

    st.session_state["nav_sel"] = "My Course"
    st.session_state["main_tab_select"] = "My Course"
    st.session_state["coursebook_subtab"] = "🧑‍🏫 Classroom"
    st.session_state["cb_prev_subtab"] = "🧑‍🏫 Classroom"
    st.session_state["classroom_page"] = "Attendance"
    st.session_state["classroom_prev_page"] = "Attendance"
    _qp_set(tab="My Course")
    st.session_state["need_rerun"] = True


def _go_next_assignment(day_value: Any) -> None:
    """Jump straight to the Assignment tab for ``day_value``."""

    st.session_state["nav_sel"] = "My Course"
    st.session_state["main_tab_select"] = "My Course"
    st.session_state["coursebook_subtab"] = "📘 Course Book"
    st.session_state["cb_prev_subtab"] = "📘 Course Book"
    st.session_state["coursebook_page"] = "Assignment"
    st.session_state["coursebook_prev_page"] = "Assignment"
    params = {"tab": "My Course"}
    if day_value not in (None, "", "?"):
        try:
            params["day"] = int(day_value)
        except Exception:
            params["day"] = day_value
    _qp_set(**params)
    st.session_state["need_rerun"] = True


# =========================================================
# ===================== Dashboard =========================
# =========================================================
_ASSIGNMENT_DATE_COLUMNS = (
    "date",
    "submission_date",
    "submissiondate",
    "submitted_on",
    "submittedon",
    "submitted_at",
    "submittedat",
    "submitted",
    "timestamp",
    "created_at",
    "createdat",
    "created",
    "completed_at",
    "completedat",
)

_ASSIGNMENT_DATE_REGEX_PATTERNS = (
    re.compile(r"(?P<year>\d{4})[-/](?P<month>\d{1,2})[-/](?P<day>\d{1,2})"),
    re.compile(r"(?P<day>\d{1,2})[\./-](?P<month>\d{1,2})[\./-](?P<year>\d{4})"),
)


def _normalize_assignment_submission_dates(
    df: pd.DataFrame,
    *,
    candidate_columns: Iterable[str] = _ASSIGNMENT_DATE_COLUMNS,
) -> pd.Series:
    """Return normalized ``datetime.date`` objects for assignment submissions."""

    if not isinstance(df, pd.DataFrame):
        return pd.Series(dtype="object")

    if df.empty:
        return pd.Series([pd.NaT] * len(df), index=df.index, dtype="object")

    column_lookup = {str(col).strip().lower(): col for col in df.columns}
    source_column: Optional[str] = None
    for candidate in candidate_columns:
        if candidate in column_lookup:
            source_column = column_lookup[candidate]
            break

    if not source_column:
        return pd.Series([pd.NaT] * len(df), index=df.index, dtype="object")

    source = df[source_column]

    def _coerce(value: Any) -> Any:
        parsed_dt = _parse_contract_date_value(value)
        if parsed_dt is not None:
            return parsed_dt.date()

        try:
            ts = pd.to_datetime(value, errors="coerce")
        except Exception:
            ts = pd.NaT

        if pd.notna(ts):
            if isinstance(ts, pd.Timestamp):
                if ts.tzinfo is not None:
                    try:
                        ts = ts.tz_convert(None)
                    except (TypeError, ValueError):
                        try:
                            ts = ts.tz_localize(None)
                        except (TypeError, ValueError):
                            pass
                return ts.date()
            try:
                return ts.date()
            except Exception:
                pass

        text = "" if value is None else str(value).strip()
        if not text or text.lower() in ("nan", "none"):
            return pd.NaT

        for pattern in _ASSIGNMENT_DATE_REGEX_PATTERNS:
            match = pattern.search(text)
            if not match:
                continue
            parts = match.groupdict()
            try:
                year = int(parts["year"])
                month = int(parts["month"])
                day = int(parts["day"])
                return date(year, month, day)
            except (KeyError, ValueError):
                continue

        return pd.NaT

    normalized = source.apply(_coerce)
    normalized.index = source.index
    return normalized


if tab == "Dashboard":
    # ---------- Helpers ----------
    def safe_get(row, key, default=""):
        try: return row.get(key, default)
        except Exception: pass
        try: return getattr(row, key, default)
        except Exception: pass
        try: return row[key]
        except Exception: return default

    # Fallback parsers if globals not present
    def _fallback_parse_date(s):
        return _parse_contract_date_value(s)

    def _fallback_add_months(dt, n):
        y = dt.year + (dt.month - 1 + n) // 12
        m = (dt.month - 1 + n) % 12 + 1
        d = min(dt.day, calendar.monthrange(y, m)[1])
        return dt.replace(year=y, month=m, day=d)

    parse_contract_start_fn = globals().get("parse_contract_start", _fallback_parse_date)
    parse_contract_end_fn   = globals().get("parse_contract_end",   _fallback_parse_date)
    add_months_fn           = globals().get("add_months",           _fallback_add_months)

    # Global styles for chips & mini-cards
    inject_notice_css()

    # ---------- Ensure we have a student row ----------
    student_row = ensure_student_row(stop_if_missing=True)

    st.markdown("<div style='height:6px'></div>", unsafe_allow_html=True)

    st.divider()
    # ---------- 3) Motivation mini-cards (streak / vocab / leaderboard) ----------
    _student_code_raw = (st.session_state.get("student_code", "") or "").strip()
    _student_code = _student_code_raw.lower()
    _df_assign = load_assignment_scores()
    _df_assign["date"] = _normalize_assignment_submission_dates(_df_assign)
    _mask_student = _df_assign["studentcode"].str.lower().str.strip() == _student_code

    _dates = sorted(_df_assign[_mask_student]["date"].dropna().unique(), reverse=True)
    _streak = 1 if _dates else 0
    for i in range(1, len(_dates)):
        if (_dates[i - 1] - _dates[i]).days == 1:
            _streak += 1
        else:
            break

    _monday = date.today() - timedelta(days=date.today().weekday())
    _weekly_goal = 3
    _submitted_this_week = _df_assign[_mask_student & (_df_assign["date"] >= _monday)].shape[0]
    _goal_left = max(0, _weekly_goal - _submitted_this_week)

    _level = (safe_get(student_row, "Level", "A1") or "A1").upper().strip()
    _vocab_df = load_full_vocab_sheet()
    _vocab_item = get_vocab_of_the_day(_vocab_df, _level)

    _df_assign['level'] = _df_assign['level'].astype(str).str.upper().str.strip()
    _df_assign['score'] = pd.to_numeric(_df_assign['score'], errors='coerce')
    _df_assign_best = select_best_assignment_attempts(_df_assign)
    _min_assignments = 3
    _df_level = (
        _df_assign_best[_df_assign_best['level'] == _level]
        .groupby(['studentcode', 'name'], as_index=False)
        .agg(total_score=('score', 'sum'), completed=('assignment', 'nunique'))
    )
    _df_level = _df_level[_df_level['completed'] >= _min_assignments]
    _df_level = _df_level.sort_values(['total_score', 'completed'], ascending=[False, False]).reset_index(drop=True)
    _df_level['Rank'] = _df_level.index + 1
    _your_row = _df_level[
        _df_level['studentcode'].astype(str).str.strip().str.lower() == _student_code
    ]
    _total_students = len(_df_level)

    _streak_line = (
        f"<span class='pill pill-green'>{_streak} day{'s' if _streak != 1 else ''} streak</span>"
        if _streak > 0 else
        "<span class='pill pill-amber'>Start your streak today</span>"
    )
    _goal_line = (
        f"Submitted {_submitted_this_week}/{_weekly_goal} this week"
        + (f" — {_goal_left} to go" if _goal_left else " — goal met 🎉")
    )

    if _vocab_item:
        _vocab_chip = f"<span class='pill pill-purple'>{_vocab_item.get('german','')}</span>"
        _vocab_sub = f"{_vocab_item.get('english','')} · Level {_level}"
    else:
        _vocab_chip = "<span class='pill pill-amber'>No vocab available</span>"
        _vocab_sub = f"Level {_level}"

    if not _your_row.empty:
        _rank = int(_your_row.iloc[0]["Rank"])
        _total_score = int(_your_row.iloc[0]["total_score"])
        _rank_text = f"Rank #{_rank} of {_total_students} — {_total_score} pts"
        _lead_chip = "<span class='pill pill-purple'>On the board</span>"
    else:
        _rank_text = "Complete 3+ assignments to be ranked"
        _lead_chip = "<span class='pill pill-amber'>Not ranked yet</span>"

    _summary = get_assignment_summary(_student_code, _level, _df_assign)

    _missed_raw = _summary.get("missed", [])
    if isinstance(_missed_raw, (list, tuple, set)):
        _missed_list = [str(item).strip() for item in _missed_raw if str(item).strip()]
    elif isinstance(_missed_raw, str):
        _missed_list = [_missed_raw.strip()] if _missed_raw.strip() else []
    else:
        _missed_list = []

    _failed_raw = _summary.get("failed", [])
    if isinstance(_failed_raw, (list, tuple, set)):
        _failed_list = [str(item).strip() for item in _failed_raw if str(item).strip()]
    elif isinstance(_failed_raw, str):
        _failed_list = [_failed_raw.strip()] if _failed_raw.strip() else []
    else:
        _failed_list = []

    _next_lesson = _summary.get("next")

    if _missed_list:
        _missed_chip = f"<span class='pill pill-amber'>{len(_missed_list)} missed</span>"
        _missed_preview = ", ".join(_missed_list[:2]) + ("…" if len(_missed_list) > 2 else "")
    else:
        _missed_chip = "<span class='pill pill-green'>None</span>"
        _missed_preview = "You're on track"

    if _failed_list:
        _next_chip = "<span class='pill pill-amber'>Rework failed assignment</span>"
        if len(_failed_list) == 1:
            _next_sub = _failed_list[0]
        else:
            _next_sub = f"{_failed_list[0]} (+{len(_failed_list) - 1} more)"
    elif _next_lesson:
        _next_title = (
            f"Day {_next_lesson.get('day','?')}: {_next_lesson.get('chapter','?')} – {_next_lesson.get('topic','')}"
        )
        _next_chip = f"<span class='pill pill-purple'>{_next_title}</span>"
        _next_sub = _next_lesson.get("goal", "")
    elif _missed_list:
        _next_chip = "<span class='pill pill-amber'>Finish missed work</span>"
        _next_sub = "Complete skipped assignments first"
    else:
        _next_chip = "<span class='pill pill-green'>All caught up</span>"
        _next_sub = ""
    _class_name_clean, _class_name_lookup = _resolve_class_name(
        safe_get(student_row, "ClassName", ""),
        level=_level,
    )
    _att_sessions, _att_hours = (0, 0.0)
    if _class_name_lookup and _student_code_raw:
        _att_sessions, _att_hours = fetch_attendance_summary(
            _student_code_raw,
            _class_name_lookup,
        )
    _attendance_chip = (
        f"<span class='pill pill-purple'>{_att_sessions} sessions • {_att_hours:.1f}h</span>"
    )



    st.markdown(
        f"""
        <div class="minirow">
          <div class="minicard">
            <h4>🏅 Assignment Streak</h4>
            <div>{_streak_line}</div>
            <div class="sub">{_goal_line}</div>
          </div>
          <div class="minicard">
            <h4>🗣️ Vocab of the Day</h4>
            <div>{_vocab_chip}</div>
            <div class="sub">{_vocab_sub}</div>
          </div>
          <div class="minicard">
            <h4>🏆 Leaderboard</h4>
            <div>{_lead_chip}</div>
            <div class="sub">{_rank_text}</div>
          </div>
          <div class="minicard">
            <h4>📚 Missed Assignments</h4>
            <div>{_missed_chip}</div>
            <div class="sub">{_missed_preview}</div>
          </div>
          <div class="minicard">
            <h4>⏭️ Next Assignment</h4>
            <div>{_next_chip}</div>
            <div class="sub">{_next_sub}</div>
          </div>
          <div class="minicard">
            <h4>🕛 Attendance</h4>
            <div>{_attendance_chip}</div>
            <div class="sub"></div>
          </div>
        </div>
        """,
        unsafe_allow_html=True
    )
    if _next_lesson:
        raw_day = _next_lesson.get("day", "?")
        day_text = str(raw_day).strip()
        if not day_text or day_text.lower() in {"none", "nan"}:
            button_label = "Start your next assignment"
        else:
            button_label = f"Start Day {day_text} assignment"
        st.button(
            button_label,
            type="primary",
            width="stretch",
            key="btn_dash_next_assignment",
            on_click=_go_next_assignment,
            args=(_next_lesson.get("day"),),
        )
    st.button("View attendance", on_click=_go_attendance)
    st.divider()

    # ---------- Student header (compact) + details (expander) ----------
    name = safe_get(student_row, "Name")
    level = safe_get(student_row, "Level", "")
    code  = safe_get(student_row, "StudentCode", "")
    _class_raw = safe_get(student_row, "ClassName", "")
    _, class_name = _resolve_class_name(_class_raw, level=level)
    try:
        bal_val = float(str(safe_get(student_row, "Balance", 0)).replace(",", "").strip() or 0)
    except Exception:
        bal_val = 0.0

    st.markdown(
        f"<div style='display:flex;flex-wrap:wrap;gap:10px;align-items:center;"
        f"padding:8px 10px;border:1px solid rgba(148,163,184,.35);border-radius:10px;"
        f"background:#ffffff;'>"
        f"<b>👤 {name}</b>"
        f"<span style='background:#eef4ff;color:#2541b2;padding:2px 8px;border-radius:999px;'>Level: {level}</span>"
        f"<span style='background:#f3e8ff;color:#6b21a8;padding:2px 8px;border-radius:999px;'>Class: {class_name}</span>"
        f"<span style='background:#f1f5f9;color:#334155;padding:2px 8px;border-radius:999px;'>Code: <code>{code}</code></span>"
        + (
            f"<span style='background:#fff7ed;color:#7c2d12;padding:2px 8px;border-radius:999px;'>Balance: {format_cedis(bal_val)}</span>"
            if bal_val > 0
            else f"<span style='background:#ecfdf5;color:#065f46;padding:2px 8px;border-radius:999px;'>Balance: {format_cedis(0)}</span>"
        )
        + "</div>",
        unsafe_allow_html=True
    )

    with st.expander("👤 Student details", expanded=False):
        info_html = f"""
        <div style='
            background:#f8fbff;
            border:1.6px solid #cfe3ff;
            border-radius:12px;
            padding:12px 14px;
            margin-top:8px;
            box-shadow:0 2px 8px rgba(44,106,221,0.04);
            font-size:1.04em;
            color:#17325e;
            font-family:"Segoe UI","Arial",sans-serif;
            letter-spacing:.01em;'>
            <div style="font-weight:700;font-size:1.12em;margin-bottom:6px;">
                👤 {name}
            </div>
            <div style="font-size:1em; margin-bottom:4px;">
                <b>Level:</b> {safe_get(student_row, 'Level', '')} &nbsp;|&nbsp; 
                <b>Code:</b> <code>{safe_get(student_row, 'StudentCode', '')}</code> &nbsp;|&nbsp;
                <b>Status:</b> {safe_get(student_row, 'Status', '')}
            </div>
            <div style="font-size:1em; margin-bottom:4px;">
                <b>Email:</b> {safe_get(student_row, 'Email', '')} &nbsp;|&nbsp;
                <b>Phone:</b> {safe_get(student_row, 'Phone', '')} &nbsp;|&nbsp;
                <b>Location:</b> {safe_get(student_row, 'Location', '')}
            </div>
            <div style="font-size:1em;">
                <b>Contract:</b> {safe_get(student_row, 'ContractStart', '')} ➔ {safe_get(student_row, 'ContractEnd', '')} &nbsp;|&nbsp;
                <b>Enroll Date:</b> {safe_get(student_row, 'EnrollDate', '')}
            </div>
        </div>
        """
        st.markdown(info_html, unsafe_allow_html=True)

    # ---------- Payments & Renewal (policy-aligned, all inside one expander) ----------
    from datetime import datetime as _dt
    import calendar as _cal

    _read_money = globals().get("_read_money")
    if _read_money is None:
        def _read_money(x):
            try:
                s = str(x).replace(",", "").strip()
                return float(s) if s not in ("", "nan", "None") else 0.0
            except Exception:
                return 0.0

    def _fallback_parse_date(s):
        for f in ("%Y-%m-%d", "%m/%d/%Y", "%d.%m.%y", "%d/%m/%Y", "%d-%m-%Y"):
            try:
                return _dt.strptime(str(s).strip(), f)
            except Exception:
                pass
        return None

    def _fallback_add_months(dt, n):
        y = dt.year + (dt.month - 1 + n) // 12
        m = (dt.month - 1 + n) % 12 + 1
        d = min(dt.day, _cal.monthrange(y, m)[1])
        return dt.replace(year=y, month=m, day=d)

    _parse_start = (
        globals().get("parse_contract_start_fn")
        or globals().get("parse_contract_start")
        or _fallback_parse_date
    )
    _parse_end = (
        globals().get("parse_contract_end_fn")
        or globals().get("parse_contract_end")
        or _fallback_parse_date
    )
    _add_months = (
        globals().get("add_months_fn")
        or globals().get("add_months")
        or _fallback_add_months
    )

    _today = _dt.today().date()

    _cs = None
    for _k in ["ContractStart", "StartDate", "ContractBegin", "Start", "Begin"]:
        _s = str(safe_get(student_row, _k, "") or "").strip()
        if _s:
            _cs = _parse_start(_s)
            break
    _first_due_dt = _add_months(_cs, 1) if _cs else None
    _first_due = _first_due_dt.date() if _first_due_dt and hasattr(_first_due_dt, "date") else _first_due_dt

    _balance = _read_money(safe_get(student_row, "Balance", 0))

    _exp_title = "💳 Payments (info)"
    _severity = "info"
    if _balance > 0 and _first_due:
        if _today > _first_due:
            _days_over = (_today - _first_due).days
            _exp_title = f"💳 Payments • overdue {_days_over}d"
            _severity = "error"
            _msg = (
                f"💸 **Overdue by {_days_over} day{'s' if _days_over != 1 else ''}.** "
                f"Amount due: **{format_cedis(_balance)}**. First due: {_first_due:%d %b %Y}."
            )
        elif _today == _first_due:
            _exp_title = "💳 Payments • due today"
            _severity = "warning"
            _msg = f"⏳ **Payment due today** ({_first_due:%d %b %Y}). Amount due: **{format_cedis(_balance)}**."
        else:
            _exp_title = "💳 Payments (info)"
            _severity = "info"
            _days_left = (_first_due - _today).days
            _msg = (
                f"No payment expected yet. Your first payment date is **{_first_due:%d %b %Y}** "
                f"(in {_days_left} day{'s' if _days_left != 1 else ''}). Current balance: **{format_cedis(_balance)}**."
            )
    elif _balance > 0 and not _first_due:
        _exp_title = "💳 Payments • schedule unknown"
        _severity = "info"
        _msg = (
            "ℹ️ You have a positive balance, but I couldn’t read your contract start date "
            "to compute the first payment date. Please contact the office."
        )
    else:
        _exp_title = "💳 Payments (info)"
        _severity = "info"
        if _first_due:
            _msg = (
                "No outstanding balance. You’re not expected to pay anything now. "
                f"Your first payment date (if applicable) is **{_first_due:%d %b %Y}**."
            )
        else:
            _msg = (
                "No outstanding balance. You’re not expected to pay anything now. "
                "We’ll compute your first payment date after your contract start is on file."
            )

    with st.expander(_exp_title, expanded=False):
        if _severity == "error":
            st.error(_msg)
        elif _severity == "warning":
            st.warning(_msg)
        else:
            st.info(_msg)

        _cs_str = _cs.strftime("%d %b %Y") if _cs else "—"
        _fd_str = _first_due.strftime("%d %b %Y") if _first_due else "—"
        st.markdown(
            f"""
            **Details**
            - Contract start: **{_cs_str}**
            - First payment due (start + 1 month): **{_fd_str}**
            - Current balance: **{format_cedis(_balance)}**
            """
        )

        EXT_FEE = 1000
        _ce = _parse_end(safe_get(student_row, "ContractEnd", ""))
        _ce_date = _ce.date() if hasattr(_ce, "date") else _ce
        if _ce_date:
            _days_left = (_ce_date - _today).days
            if _days_left < 0:
                st.error(
                    f"⚠️ Your contract ended on **{_ce_date:%d %b %Y}**. "
                    f"If you need more time, extension costs **{format_cedis(EXT_FEE)}/month**."
                )
            elif _days_left <= 14:
                st.warning(
                    f"⏰ Your contract ends in **{_days_left} day{'s' if _days_left != 1 else ''}** "
                    f"(**{_ce_date:%d %b %Y}**). Extension costs **{format_cedis(EXT_FEE)}/month**."
                )

    # ---------- Always-visible Contract Alert ----------
    from datetime import datetime as _dt

    def _fallback_parse_date(_s):
        for _f in ("%Y-%m-%d", "%m/%d/%Y", "%d.%m.%y", "%d/%m/%Y", "%d-%m-%Y"):
            try:
                return _dt.strptime(str(_s).strip(), _f)
            except Exception:
                pass
        return None

    _parse_end = (
        globals().get("parse_contract_end_fn")
        or globals().get("parse_contract_end")
        or _fallback_parse_date
    )

    _today = _dt.today().date()
    _ce_raw = _parse_end(safe_get(student_row, "ContractEnd", ""))
    _ce_date = _ce_raw.date() if hasattr(_ce_raw, "date") else _ce_raw

    st.markdown("""
    <style>
      .contract-alert { border-radius:12px; padding:12px 14px; margin:8px 0 10px 0; font-weight:600; }
      .ca-warn { background:#fff7ed; color:#7c2d12; border:1px solid #fed7aa; }
      .ca-err  { background:#fef2f2; color:#991b1b; border:1px solid #fecaca; }
      .ca-text { font-size:1rem; line-height:1.55; }
      .ca-cta  { margin-top:6px; font-size:.95rem; }
      @media (max-width:640px){
        .contract-alert{ padding:10px 12px; }
        .ca-text{ font-size:1.02rem; }
      }
    </style>
    """, unsafe_allow_html=True)

    if _ce_date:
        _days_left = (_ce_date - _today).days
        _student_code = str(safe_get(student_row, "StudentCode", "") or "").strip().lower()
        _alert_key = f"hide_contract_alert:{_student_code}:{_ce_date.isoformat()}:{_today.isoformat()}"
        _ext_fee = 1000

        if not st.session_state.get(_alert_key, False):
            if _days_left < 0:
                _msg = (
                    f"⚠️ <b>Your contract ended on {_ce_date:%d %b %Y}.</b> "
                    f"To continue, extension costs <b>{format_cedis(_ext_fee)}/month</b>."
                )
                _cls = "ca-err"
            elif _days_left <= 14:
                _msg = (
                    f"⏰ <b>Your contract ends in {_days_left} day{'s' if _days_left != 1 else ''} "
                    f"({_ce_date:%d %b %Y}).</b> Extension costs <b>{format_cedis(_ext_fee)}/month</b>."
                )
                _cls = "ca-warn"
            else:
                _msg = ""
                _cls = ""

            if _msg:
                st.markdown(
                    f"<div class='contract-alert {_cls}'><div class='ca-text'>{_msg}</div></div>",
                    unsafe_allow_html=True
                )
                if st.button("Got it — hide this notice for today", key=f"btn_contract_alert_{_student_code}"):
                    st.session_state[_alert_key] = True
                    refresh_with_toast()

    # ---------- Class schedules ----------
    with st.expander("🗓️ Class Schedule & Upcoming Sessions", expanded=False):
        if not st.session_state.get("student_level"):
            ensure_student_level()
        GROUP_SCHEDULES = load_group_schedules()

        from datetime import datetime as _dt_local, timedelta as _td_local
        student_level_val = st.session_state.get("student_level", "")
        class_name_clean, class_name_lookup = _resolve_class_name(
            safe_get(student_row, "ClassName", ""),
            level=student_level_val,
        )
        class_name_display = class_name_clean or class_name_lookup
        class_schedule = GROUP_SCHEDULES.get(class_name_lookup)
        week_days = [
            "Monday",
            "Tuesday",
            "Wednesday",
            "Thursday",
            "Friday",
            "Saturday",
            "Sunday",
        ]

        if not class_name_lookup or not class_schedule:
            st.info("🚩 Your class is not set yet. Please contact your teacher or the office.")
        else:
            days = class_schedule.get("days", [])
            time_str = class_schedule.get("time", "")
            start_dt = class_schedule.get("start_date", "")
            end_dt = class_schedule.get("end_date", "")
            doc_url = class_schedule.get("doc_url", "")

            today = _dt_local.today().date()
            start_date_obj = None
            end_date_obj = None
            try:
                if start_dt:
                    start_date_obj = _dt_local.strptime(start_dt, "%Y-%m-%d").date()
            except Exception:
                start_date_obj = None
            try:
                if end_dt:
                    end_date_obj = _dt_local.strptime(end_dt, "%Y-%m-%d").date()
            except Exception:
                end_date_obj = None

            before_start = bool(start_date_obj and today < start_date_obj)
            after_end = bool(end_date_obj and today > end_date_obj)
            day_indices = [week_days.index(d) for d in days if d in week_days] if isinstance(days, list) else []

            def get_next_sessions(from_date, weekday_indices, limit=3, end_date=None):
                results = []
                if not weekday_indices:
                    return results
                check_date = from_date
                while len(results) < limit:
                    if end_date and check_date > end_date:
                        break
                    if check_date.weekday() in weekday_indices:
                        results.append(check_date)
                    check_date += _td_local(days=1)
                return results

            if before_start and start_date_obj:
                upcoming_sessions = get_next_sessions(start_date_obj, day_indices, limit=3, end_date=end_date_obj)
            elif after_end:
                upcoming_sessions = []
            else:
                upcoming_sessions = get_next_sessions(today, day_indices, limit=3, end_date=end_date_obj)

            if after_end:
                end_str = end_date_obj.strftime('%d %b %Y') if end_date_obj else end_dt
                st.error(
                    f"❌ Your class ({class_name_display}) ended on {end_str}. Please contact the office for next steps."
                )
            else:
                if upcoming_sessions:
                    items = []
                    for session_date in upcoming_sessions:
                        weekday_name = week_days[session_date.weekday()]
                        display_date = session_date.strftime("%d %b")
                        items.append(
                            f"<li style='margin-bottom:6px;'><b>{weekday_name}</b> "
                            f"<span style='color:#1976d2;'>{display_date}</span> "
                            f"<span style='color:#333;'>{time_str}</span></li>"
                        )
                    session_items_html = "<ul style='padding-left:16px; margin:9px 0 0 0;'>" + "".join(items) + "</ul>"
                else:
                    session_items_html = "<span style='color:#c62828;'>No upcoming sessions in the visible window.</span>"

                if before_start and start_date_obj:
                    days_until = (start_date_obj - today).days
                    label = f"Starts in {days_until} day{'s' if days_until != 1 else ''} (on {start_date_obj.strftime('%d %b %Y')})"
                    bar_html = f"""
        <div style="margin-top:8px; font-size:0.85em;">
          <div style="margin-bottom:4px;">{label}</div>
          <div style="background:#ddd; border-radius:6px; overflow:hidden; height:12px; width:100%;">
            <div style="width:3%; background:#1976d2; height:100%;"></div>
          </div>
        </div>"""
                elif start_date_obj and end_date_obj:
                    total_days = (end_date_obj - start_date_obj).days + 1
                    elapsed = max(0, (today - start_date_obj).days + 1) if today >= start_date_obj else 0
                    remaining = max(0, (end_date_obj - today).days)
                    percent = int((elapsed / total_days) * 100) if total_days > 0 else 100
                    percent = min(100, max(0, percent))
                    label = f"{remaining} day{'s' if remaining != 1 else ''} remaining in course"
                    bar_html = f"""
        <div style="margin-top:8px; font-size:0.85em;">
          <div style="margin-bottom:4px;">{label}</div>
          <div style="background:#ddd; border-radius:6px; overflow:hidden; height:12px; width:100%;">
            <div style="width:{percent}%; background: linear-gradient(90deg,#1976d2,#4da6ff); height:100%;"></div>
          </div>
          <div style="margin-top:2px; font-size:0.75em;">
            Progress: {percent}% (started {elapsed} of {total_days} days)
          </div>
        </div>"""
                else:
                    bar_html = f"""
        <div style="margin-top:8px; font-size:0.85em;">
          <b>Course period:</b> {start_dt or '[not set]'} to {end_dt or '[not set]'}
        </div>"""

                period_str = f"{start_dt or '[not set]'} to {end_dt or '[not set]'}"
                st.markdown(
                    f"""
        <div style='border:2px solid #17617a; border-radius:14px;
                    padding:13px 11px; margin-bottom:13px;
                    background:#eaf6fb; font-size:1.15em;
                    line-height:1.65; color:#232323;'>
          <b style="font-size:1.09em;">🗓️ Your Next Classes ({class_name}):</b><br>
          {session_items_html}
          {bar_html}
          <div style="font-size:0.98em; margin-top:6px;">
            <b>Course period:</b> {period_str}
          </div>
          {f'<a href="{doc_url}" target="_blank" '
            f'style="font-size:1em;color:#17617a;text-decoration:underline;margin-top:6px;display:inline-block;">📄 View/download full class schedule</a>'
            if doc_url else ''}
        </div>""",
                    unsafe_allow_html=True,
                )

    # ---------- Goethe exam ----------
    GOETHE_EXAM_DATES = {
        "A1": (date(2025, 10, 13), 2850, None),
        "A2": (date(2025, 10, 14), 2400, None),
        "B1": (date(2025, 10, 15), 2750, 880),
        "B2": (date(2025, 10, 16), 2500, 840),
        "C1": (date(2025, 10, 17), 2450, 700),
    }
    level = (safe_get(student_row, "Level", "") or "").upper().replace(" ", "")
    exam_info = GOETHE_EXAM_DATES.get(level)
    days_to_exam: Optional[int] = None
    fee_text = ""
    if exam_info:
        exam_date, fee, module_fee = exam_info
        days_to_exam = (exam_date - date.today()).days
        fee_text = f"**Fee:** {format_cedis(fee)}"
        if module_fee:
            fee_text += f" &nbsp; | &nbsp; **Per Module:** {format_cedis(module_fee)}"

    expander_title = (
        f"⏳ Goethe Exam: {days_to_exam} days left" if days_to_exam is not None else "⏳ Goethe Exam"
    )
    st.caption(expander_title)
    with st.expander(expander_title, expanded=False):
        if exam_info:
            if days_to_exam is not None and days_to_exam > 0:
                st.info(
                    "\n".join(
                        [
                            f"Your {level} exam is in {days_to_exam} days ({exam_date:%d %b %Y}).",
                            fee_text,
                            "[Register online here](https://www.goethe.de/ins/gh/en/spr/prf.html)",
                        ]
                    )

                )
            elif days_to_exam == 0:
                st.success("🚀 Exam is today! Good luck!")
            else:
                st.error(
                    f"❌ Your {level} exam was on {exam_date:%d %b %Y}, {abs(days_to_exam)} days ago.  \n",
                    f"{fee_text}"
                )

            st.caption(
                EXAM_ADVICE.get(
                    level,
                    "No exam advice available for your level."
                )
            )
        else:
            st.warning("No exam date configured for your level.")
    st.divider()

    # ---------- Footer ----------
    render_app_footer(FOOTER_LINKS)



def render_section(day_info: dict, key: str, title: str, icon: str) -> None:
    """Render a lesson section (supports list or single dict)."""
    content = day_info.get(key)
    if not content:
        return
    items = content if isinstance(content, list) else [content]
    st.markdown(f"#### {icon} {title}")
    for idx, part in enumerate(items):
        if len(items) > 1:
            st.markdown(f"###### {icon} Part {idx+1} of {len(items)}: Chapter {part.get('chapter','')}")
        if part.get('video'):
            st.video(part['video'])
        if part.get('grammarbook_link'):
            render_link("📘 Grammar Book (Notes)", part['grammarbook_link'])
            st.markdown(
                '<em>Further notice:</em> 📘 contains notes; 📒 is your workbook assignment.',
                unsafe_allow_html=True
            )
        if part.get('workbook_link'):
            render_link("📒 Workbook (Assignment)", part['workbook_link'])
            render_assignment_reminder()
        extras = part.get('extra_resources')
        if extras:
            for ex in (extras if isinstance(extras, list) else [extras]):
                render_link("🔗 Extra", ex)

# -------------------------
# Slack helpers (optional)
# -------------------------
SLACK_DEBUG = (os.getenv("SLACK_DEBUG", "0") == "1")

def _slack_url() -> str:
    """Resolve Slack webhook URL (ENV first, then st.secrets)."""
    url = (os.getenv("SLACK_WEBHOOK_URL") or "").strip()
    if not url:
        try:
            url = (st.secrets.get("slack", {}).get("webhook_url", "") if hasattr(st, "secrets") else "").strip()
        except Exception:
            url = ""
    return url

def get_slack_webhook() -> str:
    """Back-compat alias to _slack_url()."""
    return _slack_url()

def notify_slack(text: str) -> Tuple[bool, str]:
    """
    Post a plain text message to the Slack webhook.
    Returns (ok, info). If SLACK_DEBUG=1, more verbose info is printed in logs.
    """
    url = _slack_url()
    if not url:
        return False, "missing_webhook"
    try:
        resp = api_post(url, json={"text": text}, timeout=6)
        ok = 200 <= resp.status_code < 300
        return ok, f"status={resp.status_code}"
    except Exception as e:
        return False, str(e)

def notify_slack_submission(
    webhook_url: str,
    *,
    student_name: str,
    student_code: str,
    level: str,
    day: int,
    chapter: str,
    receipt: str,
    preview: str
) -> None:
    """Send a compact submission notification to Slack (best-effort)."""
    if not webhook_url:
        return
    text = (
        f"*New submission* • {student_name} ({student_code})\n"
        f"*Level:* {level}  •  *Day:* {day}\n"
        f"*Chapter:* {chapter}\n"
        f"*Ref:* `{receipt}`\n"
        f"*Preview:* {preview[:180]}{'…' if len(preview) > 180 else ''}"
    )
    try:
        api_post(webhook_url, json={"text": text}, timeout=6)
    except Exception:
        pass  # never block the student


def has_telegram_subscription(student_code: str) -> bool:
    """Return True if the student has enabled Telegram notifications."""
    _db = globals().get("db")
    if _db is None:
        return False
    try:
        snap = _db.collection("telegram_subscriptions").document(student_code).get()
        return snap.exists and bool((snap.to_dict() or {}).get("chat_id"))
    except Exception:
        return False

# -------------------------
# Firestore helpers (uses your existing `db` and `from firebase_admin import firestore`)
# -------------------------

# -------------------------
# Misc existing helper preserved
# -------------------------
def post_message(
    level: str,
    class_name: str,
    code: str,
    name: str,
    content: str,
    reply_to: Optional[str] = None,
) -> None:
    """Post a message to the class board for a specific class."""
    posts_ref = (
        db.collection("class_board")
        .document(level)
        .collection("classes")
        .document(class_name)
        .collection("posts")
    )
    posts_ref.add(
        {
            "student_code": code,
            "student_name": name,
            "content": content.strip(),
            "created_at": _dt.now(_timezone.utc),
            "reply_to": reply_to,
        }
    )

RESOURCE_LABELS = {
    'video': '🎥 Video',
    'grammarbook_link': '📘 Grammar',
    'workbook_link': '📒 Workbook',
    'extra_resources': '🔗 Extra'
}


def _next_available_lesson_day(
    schedule: Sequence[MutableMapping[str, Any]] | Sequence[dict],
    current_index: int,
) -> Optional[int]:
    """Return the next non-zero ``day`` value following ``current_index``."""

    for entry in schedule[current_index + 1 :]:
        day_val = _coerce_day((entry or {}).get("day"))
        if day_val not in (None, 0):
            return day_val
    for entry in schedule:
        day_val = _coerce_day((entry or {}).get("day"))
        if day_val not in (None, 0):
            return day_val
    return None


def render_day_zero_onboarding(
    info: MutableMapping[str, Any] | dict,
    schedule: Sequence[MutableMapping[str, Any]] | Sequence[dict],
    idx: int,
) -> None:
    """Render a dedicated onboarding layout for the tutorial day."""

    st.caption("Review the tutorial if you need a refresher.")

    goal_text = _safe_str(info.get("goal"))
    intro_text = _safe_str(info.get("instruction"))
    cards = info.get("onboarding_cards") or []

    with st.expander("📘 Day 0 Tutorial – optional", expanded=False):
        st.markdown(
            """
            <style>
            .day0-card{background:#f8fafc;border:1px solid #e2e8f0;border-radius:16px;padding:18px 16px;
                       box-shadow:0 8px 24px rgba(15,23,42,.08);min-height:260px;display:flex;flex-direction:column;gap:12px;}
            .day0-card__title{font-size:1.1rem;font-weight:600;color:#0f172a;}
            .day0-card__helper{color:#475569;font-size:.95rem;line-height:1.4;}
            .day0-card ol{margin:0;padding-left:1.2rem;color:#1e293b;font-size:.95rem;line-height:1.45;}
            .day0-card__cta{margin-top:auto;}
            .day0-card__cta button{width:100%;border-radius:999px;}
            @media (max-width:768px){.day0-card{min-height:auto;}}
            </style>
            """,
            unsafe_allow_html=True,
        )

        if goal_text:
            st.markdown(f"#### 🚀 {goal_text}")
        else:
            st.markdown("#### 🚀 Welcome to Falowen")
        if intro_text:
            st.caption(intro_text)

        if not isinstance(cards, Sequence) or isinstance(cards, (str, bytes)) or not cards:
            info_lines: List[str] = []
            if goal_text:
                info_lines.append(f"🎯 **Goal:** {goal_text}")
            if intro_text:
                info_lines.append(f"📝 **Instruction:** {intro_text}")
            if info_lines:
                st.info("\n\n".join(info_lines))
            return

        target_day = _next_available_lesson_day(schedule, idx) or 1

        def _set_coursebook_page(page: str) -> None:
            st.session_state["coursebook_page"] = page
            st.session_state["coursebook_prev_page"] = page

    def _jump_course(page: str) -> None:
        _go_next_assignment(target_day)
        _set_coursebook_page(page)

    def _jump_classroom() -> None:
        st.session_state["nav_sel"] = "My Course"
        st.session_state["main_tab_select"] = "My Course"
        st.session_state["coursebook_subtab"] = "🧑‍🏫 Classroom"
        st.session_state["cb_prev_subtab"] = "🧑‍🏫 Classroom"
        _qp_set(tab="My Course")
        st.session_state["need_rerun"] = True

    def _go_dashboard() -> None:
        st.session_state["nav_sel"] = "Dashboard"
        st.session_state["main_tab_select"] = "Dashboard"
        _qp_set(tab="Dashboard")
        st.session_state["need_rerun"] = True

    action_map: Dict[str, Any] = {
        "overview": lambda: _jump_course("Overview"),
        "assignment": lambda: _jump_course("Assignment"),
        "submit": lambda: _jump_course("Submit"),
        "classroom": _jump_classroom,
        "attendance": _go_attendance,
        "dashboard": _go_dashboard,
    }

    chunk = 3
    for start in range(0, len(cards), chunk):
        cols = st.columns(len(cards[start : start + chunk]))
        for col, card in zip(cols, cards[start : start + chunk]):
            with col:
                title_raw = _safe_str(card.get("title"), "")
                helper_raw = _safe_str(card.get("helper"), "")
                title = html.escape(title_raw)
                helper = html.escape(helper_raw)
                steps = card.get("steps") or []
                if not isinstance(steps, Sequence):
                    steps = []
                steps_html = "".join(
                    f"<li>{html.escape(_safe_str(step, ''))}</li>" for step in steps if _safe_str(step, "")
                )

                st.markdown("<div class='day0-card'>", unsafe_allow_html=True)
                if title:
                    st.markdown(
                        f"<div class='day0-card__title'>{title}</div>",
                        unsafe_allow_html=True,
                    )
                if helper:
                    st.markdown(
                        f"<div class='day0-card__helper'>{helper}</div>",
                        unsafe_allow_html=True,
                    )
                if steps_html:
                    st.markdown(
                        f"<ol>{steps_html}</ol>",
                        unsafe_allow_html=True,
                    )

                cta_label = _safe_str(card.get("cta_label"))
                action_key = _safe_lower(card.get("action"))
                action_fn = action_map.get(action_key)
                if cta_label and callable(action_fn):
                    st.markdown("<div class='day0-card__cta'>", unsafe_allow_html=True)
                    st.button(
                        cta_label,
                        key=f"day0_card_btn_{start}_{title_raw}",
                        on_click=action_fn,
                        use_container_width=True,
                    )
                    st.markdown("</div>", unsafe_allow_html=True)
                st.markdown("</div>", unsafe_allow_html=True)


# ---- Firestore Helpers ----
if tab == "My Course":
    # === HANDLE ALL SWITCHING *BEFORE* ANY WIDGET ===
    # Jump flags set by buttons elsewhere
    if st.session_state.get("__go_classroom"):
        st.session_state["coursebook_subtab"] = "🧑‍🏫 Classroom"
        del st.session_state["__go_classroom"]
        refresh_with_toast()

    if st.session_state.get("__go_notes"):
        st.session_state["coursebook_subtab"] = "📒 Learning Notes"
        del st.session_state["__go_notes"]
        refresh_with_toast()

    # Backward-compat: older code may still set this
    if st.session_state.get("switch_to_notes"):
        st.session_state["coursebook_subtab"] = "📒 Learning Notes"
        del st.session_state["switch_to_notes"]
        refresh_with_toast()

    # First run default
    if "coursebook_subtab" not in st.session_state:
        st.session_state["coursebook_subtab"] = "📘 Course Book"
    if "cb_prev_subtab" not in st.session_state:
        st.session_state["cb_prev_subtab"] = st.session_state["coursebook_subtab"]

    # Header (render once)
    st.markdown(
        '''
        <div style="
            padding: 16px;
            background: #007bff;
            color: #ffffff;
            border-radius: 8px;
            text-align: center;
            margin-bottom: 16px;
            box-shadow: 0 4px 6px rgba(0,0,0,0.1);
        ">
            <span style="font-size:1.8rem; font-weight:600;">📈 My Course</span>
        </div>
        ''',
        unsafe_allow_html=True
    )
    st.divider()

    # Subtabs (1: Classroom, 2: Course Book, 3: Learning Notes)
    def on_cb_subtab_change() -> None:
        prev = st.session_state.get("cb_prev_subtab")
        curr = st.session_state.get("coursebook_subtab")
        if prev == "📒 Learning Notes":
            code = st.session_state.get("student_code", "") or ""
            if not code:
                st.error("Student code is required.")
            else:
                notes_key = f"notes_{code}"
                notes = st.session_state.get(notes_key)
                if notes is not None:
                    save_notes_to_db(code, notes)
        elif prev == "🧑‍🏫 Classroom":
            code = (
                st.session_state.get("student_code")
                or (st.session_state.get("student_row") or {}).get("StudentCode", "")
            )
            if code:
                if str(st.session_state.get("q_text", "")).strip():
                    save_now("q_text", code)
                for k in [key for key in st.session_state.keys() if key.startswith("q_reply_box_")]:
                    if str(st.session_state.get(k, "")).strip():
                        save_now(k, code)
        elif prev == "📘 Course Book":
            draft_key = st.session_state.get("coursebook_draft_key")
            code = (
                st.session_state.get("student_code")
                or (st.session_state.get("student_row") or {}).get("StudentCode", "")
            )
            if draft_key and code:
                last_val_key, *_ = _draft_state_keys(draft_key)
                if st.session_state.get(draft_key, "") != st.session_state.get(last_val_key, ""):
                    save_now(draft_key, code)
        st.session_state["cb_prev_subtab"] = curr


    # Subtabs (1: Classroom, 2: Course Book, 3: Learning Notes)
    cb_subtab = st.radio(
        "Select section:",
        ["🧑‍🏫 Classroom", "📘 Course Book", "📒 Learning Notes"],
        horizontal=True,
        key="coursebook_subtab",
        on_change=on_cb_subtab_change,
    )

    # ---------- DB (Firestore) bootstrap ----------
    def _get_db():
        global db
        existing = (
            db
            or getattr(_falowen_sessions, "db", None)
            or getattr(_falowen_sessions, "_db_client", None)
        )
        if existing is not None:
            _falowen_sessions.db = existing
            if hasattr(_falowen_sessions, "_db_client"):
                _falowen_sessions._db_client = existing
            db = existing
            return existing
        # Try Firebase Admin SDK first (firestore.client())
        client = None
        try:
            import firebase_admin
            from firebase_admin import firestore as fbfs

            if not firebase_admin._apps:
                firebase_admin.initialize_app()
            client = fbfs.client()
        except Exception:
            client = None
        if client is None:
            try:
                from google.cloud import firestore as gcf

                client = gcf.Client()
            except Exception:
                st.error(
                    "Firestore client isn't configured. Provide Firebase Admin creds or set GOOGLE_APPLICATION_CREDENTIALS.",
                    icon="🛑",
                )
                raise
        _falowen_sessions.db = client
        if hasattr(_falowen_sessions, "_db_client"):
            _falowen_sessions._db_client = client
        db = client
        return client

    db = _get_db()


    # === COURSE BOOK SUBTAB (mini-tabs inside) ===
    if cb_subtab == "📘 Course Book":
        from datetime import date, timedelta  # needed inside this branch

        st.markdown(
            '''
            <div style="
                padding: 16px;
                background: #007bff;
                color: #ffffff;
                border-radius: 8px;
                text-align: center;
                margin-bottom: 16px;
                box-shadow: 0 4px 6px rgba(0,0,0,0.1);
            ">
                <span style="font-size:1.8rem; font-weight:600;">📘 Course Book</span>
            </div>
            ''',
            unsafe_allow_html=True
        )
        st.divider()

        # ---- Load schedule (normalized) ----
        if not st.session_state.get("student_level"):
            ensure_student_level()  
        student_level = st.session_state.get("student_level", "A1")
        level_key = (student_level or "A1").strip().upper()
        schedules = load_level_schedules()
        schedule = schedules.get(level_key, schedules.get("A1", []))
        if not schedule:
            st.warning(f"No lessons found for level **{level_key}**.")
            # Removed st.stop() so downstream sections (e.g., class board) can still render

        # ---- Search ----
        query = st.text_input("🔍 Search for topic, chapter, grammar, day, or anything…")
        search_terms = [q for q in query.strip().lower().split() if q] if query else []

        if search_terms:
            matches = [(i, d) for i, d in enumerate(schedule) if filter_matches(d, search_terms)]
            if not matches:
                st.warning("No matching lessons. Try simpler terms or check spelling.")
                # Removed st.stop() so downstream sections (e.g., class board) can still render

            labels = []
            for _, d in matches:
                title = highlight_terms(f"Day {d['day']}: {d['topic']}", search_terms)
                grammar = highlight_terms(d.get("grammar_topic", ""), search_terms)
                labels.append(f"{title}  {'<span style=\"color:#007bff\">['+grammar+']</span>' if grammar else ''}")

            st.markdown("<span style='font-weight:700; font-size:1rem;'>Lessons:</span>", unsafe_allow_html=True)
            sel = st.selectbox(
                "Lesson",
                list(range(len(matches))),
                format_func=lambda i: labels[i],
                key="course_search_sel",
                label_visibility="collapsed",
            )
            idx = matches[sel][0]
        else:
            st.markdown("<span style='font-weight:700; font-size:1rem;'>Choose your lesson/day:</span>", unsafe_allow_html=True)
            qp_day = _qp_get_first("day", "")
            default_idx = 0
            if schedule:
                try:
                    day_val = int(qp_day)
                    min_day = schedule[0]["day"]
                    max_day = schedule[-1]["day"]
                    day_val = max(min_day, min(day_val, max_day))
                    default_idx = next((i for i, d in enumerate(schedule) if d["day"] == day_val), 0)
                except Exception:
                    pass
            idx = st.selectbox(
                "Lesson selection",
                list(range(len(schedule))),
                index=default_idx,
                format_func=lambda i: f"Day {schedule[i]['day']} - {schedule[i]['topic']} (Chapter {schedule[i].get('chapter', '?')})",
                label_visibility="collapsed",
            )

        st.divider()

        # ---- Progress ----
        total = len(schedule)
        done = idx + 1
        pct = int(done / total * 100) if total else 0
        st.progress(pct)
        st.markdown(f"**You’ve loaded {done} / {total} lessons ({pct}%)**")
        st.divider()

        # ---- Lesson info ----
        info = schedule[idx]
        lesson_key = lesson_key_build(
            student_level,
            info.get("day", 0),
            info.get("chapter", ""),
        )
        draft_key = f"draft_{lesson_key}"
        st.session_state["coursebook_draft_key"] = draft_key
        chapter = info.get("chapter")
        title_txt = f"Day {info['day']}: {info['topic']}"
        st.markdown(
            f"### {highlight_terms(title_txt, search_terms)} (Chapter {chapter or '?'})",
            unsafe_allow_html=True,
        )
        if info.get("grammar_topic"):
            st.markdown(f"**🔤 Grammar Focus:** {highlight_terms(info['grammar_topic'], search_terms)}", unsafe_allow_html=True)

        if _coerce_day(info.get("day")) == 0:
            render_day_zero_onboarding(info, schedule, idx)
        elif info.get("goal") or info.get("instruction"):
            st.info(
                f"🎯 **Goal:** {info.get('goal','')}\n\n"
                f"📝 **Instruction:** {info.get('instruction','')}"
            )

        # ---- Class discussion count & link ----
        student_row = st.session_state.get("student_row") or {}
        _class_name_clean, class_name_lookup = _resolve_class_name(
            student_row.get("ClassName", ""),
            level=student_level,
        )
        class_name = class_name_lookup

        if class_name and chapter:
            board_base = (
                db.collection("class_board")
                .document(student_level)
                .collection("classes")
                .document(class_name)
                .collection("posts")
            )
            post_count = sum(
                1
                for _ in board_base.where(
                    filter=FieldFilter("chapter", "==", chapter)
                ).stream()
            )
            link_key = CLASS_DISCUSSION_LINK_TMPL.format(chapter=chapter)
            count_txt = f" ({post_count})" if post_count else ""
            st.info(
                f"📣 {CLASS_DISCUSSION_PROMPT} "
                f"{CLASS_DISCUSSION_LABEL}{count_txt}. "
                f"{CLASS_DISCUSSION_REMINDER}"
            )

            def _launch_class_thread(chap: str) -> None:
                current_row = st.session_state.get("student_row") or {}
                if isinstance(current_row, dict):
                    updated_row = dict(current_row)
                else:
                    try:
                        updated_row = dict(current_row)
                    except Exception:
                        updated_row = {}
                updated_row["ClassName"] = class_name_lookup
                st.session_state["student_row"] = updated_row
                go_class_thread(chap)

            st.button(
                CLASS_DISCUSSION_LABEL,
                key=link_key,
                on_click=_launch_class_thread,
                args=(chapter,),
            )
            if post_count == 0:
                st.caption("No posts yet. Clicking will show the full board.")
        elif not class_name:
            st.error(
                "This class discussion board is unavailable. Select another "
                "classroom tab and return, or log out and back in to refresh "
                "your roster."
            )
        else:
            st.warning("Missing chapter for discussion board.")

        st.divider()

        # ---------- mini-tabs inside Course Book ----------
        if "coursebook_page" not in st.session_state:
            st.session_state["coursebook_page"] = "Overview"
        if "coursebook_prev_page" not in st.session_state:
            st.session_state["coursebook_prev_page"] = st.session_state["coursebook_page"]
        def on_coursebook_page_change() -> None:
            prev = st.session_state.get("coursebook_prev_page")
            curr = st.session_state.get("coursebook_page")
            if prev in {"Assignment", "Submit"}:
                draft_key = st.session_state.get("coursebook_draft_key")
                code = (
                    st.session_state.get("student_code")
                    or (st.session_state.get("student_row") or {}).get("StudentCode", "")
                )
                if draft_key and code:
                    last_val_key, *_ = _draft_state_keys(draft_key)
                    if st.session_state.get(draft_key, "") != st.session_state.get(last_val_key, ""):
                        save_now(draft_key, code)
            st.session_state["coursebook_prev_page"] = curr

        student_row = st.session_state.get("student_row", {})
        
        coursebook_section = st.radio(
            "Section",
            ["Overview", "Assignment", "Submit"],
            key="coursebook_page",
            on_change=on_coursebook_page_change,
        )

        # OVERVIEW
        if coursebook_section == "Overview":
        
            with st.expander("📚 Course Book & Study Recommendations", expanded=True):
                LEVEL_TIME = {"A1": 15, "A2": 25, "B1": 30, "B2": 40, "C1": 45}
                rec_time = LEVEL_TIME.get(level_key, 20)
                st.info(f"⏱️ **Recommended:** Invest about {rec_time} minutes to complete this lesson fully.")

                student_row = st.session_state.get("student_row", {})
                start_str   = student_row.get("ContractStart", "")
                parse_start = (
                    globals().get("parse_contract_start_fn")
                    or globals().get("parse_contract_start")
                )
                estimates = _compute_finish_date_estimates(start_str, total, parse_start)

                if estimates:
                    end_three = estimates[3]
                    end_two   = estimates[2]
                    end_one   = estimates[1]
                    _, content = st.columns([3, 7])
                    with content:
                        st.success(f"If you complete **three sessions per week**, you will finish by **{end_three.strftime('%A, %d %B %Y')}**.")
                        st.info(f"If you complete **two sessions per week**, you will finish by **{end_two.strftime('%A, %d %B %Y')}**.")
                        st.warning(f"If you complete **one session per week**, you will finish by **{end_one.strftime('%A, %d %B %Y')}**.")
                else:
                    _, content = st.columns([3, 7])
                    with content:
                        st.warning(
                            "❓ We couldn't load your finish date estimates. Try scrolling up, "
                            "switching to a different tab and back, or logging out and logging "
                            "in again. If the problem persists, please contact administration."
                        )

        # ASSIGNMENT (activities + resources; tolerant across A1–C1)
        elif coursebook_section == "Assignment":

            draft_text = st.session_state.get(draft_key, "")
            recovered_code = _recover_student_code(
                lesson_key=lesson_key,
                draft_text=draft_text if draft_text else None,
            )
            student_row = (
                _update_student_code_session_state(recovered_code)
                if recovered_code
                else st.session_state.get("student_row")
                or {}
            )

            if not recovered_code:
                manual_key = "assignment_student_code_input"
                st.warning(
                    "We couldn't detect your student code automatically. "
                    "Enter it below so your work is linked to your account."
                )
                manual_value = st.text_input(
                    "Student code",
                    key=manual_key,
                    placeholder="e.g. KWAME123",
                    help="This appears on your student ID card or welcome email.",
                )
                manual_code = _safe_lower(manual_value)
                if manual_code and manual_code.lower() != "demo001":
                    student_row = _update_student_code_session_state(manual_code)
                    st.caption("Student code saved. You're all set to continue.")

            # ---------- helpers ----------
            def _as_list(x):
                if not x: return []
                return x if isinstance(x, list) else [x]

            def _is_url(u: str) -> bool:
                try:
                    p = urlparse(str(u))
                    return p.scheme in ("http", "https") and bool(p.netloc)
                except Exception:
                    return False

            def _dedup(seq):
                out, seen = [], set()
                for s in seq:
                    if s and s not in seen:
                        seen.add(s); out.append(s)
                return out

            def _canon_video(u: str) -> str:
                """Stable id for a video url (YouTube => yt:ID, else normalized url)."""
                if not u:
                    return ""
                try:
                    p = urlsplit(u)
                    host = (p.netloc or "").lower().replace("www.", "")
                    if "youtube.com" in host:
                        q = parse_qs(p.query or "")
                        vid = (q.get("v", [""])[0] or "").strip()
                        return f"yt:{vid}" if vid else u.strip().lower()
                    if "youtu.be" in host:
                        vid = (p.path or "/").strip("/").split("/")[0]
                        return f"yt:{vid}" if vid else u.strip().lower()
                    return u.strip().lower()
                except Exception:
                    return str(u).strip().lower()

            def pick_sections(day_info: dict):
                """Find any section keys present for this lesson across levels."""
                candidates = [
                    ("lesen_hören",        "Lesen & Hören",        "📚"),
                    ("lesen_hoeren",       "Lesen & Hören",        "📚"),
                    ("lesenhoeren",        "Lesen & Hören",        "📚"),
                    ("lesen",              "Lesen",                "📖"),
                    ("hören",              "Hören",                "🎧"),
                    ("hoeren",             "Hören",                "🎧"),
                    ("schreiben_sprechen", "Schreiben & Sprechen", "📝"),
                    ("sprechen_schreiben", "Schreiben & Sprechen", "📝"),
                    ("sprechen",           "Sprechen",             "🗣️"),
                    ("schreiben",          "Schreiben",            "✍️"),
                ]
                found = []
                for key, title, icon in candidates:
                    if day_info.get(key):
                        found.append((key, title, icon))
                return found

            def render_section_any(day_info, key, title, icon, seen_videos: set):
                content = day_info.get(key)
                if not content:
                    return

                if isinstance(content, dict):
                    items = [content]
                elif isinstance(content, list):
                    items = [c for c in content if isinstance(c, dict)]
                    if len(items) != len(content):
                        logging.warning("Expected dict elements in '%s' list, skipping non-dict entries", key)
                else:
                    logging.warning("Expected dict or list for '%s', got %s", key, type(content).__name__)
                    return

                st.markdown(f"#### {icon} {title}")
                for idx_part, part in enumerate(items):
                    chapter = part.get('chapter', '')
                    video = part.get('video')
                    youtube_link = part.get('youtube_link')
                    grammarbook_link = part.get('grammarbook_link')
                    workbook_link = part.get('workbook_link')
                    extras = part.get('extra_resources')

                    if len(items) > 1:
                        st.markdown(
                            f"###### {icon} Part {idx_part+1} of {len(items)}: Chapter {chapter}"
                        )
                    else:
                        st.markdown(f"###### {icon} Chapter {chapter}")
                    # videos (embed once)
                    for maybe_vid in [video, youtube_link]:
                        if _is_url(maybe_vid):
                            cid = _canon_video(maybe_vid)
                            if cid not in seen_videos:
                                st.markdown(
                                    f"[🎬 Lecture Video on YouTube]({maybe_vid})"
                                )
                                seen_videos.add(cid)
                    # links/resources inline
                    if grammarbook_link:
                        st.markdown(f"- [📘 Grammar Book (Notes)]({grammarbook_link})")
                        st.markdown(
                            "<em>Reminder:</em> 📘 gives you the grammar from today's lecture; 📒 is the assignment you must complete.",
                            unsafe_allow_html=True,
                        )
                    if workbook_link:
                        st.markdown(f"- [📒 Workbook (Assignment)]({workbook_link})")
                        with st.expander("📖 Dictionary"):
                            render_vocab_lookup(
                                f"{key}-{idx_part}",
                                f"Day {day_info.get('day')} Chapter {chapter}",
                            )
                        render_assignment_reminder()
                    if extras:
                        for ex in _as_list(extras):
                            st.markdown(f"- [🔗 Extra]({ex})")

            # ---------- YOUR WORK (tolerant across levels; embeds each video at most once) ----------
            st.markdown("### 🧪 Your Work")
            seen_videos = set()
            sections = pick_sections(info)

            if sections:
                for key, title, icon in sections:
                    render_section_any(info, key, title, icon, seen_videos)
            else:
                # Fallback: show top-level resources even if there are no section keys
                showed = False
                if info.get("video"):
                    cid = _canon_video(info["video"])
                    if cid not in seen_videos:
                        st.markdown(
                            f"[🎬 Lecture Video on YouTube]({info['video']})"
                        )
                        seen_videos.add(cid)
                    showed = True
                if info.get("grammarbook_link"):
                    st.markdown(f"- [📘 Grammar Book (Notes)]({info['grammarbook_link']})")
                    showed = True
                if info.get("workbook_link"):
                    st.markdown(f"- [📒 Workbook (Assignment)]({info['workbook_link']})")
                    with st.expander("📖 Dictionary"):
                        render_vocab_lookup(
                            f"fallback-{info.get('day', '')}",
                            f"Day {info.get('day')} Chapter {info.get('chapter', '')}",
                        )
                    render_assignment_reminder()
                    showed = True
                for ex in _as_list(info.get("extra_resources")):
                    st.markdown(f"- [🔗 Extra]({ex})")
                    showed = True

                if not showed:
                    st.info(
                        "No activity sections or links found for this lesson. Check the lesson data for A2/B1 key names."
                    )

            # --- quick access to translators and language support ---
            translator_col, support_col = st.columns([1, 1.6])
            with translator_col:
                st.markdown(
                    "[🌐 DeepL Translator](https://www.deepl.com/translator) &nbsp; | &nbsp; "
                    "[🌐 Google Translate](https://translate.google.com)",
                    unsafe_allow_html=True,
                )
            with support_col:
                render_lesson_language_support(info, level_key)

            # ---------- Build a clean downloadable bundle of links (no on-page repetition) ----------
            st.divider()
            st.markdown("### 📎 Lesson Links — Download")

            # Collect links (top-level + nested)
            resources = {"Grammar Notes": [], "Workbook": [], "Videos": [], "Extras": []}

            def _add(kind, val):
                for v in _as_list(val):
                    if _is_url(v):
                        resources[kind].append(v)

            # top-level
            _add("Videos", info.get("video"))
            _add("Grammar Notes", info.get("grammarbook_link"))
            _add("Workbook", info.get("workbook_link"))
            _add("Extras", info.get("extra_resources"))

            # nested: include whatever sections exist for this lesson
            for section_key, _, _ in sections or []:
                for part in _as_list(info.get(section_key)):
                    if not isinstance(part, dict):
                        continue
                    _add("Videos", [part.get("video"), part.get("youtube_link")])
                    _add("Grammar Notes", part.get("grammarbook_link"))
                    _add("Workbook", part.get("workbook_link"))
                    _add("Extras", part.get("extra_resources"))

            # dedupe + remove videos already embedded above
            for k in list(resources.keys()):
                resources[k] = _dedup(resources[k])

            # If nothing remains after filtering, don't show anything
            if not any(resources.values()):
                st.caption("All lesson links are already shown above. No extra links to download.")
            else:
                # Prepare TXT bundle
                lesson_header = f"Level: {level_key} | Day: {info.get('day','?')} | Chapter: {info.get('chapter','?')} | Topic: {info.get('topic','')}"
                parts_txt = [lesson_header, "-" * len(lesson_header)]
                for title, key_name in [("📘 Grammar Notes", "Grammar Notes"),
                                        ("📒 Workbook", "Workbook"),
                                        ("🎥 Videos", "Videos"),
                                        ("🔗 Extras", "Extras")]:
                    if resources[key_name]:
                        parts_txt.append(title)
                        parts_txt.extend([f"- {u}" for u in resources[key_name]])
                        parts_txt.append("")
                bundle_txt = "\n".join(parts_txt).strip() + "\n"

                temp_path = st.session_state.get("links_temp_path")
                if not temp_path or not os.path.exists(temp_path):
                    with tempfile.NamedTemporaryFile(delete=False, suffix=".txt") as tmp:
                        tmp.write(bundle_txt.encode("utf-8"))
                        temp_path = tmp.name
                    st.session_state["links_temp_path"] = temp_path

                cdl1, cdl2 = st.columns([1, 1])
                with cdl1:
                    file_obj = open(temp_path, "rb")
                    clicked = st.download_button(
                        "⬇️ Download lesson links (TXT)",
                        data=file_obj,
                        file_name=f"lesson_links_{level_key}_day{info.get('day','')}.txt",
                        mime="text/plain",
                        key="dl_links_txt",
                    )
                    file_obj.close()
                    if clicked:
                        try:
                            os.remove(temp_path)
                        finally:
                            st.session_state.pop("links_temp_path", None)

                

            with st.expander("📚 Study Resources"):
                if _is_url(info.get("video")):
                    st.video(info["video"])
                elif info.get("video"):
                    st.markdown(
                        f"[🎬 Lecture Video on YouTube]({info['video']})"
                    )
                    
                if _is_url(info.get("grammarbook_link")):
                    render_link("📘 Grammar Book (Notes)", info["grammarbook_link"])

                render_link("📗 Dictionary", "https://dict.leo.org/german-english")


            st.markdown("#### 🎬 Video of the Day for Your Level")
            playlist_ids = get_playlist_ids_for_level(level_key)
            fetch_videos = fetch_youtube_playlist_videos
            playlist_id = random.choice(playlist_ids) if playlist_ids else None

            reflection_prompts = [
                "📝 After watching, jot down two new words or phrases you heard.",
                "🗣️ Pause the video and repeat a key sentence aloud to practice pronunciation.",
                "💬 Summarize the main idea of the video in one or two simple sentences.",
            ]

            if playlist_id:
                if st.button("🔄 Refresh videos", key=f"refresh_vod_{level_key}"):
                    st.cache_data.clear()
                    st.session_state["need_rerun"] = True
                st.caption(
                    "Click 'Refresh videos' to clear cached playlist data and reload from YouTube if results look out of date."
                )
                try:
                    video_list = fetch_videos(playlist_id)
                except Exception:
                    video_list = []
                if video_list:
                    today_idx = date.today().toordinal() % len(video_list)
                    video = video_list[today_idx]
                    st.markdown(f"**{video['title']}**")
                    st.video(video['url'])
                    description = video.get("description")
                    if description:
                        st.caption(description)
                    else:
                        st.caption(random.choice(reflection_prompts))
                else:
                    st.info("No videos found for your level’s playlist. Check back soon!")
            else:
                st.info("No playlist found for your level yet. Stay tuned!")
            st.markdown("**The End**")


        # SUBMIT
        elif coursebook_section == "Submit":
            submission_disabled_reason = _submission_block_reason(info, schedule)
            submission_disabled = bool(submission_disabled_reason)

            st.markdown("### ✅ Submit Your Assignment")
            st.markdown(
                f"""
                <div style="box-sizing:border-box;padding:14px 16px;border-radius:10px;
                            background:#f0f9ff;border:1px solid #bae6fd;margin:6px 0 12px 0;">
                  <div style="font-size:1.05rem;">
                    📌 <b>You're on:</b> Level <b>{student_level}</b> • Day <b>{info['day']}</b> • Chapter <b>{info['chapter']}</b>
                  </div>
                  <div style="color:#0369a1;margin-top:4px;">
                    Make sure this matches the assignment your tutor set. If not, change the lesson from the dropdown above.
                  </div>
                </div>
                """,
                unsafe_allow_html=True
            )

            draft_text = st.session_state.get(draft_key, "")
            recovered_code = _recover_student_code(
                lesson_key=lesson_key,
                draft_text=draft_text if draft_text else None,
            )
            student_row = (
                _update_student_code_session_state(recovered_code)
                if recovered_code
                else st.session_state.get("student_row")
                or {}
            )
            code = _safe_str(student_row.get("StudentCode"), "demo001")
            name_default = _safe_str(student_row.get("Name"))
            missing_code = (not code) or (code.lower() == "demo001")

            locked_key = f"{lesson_key}_locked"
            needs_resubmit_key = f"{lesson_key}__needs_resubmit"

            code_input_key = "submit_student_code_input"
            if missing_code:
                _show_missing_code_warning(
                    name=name_default,
                    level=student_level,
                    lesson_info=info,
                )
                manual_value = st.text_input(
                    "Enter your student code to continue",
                    key=code_input_key,
                    placeholder="e.g. KWAME123",
                    help="This appears on your student ID card or welcome email.",
                )
                manual_code = _safe_lower(manual_value)
                if manual_code and manual_code.lower() != "demo001":
                    student_row = _update_student_code_session_state(manual_code)
                    code = manual_code
                    missing_code = False
                    st.success("Student code saved. You can now submit your work.")

                resubmit_should_show = (
                    st.session_state.get(locked_key, False)
                    or bool(st.session_state.get(f"{lesson_key}__receipt"))
                    or (st.session_state.get(needs_resubmit_key) is not None)
                )
                if resubmit_should_show:
                    stored_row = st.session_state.get("student_row") or {}
                    resubmit_name = name_default or _safe_str(stored_row.get("Name"))
                    candidate_code = (
                        st.session_state.get("student_code")
                        or stored_row.get("StudentCode")
                        or manual_code
                    )
                    render_resubmit_email_cta(
                        lesson_info=info,
                        student_name=resubmit_name,
                        student_code=candidate_code,
                    )
            else:
                st.session_state[code_input_key] = code

            if not missing_code:
                if submission_disabled:
                    st.info(submission_disabled_reason)

                st.session_state["student_code"] = code
                chapter_name = f"{info['chapter']} – {info.get('topic', '')}"

                name = st.text_input("Name", value=student_row.get('Name', ''))
                email = st.text_input("Email", value=student_row.get('Email', ''))

                db_locked = is_locked(student_level, code, lesson_key)
                success_notice_key = f"{lesson_key}__submit_success_notice"
                if db_locked:
                    st.session_state[locked_key] = True
                locked = db_locked or st.session_state.get(locked_key, False)
                locked_ui = locked or submission_disabled
                submit_in_progress_key = f"{lesson_key}_submit_in_progress"

                # ---------- save previous lesson on switch + force hydrate for this one ----------
                prev_active_key = st.session_state.get("__active_draft_key")
                if prev_active_key and prev_active_key != draft_key:
                    try:
                        prev_text = st.session_state.get(prev_active_key, "")
                        save_draft_to_db(code, prev_active_key, prev_text)
                    except Exception:
                        pass  # never block UI
                    # ensure the newly selected lesson re-hydrates from cloud
                    st.session_state.pop(f"{draft_key}__hydrated_v2", None)
                st.session_state["__active_draft_key"] = draft_key

                # ---------- Decide what to show (guarded hydration) ----------
                pending_key      = f"{draft_key}__pending_reload"
                pending_text_key = f"{draft_key}__reload_text"
                pending_ts_key   = f"{draft_key}__reload_ts"
                hydrated_key     = f"{draft_key}__hydrated_v2"  # only hydrate once per lesson

                last_val_key, last_ts_key, saved_flag_key, saved_at_key = _draft_state_keys(draft_key)

                # 1) If a forced reload was requested, apply it BEFORE widget creation
                if st.session_state.get(pending_key):
                    cloud_text = st.session_state.pop(pending_text_key, "")
                    cloud_ts   = st.session_state.pop(pending_ts_key, None)
                    st.session_state[pending_key] = False

                    st.session_state[draft_key]      = cloud_text or ""
                    st.session_state[last_val_key]   = st.session_state[draft_key]
                    st.session_state[last_ts_key]    = time.time()
                    st.session_state[saved_flag_key] = True
                    st.session_state[saved_at_key]   = (cloud_ts or datetime.now(_timezone.utc))
                    st.session_state[hydrated_key]   = True

                    try:
                        when = (cloud_ts.strftime('%Y-%m-%d %H:%M') + " UTC") if cloud_ts else "now"
                    except Exception:
                        when = "now"
                    st.info(f"Reloaded cloud draft (saved {when}).")

                else:
                    # 2) If a SUBMISSION exists, always enforce it (locked) on every run
                    latest = fetch_latest(student_level, code, lesson_key)
                    if latest and (latest.get("answer", "") is not None):
                        sub_txt = latest.get("answer", "") or ""
                        sub_ts  = latest.get("updated_at")

                        st.session_state[draft_key]      = sub_txt
                        st.session_state[last_val_key]   = sub_txt
                        st.session_state[last_ts_key]    = time.time()
                        st.session_state[saved_flag_key] = True
                        st.session_state[saved_at_key]   = (sub_ts or datetime.now(_timezone.utc))
                        st.session_state[locked_key]     = True
                        st.session_state[hydrated_key]   = True
                        locked = True  # enforce read-only

                        when = f"{sub_ts.strftime('%Y-%m-%d %H:%M')} UTC" if sub_ts else ""
                        st.success(f"Showing your submitted answer. {('Updated ' + when) if when else ''}")

                    else:
                        # 3) No submission → hydrate ONCE from cloud; after that, never clobber local typing
                        if not st.session_state.get(hydrated_key, False):
                            cloud_text, cloud_ts = load_draft_meta_from_db(code, draft_key)
                            if cloud_text is not None:
                                st.session_state[draft_key]      = cloud_text or ""
                                st.session_state[last_val_key]   = st.session_state[draft_key]
                                st.session_state[last_ts_key]    = time.time()
                                st.session_state[saved_flag_key] = True
                                st.session_state[saved_at_key]   = (cloud_ts or datetime.now(_timezone.utc))
                            else:
                                st.session_state.setdefault(draft_key, "")
                                st.session_state.setdefault(last_val_key, "")
                                st.session_state.setdefault(last_ts_key, time.time())
                                st.session_state.setdefault(saved_flag_key, False)
                                st.session_state.setdefault(saved_at_key, None)

                            st.session_state[hydrated_key] = True

                            if cloud_text:
                                when = f"{cloud_ts.strftime('%Y-%m-%d %H:%M')} UTC" if cloud_ts else ""
                                st.info(f"💾 Restored your saved draft. {('Last saved ' + when) if when else ''}")
                            elif not submission_disabled:
                                st.caption("Start typing your answer.")
                        else:
                            # If 'hydrated' but local is empty, pull cloud once
                            if not st.session_state.get(draft_key, "") and not locked_ui:
                                ctext, cts = load_draft_meta_from_db(code, draft_key)
                                if ctext:
                                    st.session_state[draft_key]      = ctext
                                    st.session_state[last_val_key]   = ctext
                                    st.session_state[last_ts_key]    = time.time()
                                    st.session_state[saved_flag_key] = True
                                    st.session_state[saved_at_key]   = (cts or datetime.now(_timezone.utc))

                st.subheader("✍️ Your Answer")

                locked_warning_message = None
                needs_resubmit = False
                if locked:
                    locked_warning_message = (
                        "This box is locked because you have already submitted your work."
                    )
                    needs_resubmit = st.session_state.get(needs_resubmit_key)
                    if needs_resubmit is None:
                        answer_text = st.session_state.get(draft_key, "").strip()
                        MIN_WORDS = 20
                        needs_resubmit = len(answer_text.split()) < MIN_WORDS
                    needs_resubmit = bool(needs_resubmit)
                    st.session_state[needs_resubmit_key] = needs_resubmit

                    render_resubmit_email_cta(
                        lesson_info=info,
                        student_name=(name or name_default),
                        student_code=code,
                    )
                show_resubmit_hint = locked and bool(needs_resubmit)

                # ---------- Editor (save on blur + debounce) ----------
                st.text_area(
                    "Type all your answers here",
                    height=500,
                    key=draft_key,              # value already hydrated in st.session_state[draft_key]
                    on_change=save_now,         # guaranteed save on blur/change
                    args=(draft_key, code),
                    disabled=locked_ui,
                    help="Autosaves on blur and in the background while you type."
                )
                render_umlaut_pad(draft_key, context=f"coursebook_{lesson_key}", disabled=locked_ui)

                # Debounced autosave (safe so empty first-render won't wipe a non-empty cloud draft)
                current_text = st.session_state.get(draft_key, "")
                last_val = st.session_state.get(last_val_key, "")
                if not locked_ui and (current_text.strip() or not last_val.strip()):
                    autosave_maybe(code, draft_key, current_text, min_secs=2.0, min_delta=12, locked=locked_ui)

                # ---------- Manual save + last saved time + safe reload ----------
                csave1, csave2, csave3 = st.columns([1, 1, 1])

                with csave1:
                    if st.button("💾 Save Draft now", disabled=locked_ui):
                        save_draft_to_db(code, draft_key, current_text)
                        st.session_state[last_val_key]   = current_text
                        st.session_state[last_ts_key]    = time.time()
                        st.session_state[saved_flag_key] = True
                        st.session_state[saved_at_key]   = datetime.now(_timezone.utc)
                        st.success("Draft saved.")

                with csave2:
                    ts = st.session_state.get(saved_at_key)
                    if ts:
                        st.caption("Last saved: " + ts.strftime("%Y-%m-%d %H:%M") + " UTC")
                    else:
                        st.caption("No local save yet")

                with csave3:
                    # Current draft text
                    draft_txt = st.session_state.get(draft_key, "") or ""

                    # Last-saved timestamp (for header)
                    _, _, _, saved_at_key = _draft_state_keys(draft_key)
                    ts = st.session_state.get(saved_at_key)
                    when = (
                        ts.astimezone(_timezone.utc).strftime("%Y-%m-%d %H:%M UTC")
                        if ts else datetime.now(_timezone.utc).strftime("%Y-%m-%d %H:%M UTC")
                    )

                    # Strip any previous backup header the student may have pasted back
                    def _strip_old_header(txt: str) -> str:
                        if not txt:
                            return ""
                        # Remove ONE leading “Falowen — Draft Backup … ======” block if present
                        pattern = r"(?s)\AFalowen\s+—\s+Draft\s+Backup.*?\n[-=]{8,}\n\n"
                        return re.sub(pattern, "", txt, count=1)

                    clean_body = (_strip_old_header(draft_txt).rstrip() + "\n")

                    # Build a simple, single header
                    header_lines = [
                        "Falowen — Draft Backup",
                        f"Level: {student_level}  •  Day: {info['day']}  •  Chapter: {info.get('chapter','')}",
                        f"Student: {name}  •  Code: {code}",
                        f"Saved (UTC): {when}",
                        "=" * 56,
                        ""  # blank line before body
                    ]
                    header = "\n".join(header_lines)

                    # Safe filename
                    safe_chapter = re.sub(r"[^A-Za-z0-9_.-]+", "_", str(info.get("chapter", "")))
                    fname = f"falowen_draft_{student_level}_day{info['day']}_{safe_chapter}.txt"

                    st.download_button(
                        "⬇️ Download draft (TXT)",
                        data=(header + clean_body).encode("utf-8"),
                        file_name=fname,
                        mime="text/plain",
                        help="Save a clean backup of your current draft"
                    )

                if show_resubmit_hint:
                    st.info(
                        "🔒 This box is locked because you already submitted. Scroll up to use the resubmit email link if you need to send an update."
                    )

                with st.expander("📌 How to Submit", expanded=False):
                    st.markdown(f"""
                        1) Check you’re on the correct page: **Level {student_level} • Day {info['day']} • Chapter {info['chapter']}**.  
                        2) Tick the two confirmations below.  
                        3) Click **Confirm & Submit**.  
                        4) Your box will lock (read-only).  
                        _You’ll get an **email** when it’s marked. See **Results & Resources** for scores & feedback._
                    """)

                col1, col2 = st.columns([1, 1.2])
                success_notice = st.session_state.pop(success_notice_key, None)
                with col1:
                    st.markdown("#### 🧾 Finalize")
                    if success_notice:
                        success_msg = success_notice.get("message")
                        caption_msg = success_notice.get("caption")
                        if success_msg:
                            st.success(success_msg)
                        if caption_msg:
                            st.caption(caption_msg)
                    if locked_warning_message:
                        st.warning(locked_warning_message)
                    confirm_final = st.checkbox(
                        f"I confirm this is my complete work for Level {student_level} • Day {info['day']} • Chapter {info['chapter']}.",
                        key=f"confirm_final_{lesson_key}",
                        disabled=locked_ui
                    )
                    confirm_lock = st.checkbox(
                        "I understand it will be locked after I submit.",
                        key=f"confirm_lock_{lesson_key}",
                        disabled=locked_ui
                    )
                    can_submit = (
                        confirm_final
                        and confirm_lock
                        and (not locked_ui)
                    )

                with col2:
                    st.markdown("#### 🔍 Live Preview")
                    preview_text = st.session_state.get(draft_key, "") or ""
                    word_count = len(preview_text.split()) if preview_text else 0
                    if preview_text.strip():
                        st.caption(f"Word count: {word_count}")
                        preview_box = (
                            "<div style=\"max-height:360px;overflow:auto;padding:12px;border:1px solid #e2e8f0;"
                            "border-radius:8px;background:#f8fafc;white-space:pre-wrap;line-height:1.5;\">"
                            f"{html.escape(preview_text)}"
                            "</div>"
                        )
                        st.markdown(preview_box, unsafe_allow_html=True)
                    else:
                        st.info("Draft preview will appear here once you start typing.")
                        st.caption("Word count: 0")

                submit_in_progress = st.session_state.get(submit_in_progress_key, False)

                with col1:
                    if st.button(
                        "✅ Confirm & Submit",
                        type="primary",
                        disabled=(not can_submit) or submit_in_progress,
                    ):
                        st.session_state[submit_in_progress_key] = True
                        
                        try:

                            # 1) Try to acquire the lock first
                            got_lock = acquire_lock(student_level, code, lesson_key)

                            # If lock exists already, check whether a submission exists; if yes, reflect lock and rerun.
                            if not got_lock:
                                if has_existing_submission(student_level, code, lesson_key):
                                    st.session_state[locked_key] = True
                                    st.warning("You have already submitted this assignment. It is locked.")
                                    refresh_with_toast()
                                else:
                                    st.info("Found an old lock without a submission — recovering and submitting now…")

                            posts_ref = db.collection("submissions").document(student_level).collection("posts")

                            # 2) Pre-create doc (avoids add() tuple-order mismatch)
                            doc_ref = posts_ref.document()  # auto-ID now available
                            short_ref = f"{doc_ref.id[:8].upper()}-{info['day']}"

                            payload = {
                                "student_code": code,
                                "student_name": name or "Student",
                                "student_email": email,
                                "level": student_level,
                                "day": info["day"],
                                "chapter": chapter_name,
                                "lesson_key": lesson_key,
                                "answer": (st.session_state.get(draft_key, "") or "").strip(),
                                "status": "submitted",
                                "receipt": short_ref,  # persist receipt immediately
                                "created_at": firestore.SERVER_TIMESTAMP,
                                "updated_at": firestore.SERVER_TIMESTAMP,
                                "version": 1,
                            }

                            saved_ok = False

                            # Archive the draft so it won't rehydrate again (drafts_v2)
                            try:

                                doc_ref.set(payload)  # write the submission
                                saved_ok = True
                                st.caption(f"Saved to: `{doc_ref.path}`")  # optional debug
                            except Exception as e:
                                st.error(f"Could not save submission: {e}")

                            if saved_ok:
                                # 3) Success: lock UI, remember receipt, archive draft, notify, rerun
                                st.session_state[locked_key] = True
                                st.session_state[f"{lesson_key}__receipt"] = short_ref

                                success_msg = (
                                    f"Well done, {name or 'Student'}! Remember the pass mark is 60, "
                                    "and if you score below that you must revisit this Submit page to try again."
                                )
                                caption_msg = (
                                    f"Receipt: `{short_ref}` • Marks will arrive by email and via "
                                    "Telegram from @falowenbot. See **Results & Resources** for scores & feedback."
                                )
                                st.success(success_msg)
                                st.caption(caption_msg)
                                st.session_state[success_notice_key] = {
                                    "message": success_msg,
                                    "caption": caption_msg,
                                }
                                row = st.session_state.get("student_row") or {}
                                tg_subscribed = bool(
                                    row.get("TelegramChatID")
                                    or row.get("telegram_chat_id")
                                    or row.get("Telegram")
                                    or row.get("telegram")
                                )
                                if not tg_subscribed:
                                    try:
                                        tg_subscribed = has_telegram_subscription(code)
                                    except Exception:
                                        tg_subscribed = False
                                if tg_subscribed:
                                    st.info("You'll also receive a Telegram notification when your score is posted.")
                                else:
                                    with st.expander("🔔 Subscribe to Telegram notifications", expanded=False):
                                        st.markdown(
                                            "\n".join(
                                                [
                                                    "1. Search for **@falowenbot** on Telegram and open the chat.",
                                                    "2. Tap **Start**, then follow the prompts to connect your account so you can receive your marks.",
                                                    "3. To deactivate: send `/stop`",
                                                ]
                                            )
                                        )
                                answer_text = st.session_state.get(draft_key, "").strip()
                                MIN_WORDS = 20

                                st.session_state[f"{lesson_key}__needs_resubmit"] = (
                                    len(answer_text.split()) < MIN_WORDS
                                )


                                # Archive the draft so it won't rehydrate again (drafts_v2)
                                try:
                                    _draft_doc_ref(student_level, lesson_key, code).set(
                                        {"status": "submitted", "archived_at": firestore.SERVER_TIMESTAMP}, merge=True
                                    )
                                except Exception:
                                    pass

                                # Notify Slack (best-effort)
                                webhook = get_slack_webhook()
                                if webhook:
                                    notify_slack_submission(
                                        webhook_url=webhook,
                                        student_name=name or "Student",
                                        student_code=code,
                                        level=student_level,
                                        day=info["day"],
                                        chapter=chapter_name,
                                        receipt=short_ref,
                                        preview=st.session_state.get(draft_key, "")
                                    )

                                # Rerun so hydration path immediately shows locked view
                                refresh_with_toast(
                                    "Submission saved! Remember you need at least 60 points to pass."
                                )
                            else:
                                # 4) Failure: remove the lock doc so student can retry cleanly
                                try:
                                    db.collection("submission_locks").document(lock_id(student_level, code, lesson_key)).delete()
                                except Exception:
                                    pass
                                st.warning("Submission not saved. Please fix the issue and try again.")
                        finally:
                            st.session_state[submit_in_progress_key] = False
                            st.markdown("**The End**")



    if cb_subtab == "🧑‍🏫 Classroom":
        # --- Classroom banner (top of subtab) ---
        st.markdown(
            '''
            <div style="
                padding: 16px;
                background: #0ea5e9;
                color: #ffffff;
                border-radius: 8px;
                text-align: center;
                margin-bottom: 16px;
                box-shadow: 0 4px 6px rgba(0,0,0,0.1);
            ">
                <span style="font-size:1.8rem; font-weight:600;">🧑‍🏫 Classroom</span>
            </div>
            ''',
            unsafe_allow_html=True
        )
        st.divider()

        # ---------- Shared helpers & imports used across tabs ----------
        import math
        import os
        import io
        import re
        import json
        import hashlib
        import pandas as pd
        import requests
        from uuid import uuid4
        from datetime import datetime as _dt, timedelta as _td
        import urllib.parse as _urllib
        try:
            import streamlit.components.v1 as components
        except Exception:
            components = None

        student_row   = st.session_state.get("student_row") or {}
        student_code  = _safe_str(student_row.get("StudentCode"), "demo001")
        student_name  = _safe_str(student_row.get("Name"), "Student")
        student_level = _safe_upper(student_row.get("Level"), "A1")
        if student_code == "demo001":
            _show_missing_code_warning(name=student_name, level=student_level)
        class_name    = _safe_str(student_row.get("ClassName")) or f"{student_level} General"

        ADMINS = set()
        try:
            ADMINS = set(st.secrets["roles"]["admins"])
        except Exception:
            pass
        ADMINS |= ADMINS_BY_LEVEL.get(student_level, set())
        IS_ADMIN = student_code in ADMINS

        # ---------- slack helper (use global notify_slack if present; else env/secrets) ----------
        def _notify_slack(*parts: str):
            text = "".join(parts)
            try:
                fn = globals().get("notify_slack")
                if callable(fn):
                    try:
                        fn(text)
                        return
                    except Exception:
                        pass
                url = (os.getenv("SLACK_WEBHOOK_URL") or
                       (st.secrets.get("slack", {}).get("webhook_url", "") if hasattr(st, "secrets") else "")).strip()
                if url:
                    try:
                        requests.post(url, json={"text": text}, timeout=6)
                    except Exception:
                        pass
            except Exception:
                pass

        def _ukey(base: str) -> str:
            # unique widget key per class (prevents duplicate-key crashes)
            seed = f"{base}|{class_name}"
            return f"{base}_{hashlib.md5(seed.encode()).hexdigest()[:8]}"


        # ---------- MINI-TABS INSIDE 'CLASSROOM' (radio style) ----------
        if "classroom_page" not in st.session_state:
            st.session_state["classroom_page"] = "Calendar"
        if "classroom_prev_page" not in st.session_state:
            st.session_state["classroom_prev_page"] = st.session_state["classroom_page"]

        def on_classroom_page_change() -> None:
            prev = st.session_state.get("classroom_prev_page")
            curr = st.session_state.get("classroom_page")
            st.session_state["classroom_prev_page"] = curr

        classroom_section = st.radio(
            "Classroom section",
            [
                "Calendar",
                "Join on Zoom",
                "Members & Profile",
                "Class Notes & Q&A",
                "Attendance",
            ],
            horizontal=True,
            key="classroom_page",
            on_change=on_classroom_page_change,
        )

                # ===================== CALENDAR =====================
        if classroom_section == "Calendar":
            # Banner
            st.markdown(
                '''
                <div style="
                    padding: 12px;
                    background: #0ea5e9;
                    color: #ffffff;
                    border-radius: 8px;
                    text-align: center;
                    margin-bottom: 12px;
                    box-shadow: 0 2px 6px rgba(0,0,0,0.08);
                    font-weight: 600;
                ">
                    <span style="font-size:1.2rem;">📅 Calendar</span>
                    <div style="font-weight:500; font-size:0.98rem; margin-top:2px;">
                        Download the full course schedule or add reminders to your phone.
                    </div>
                </div>
                ''',
                unsafe_allow_html=True
            )
            st.divider()

            # Try dateutil if available; fall back gracefully.
            try:
                from dateutil import parser as _dateparse
            except Exception:
                _dateparse = None

            # -------- group schedule config (global/secrets/firestore/fallback) --------
            def _load_group_schedules():
                if not st.session_state.get("student_level"):
                    ensure_student_level()
                # 1) global
                cfg = globals().get("GROUP_SCHEDULES")
                if isinstance(cfg, dict) and cfg:
                    return cfg
                # 2) session_state
                cfg = st.session_state.get("GROUP_SCHEDULES")
                if isinstance(cfg, dict) and cfg:
                    globals()["GROUP_SCHEDULES"] = cfg
                    return cfg
                # 3) secrets
                try:
                    raw = st.secrets.get("group_schedules", None)
                    if raw:
                        cfg = json.loads(raw) if isinstance(raw, str) else raw
                        if isinstance(cfg, dict) and cfg:
                            st.session_state["GROUP_SCHEDULES"] = cfg
                            globals()["GROUP_SCHEDULES"] = cfg
                            return cfg
                except Exception:
                    pass
                # 4) Firestore (optional)
                try:
                    doc = db.collection("config").document("group_schedules").get()
                    if doc and getattr(doc, "exists", False):
                        data = doc.to_dict() or {}
                        cfg = data.get("data", data)
                        if isinstance(cfg, dict) and cfg:
                            st.session_state["GROUP_SCHEDULES"] = cfg
                            globals()["GROUP_SCHEDULES"] = cfg
                            return cfg
                except Exception:
                    pass
                    
                # 5) Shared fallback from module
                cfg = load_group_schedules()
                st.session_state["GROUP_SCHEDULES"] = cfg
                globals()["GROUP_SCHEDULES"] = cfg
                return cfg

            def _gdrive_direct_download(url: str) -> Optional[bytes]:
                if not url:
                    return None
                m = re.search(r"/file/d/([A-Za-z0-9_-]{20,})/", url) or re.search(r"[?&]id=([A-Za-z0-9_-]{20,})", url)
                file_id = m.group(1) if m else None
                if not file_id:
                    return None
                dl = f"https://drive.google.com/uc?export=download&id={file_id}"
                try:
                    r = requests.get(dl, timeout=15)
                    if r.status_code == 200 and r.content:
                        if b"uc-download-link" in r.content[:4000] and b"confirm" in r.content[:4000]:
                            return None
                        return r.content
                except Exception:
                    pass
                return None

            def _extract_text_from_pdf(pdf_bytes: bytes) -> str:
                from src.pdf_handling import extract_text_from_pdf
                return extract_text_from_pdf(pdf_bytes)

            _DATE_PATTERNS = [
                r"\b(20\d{2}-\d{2}-\d{2})\b",
                r"\b(\d{1,2}/\d{1,2}/20\d{2})\b",
                r"\b(\d{1,2}\s+(Jan|Feb|Mar|Apr|May|Jun|Jul|Aug|Sep|Sept|Oct|Nov|Dec)[a-z]*\s+20\d{2})\b",
                r"\b((Jan|Feb|Mar|Apr|May|Jun|Jul|Aug|Sep|Sept|Oct|Nov|Dec)[a-z]*\s+\d{1,2},\s*20\d{2})\b",
            ]

            def _parse_any_date(raw: str):
                if _dateparse:
                    for dayfirst in (False, True):
                        try:
                            return _dateparse.parse(raw, dayfirst=dayfirst, fuzzy=True).date()
                        except Exception:
                            pass
                for fmt in ("%Y-%m-%d", "%d %b %Y", "%b %d, %Y", "%m/%d/%Y", "%d/%m/%Y"):
                    try:
                        return _dt.strptime(raw, fmt).date()
                    except Exception:
                        pass
                return None

            def _find_dates_in_text(txt: str):
                found = []
                if not txt:
                    return found
                for pat in _DATE_PATTERNS:
                    for m in re.finditer(pat, txt, flags=re.IGNORECASE):
                        d = _parse_any_date(m.group(1))
                        if d:
                            found.append(d)
                uniq = []
                seen = set()
                for d in sorted(found):
                    if d not in seen:
                        seen.add(d)
                        uniq.append(d)
                return uniq

            def infer_start_end_from_doc(doc_url: str):
                pdf_bytes = _gdrive_direct_download(doc_url)
                if not pdf_bytes:
                    return None, None
                text = _extract_text_from_pdf(pdf_bytes)
                dates = _find_dates_in_text(text)
                if len(dates) >= 2:
                    return dates[0], dates[-1]
                if len(dates) == 1:
                    return dates[0], None
                return None, None

            GROUP_SCHEDULES = _load_group_schedules()

            class_cfg   = GROUP_SCHEDULES.get(class_name, {})
            days        = class_cfg.get("days", [])
            time_str    = class_cfg.get("time", "")
            start_str   = class_cfg.get("start_date", "")
            end_str     = class_cfg.get("end_date", "")
            doc_url     = class_cfg.get("doc_url", "")

            start_date_obj = None
            end_date_obj   = None
            try:
                if start_str:
                    start_date_obj = _dt.strptime(start_str, "%Y-%m-%d").date()
            except Exception:
                pass
            try:
                if end_str:
                    end_date_obj = _dt.strptime(end_str, "%Y-%m-%d").date()
            except Exception:
                pass

            _inferred_start = _inferred_end = False
            if (not start_date_obj or not end_date_obj) and doc_url:
                s, e = infer_start_end_from_doc(doc_url)
                if s and not start_date_obj:
                    start_date_obj = s; _inferred_start = True
                if e and not end_date_obj:
                    end_date_obj = e; _inferred_end = True

            if not (start_date_obj and end_date_obj and isinstance(time_str, str) and time_str.strip() and days):
                st.warning("This class doesn’t have a full calendar setup yet. Please contact the office.", icon="⚠️")
            else:
                _note_bits = []
                if _inferred_start or _inferred_end:
                    _note_bits.append("dates inferred from the schedule document")
                _note = f" ({', '.join(_note_bits)})" if _note_bits else ""
                st.info(
                    f"**Course period:** {start_date_obj.strftime('%d %b %Y')} → {end_date_obj.strftime('%d %b %Y')}{_note}",
                    icon="📅",
                )

                _WKD_ORDER = ["MO","TU","WE","TH","FR","SA","SU"]
                _FULL_TO_CODE = {
                    "monday":"MO","tuesday":"TU","wednesday":"WE","thursday":"TH","friday":"FR","saturday":"SA","sunday":"SU",
                    "mon":"MO","tue":"TU","tues":"TU","wed":"WE","thu":"TH","thur":"TH","thurs":"TH","fri":"FR","sat":"SA","sun":"SU"
                }
                DEFAULT_AMPM = "pm"

                def _normalize_time_groups(s: str) -> str:
                    s = (s or "").strip()
                    s = s.replace("–", "-").replace("—", "-")
                    s = re.sub(
                        r"(?i)\b(mon|tue|tues|wed|thu|thur|thurs|fri|sat|sun|monday|tuesday|wednesday|thursday|friday|saturday|sunday)\s*(\d)",
                        r"\1: \2",
                        s,
                    )
                    return s

                def _to_24h(h, m, ampm):
                    h = int(h); m = int(m); ap = (ampm or "").lower()
                    if ap == "pm" and h != 12: h += 12
                    if ap == "am" and h == 12: h = 0
                    return h, m

                def _parse_time_component_relaxed(s, default_ampm=DEFAULT_AMPM):
                    s = (s or "").strip().lower()
                    m = re.match(r"^(\d{1,2})(?::(\d{2}))?\s*(am|pm)?$", s)
                    if not m: return None
                    hh = int(m.group(1)); mm = int(m.group(2) or 0); ap = m.group(3)
                    if ap:
                        return _to_24h(hh, mm, ap)
                    if 0 <= hh <= 23:
                        if hh <= 12 and default_ampm in ("am","pm"):
                            return _to_24h(hh, mm, default_ampm)
                        return (hh, mm)
                    return None

                def _parse_time_range_relaxed(rng, default_ampm=DEFAULT_AMPM):
                    rng = (rng or "").strip().lower().replace("–","-").replace("—","-")
                    parts = [p.strip() for p in rng.split("-", 1)]
                    if len(parts) != 2: return None
                    a = _parse_time_component_relaxed(parts[0], default_ampm=default_ampm)
                    if not a: return None
                    ap_hint = re.search(r"(am|pm)\s*$", parts[0])
                    second_default = ap_hint.group(1) if ap_hint else default_ampm
                    b = _parse_time_component_relaxed(parts[1], default_ampm=second_default)
                    return (a, b) if b else None

                def _expand_day_token(tok):
                    tok = (tok or "").strip().lower().replace("–","-").replace("—","-")
                    if "-" in tok:
                        a, b = [t.strip() for t in tok.split("-", 1)]
                        a_code = _FULL_TO_CODE.get(a, ""); b_code = _FULL_TO_CODE.get(b, "")
                        if a_code and b_code:
                            ai = _WKD_ORDER.index(a_code); bi = _WKD_ORDER.index(b_code)
                            return _WKD_ORDER[ai:bi+1] if ai <= bi else _WKD_ORDER[ai:] + _WKD_ORDER[:bi+1]
                        return []
                    c = _FULL_TO_CODE.get(tok, "")
                    return [c] if c else []

                def _parse_time_blocks(time_str, days_list):
                    s = _normalize_time_groups(time_str)
                    blocks = []
                    if ":" in s:
                        groups = [g.strip() for g in s.split(",") if g.strip()]
                        for g in groups:
                            if ":" not in g:
                                continue
                            left, right = [x.strip() for x in g.split(":", 1)]
                            day_tokens = re.split(r"/", left)
                            codes = []
                            for tok in day_tokens:
                                codes.extend(_expand_day_token(tok))
                            tr = _parse_time_range_relaxed(right)
                            if codes and tr:
                                (sh, sm), (eh, em) = tr
                                blocks.append({
                                    "byday": sorted(set(codes), key=_WKD_ORDER.index),
                                    "start": (sh, sm), "end": (eh, em)
                                })
                        return blocks
                    tr = _parse_time_range_relaxed(s)
                    if not tr:
                        return []
                    (sh, sm), (eh, em) = tr
                    codes = []
                    for d in (days_list or []):
                        c = _FULL_TO_CODE.get(str(d).lower().strip(), "")
                        if c: codes.append(c)
                    codes = sorted(set(codes), key=_WKD_ORDER.index) or _WKD_ORDER[:]
                    return [{"byday": codes, "start": (sh, sm), "end": (eh, em)}]

                def _next_on_or_after(d, weekday_index):
                    delta = (weekday_index - d.weekday()) % 7
                    return d + _td(days=delta)

                _blocks = _parse_time_blocks(time_str, days)
                if not _blocks and (days and str(time_str or "").strip()):
                    tr_fallback = _parse_time_range_relaxed(str(time_str))
                    if tr_fallback:
                        (sh, sm), (eh, em) = tr_fallback
                        codes = []
                        for d in (days or []):
                            c = _FULL_TO_CODE.get(str(d).lower().strip(), "")
                            if c: codes.append(c)
                        if codes:
                            codes = sorted(set(codes), key=_WKD_ORDER.index)
                            _blocks = [{"byday": codes, "start": (sh, sm), "end": (eh, em)}]

                # === Next class countdown ======================
                def _compute_next_class_instance(now_utc: _dt):
                    if not _blocks:
                        return None, None, ""
                    _wmap = {"MO":0,"TU":1,"WE":2,"TH":3,"FR":4,"SA":5,"SU":6}
                    best = None
                    cur = max(start_date_obj, now_utc.date())
                    while cur <= end_date_obj:
                        widx = cur.weekday()
                        for blk in _blocks:
                            if any(_wmap[c] == widx for c in blk["byday"]):
                                sh, sm = blk["start"]; eh, em = blk["end"]
                                sdt = _dt(cur.year, cur.month, cur.day, sh, sm, tzinfo=_timezone.utc)   # Ghana == UTC
                                edt = _dt(cur.year, cur.month, cur.day, eh, em, tzinfo=_timezone.utc)
                                if edt <= now_utc:
                                    continue
                                def _fmt_ampm(h, m):
                                    ap = "AM" if h < 12 else "PM"
                                    hh = h if 1 <= h <= 12 else (12 if h % 12 == 0 else h % 12)
                                    return f"{hh}:{m:02d}{ap}"
                                label = f"{cur.strftime('%a %d %b')} • {_fmt_ampm(sh, sm)}–{_fmt_ampm(eh, em)}"
                                cand = (sdt, edt, label)
                                if (best is None) or (sdt < best[0]):
                                    best = cand
                        cur += _td(days=1)
                    return best if best else (None, None, "")

                def _human_delta_ms(ms: int) -> str:
                    s = max(0, ms // 1000)
                    d, r = divmod(s, 86400)
                    h, r = divmod(r, 3600)
                    m, _ = divmod(r, 60)
                    parts = []
                    if d: parts.append(f"{d}d")
                    if h: parts.append(f"{h}h")
                    if (d == 0) and (m or not parts):
                        parts.append(f"{m}m")
                    return " ".join(parts) if parts else "0m"

                _now = _dt.now(_timezone.utc)
                nxt_start, nxt_end, nxt_label = _compute_next_class_instance(_now)
                if nxt_start and nxt_end:
                    start_ms = int(nxt_start.timestamp() * 1000)
                    now_ms   = int(_now.timestamp() * 1000)
                    time_left_label = _human_delta_ms(start_ms - now_ms) if now_ms < start_ms else "now"
                    st.info(f"**Next class:** {nxt_label}  •  **Starts in:** {time_left_label}", icon="⏰")
                    if components:
                        components.html(
                            f"""
                            <div id="nextCount" style="margin:6px 0 2px;color:#0f172a;font-weight:600;"></div>
                            <script>
                              (function(){{
                                const startMs = {start_ms};
                                const el = document.getElementById('nextCount');
                                function tick(){{
                                  const now = Date.now();
                                  if (now >= startMs) {{
                                    el.textContent = "Class is LIVE or started.";
                                  }} else {{
                                    const diff = startMs - now;
                                    const s = Math.floor(diff/1000);
                                    const d = Math.floor(s/86400);
                                    const h = Math.floor((s%86400)/3600);
                                    const m = Math.floor((s%3600)/60);
                                    const sec = s % 60;
                                    let txt = "Starts in: ";
                                    if (d) txt += d + "d ";
                                    if (h) txt += h + "h ";
                                    if (d || h) {{
                                      txt += m + "m";
                                    }} else {{
                                      txt += m + "m " + sec + "s";
                                    }}
                                    el.textContent = txt;
                                  }}
                                  setTimeout(tick, 1000);
                                }}
                                tick();
                              }})();
                            </script>
                            """,
                            height=28,
                        )

                # ================= ICS BUILD (full course) =================
                ZOOM = {
                    "link": (st.secrets.get("zoom", {}).get("link", "") if hasattr(st, "secrets") else "") or "https://zoom.us",
                    "meeting_id": (st.secrets.get("zoom", {}).get("meeting_id", "") if hasattr(st, "secrets") else "") or "",
                    "passcode": (st.secrets.get("zoom", {}).get("passcode", "") if hasattr(st, "secrets") else "") or "",
                }
                _zl = (ZOOM or {}).get("link", "")
                _zid = (ZOOM or {}).get("meeting_id", "")
                _zpw = (ZOOM or {}).get("passcode", "")
                _details = f"Zoom link: {_zl}\\nMeeting ID: {_zid}\\nPasscode: {_zpw}"
                _dtstamp = _dt.now(_timezone.utc).strftime("%Y%m%dT%H%M%SZ")
                _until = _dt(end_date_obj.year, end_date_obj.month, end_date_obj.day, 23, 59, 59, tzinfo=_timezone.utc).strftime("%Y%m%dT%H%M%SZ")
                _summary = f"{class_name} — Live German Class"

                USE_TZID = False
                TZID = "Africa/Accra"

                _ics_lines = [
                    "BEGIN:VCALENDAR","VERSION:2.0","PRODID:-//Falowen//Course Scheduler//EN",
                    "CALSCALE:GREGORIAN","METHOD:PUBLISH",
                ]

                if not _blocks:
                    _start_dt = _dt(start_date_obj.year, start_date_obj.month, start_date_obj.day, 18, 0)
                    _end_dt   = _dt(start_date_obj.year, start_date_obj.month, start_date_obj.day, 19, 0)
                    if USE_TZID:
                        dtfmt = "%Y%m%dT%H%M%S"
                        dtstart_line = f"DTSTART;TZID={TZID}:{_start_dt.strftime(dtfmt)}"
                        dtend_line   = f"DTEND;TZID={TZID}:{_end_dt.strftime(dtfmt)}"
                    else:
                        dtstart_line = f"DTSTART:{_start_dt.strftime('%Y%m%dT%H%M%SZ')}"
                        dtend_line   = f"DTEND:{_end_dt.strftime('%Y%m%dT%H%M%SZ')}"
                    _ics_lines += [
                        "BEGIN:VEVENT",
                        f"UID:{uuid4()}@falowen",
                        f"DTSTAMP:{_dtstamp}",
                        dtstart_line,
                        dtend_line,
                        f"SUMMARY:{_summary}",
                        f"DESCRIPTION:{_details}",
                        f"URL:{_zl}",
                        "LOCATION:Zoom",
                        "BEGIN:VALARM","ACTION:DISPLAY","DESCRIPTION:Class starts soon","TRIGGER:-PT15M","END:VALARM",
                        "END:VEVENT",
                    ]
                else:
                    for blk in _blocks:
                        byday_codes = blk["byday"]
                        sh, sm = blk["start"]; eh, em = blk["end"]
                        _wmap = {"MO":0,"TU":1,"WE":2,"TH":3,"FR":4,"SA":5,"SU":6}
                        first_dates = []
                        for code in byday_codes:
                            widx = _wmap[code]
                            first_dates.append(_next_on_or_after(start_date_obj, widx))
                        first_date = min(first_dates)
                        dt_start = _dt(first_date.year, first_date.month, first_date.day, sh, sm)
                        dt_end   = _dt(first_date.year, first_date.month, first_date.day, eh, em)

                        if USE_TZID:
                            dtfmt = "%Y%m%dT%H%M%S"
                            dtstart_line = f"DTSTART;TZID={TZID}:{dt_start.strftime(dtfmt)}"
                            dtend_line   = f"DTEND;TZID={TZID}:{dt_end.strftime(dtfmt)}"
                        else:
                            dtstart_line = f"DTSTART:{dt_start.strftime('%Y%m%dT%H%M%SZ')}"
                            dtend_line   = f"DTEND:{dt_end.strftime('%Y%m%dT%H%M%SZ')}"

                        _ics_lines += [
                            "BEGIN:VEVENT",
                            f"UID:{uuid4()}@falowen",
                            f"DTSTAMP:{_dtstamp}",
                            dtstart_line,
                            dtend_line,
                            f"RRULE:FREQ=WEEKLY;BYDAY={','.join(byday_codes)};UNTIL={_until}",
                            f"SUMMARY:{_summary}",
                            f"DESCRIPTION:{_details}",
                            f"URL:{_zl}",
                            "LOCATION:Zoom",
                            "BEGIN:VALARM","ACTION:DISPLAY","DESCRIPTION:Class starts soon","TRIGGER:-PT15M","END:VALARM",
                            "END:VEVENT",
                        ]

                _ics_lines.append("END:VCALENDAR")
                _course_ics = "\n".join(_ics_lines)

                c1, c2 = st.columns([1, 1])
                with c1:
                    st.download_button(
                        "⬇️ Download full course (.ics)",
                        data=_course_ics,
                        file_name=f"{class_name.replace(' ', '_')}_course.ics",
                        mime="text/calendar",
                        key=_ukey("dl_course_ics"),
                    )
                with c2:
                    st.caption("Calendar created. Use the download button to import the full course.")

                # --- Quick Android repeat links ---
                _gcal_repeat_links = []
                try:
                    if _blocks:
                        _wmap = {"MO":0,"TU":1,"WE":2,"TH":3,"FR":4,"SA":5,"SU":6}
                        _code_to_pretty = {"MO":"Mon","TU":"Tue","WE":"Wed","TH":"Thu","FR":"Fri","SA":"Sat","SU":"Sun"}

                        def _fmt_time(h, m):
                            ap = "AM" if h < 12 else "PM"
                            hh = h if 1 <= h <= 12 else (12 if h % 12 == 0 else h % 12)
                            return f"{hh}:{m:02d}{ap}"

                        for blk in _blocks:
                            byday_codes = blk["byday"]
                            sh, sm = blk["start"]; eh, em = blk["end"]

                            first_dates = []
                            for code in byday_codes:
                                widx = _wmap[code]
                                first_dates.append(_next_on_or_after(start_date_obj, widx))
                            first_date = min(first_dates)

                            _start_dt = _dt(first_date.year, first_date.month, first_date.day, sh, sm)
                            _end_dt   = _dt(first_date.year, first_date.month, first_date.day, eh, em)
                            _start_str = _start_dt.strftime("%Y%m%dT%H%M%SZ")
                            _end_str   = _end_dt.strftime("%Y%m%dT%H%M%SZ")

                            _until = _dt(end_date_obj.year, end_date_obj.month, end_date_obj.day, 23, 59, 59).strftime("%Y%m%dT%H%M%SZ")
                            _rrule = f"RRULE:FREQ=WEEKLY;BYDAY={','.join(byday_codes)};UNTIL={_until}"

                            _days_pretty = "/".join(_code_to_pretty[c] for c in byday_codes)
                            _label = f"{_days_pretty} {_fmt_time(sh, sm)}–{_fmt_time(eh, em)}"

                            _recur_url = (
                                "https://calendar.google.com/calendar/render"
                                f"?action=TEMPLATE"
                                f"&text={_urllib.quote(_summary)}"
                                f"&dates={_start_str}/{_end_str}"
                                f"&details={_urllib.quote(_details)}"
                                f"&location={_urllib.quote('Zoom')}"
                                f"&ctz={_urllib.quote('Africa/Accra')}"
                                f"&recur={_urllib.quote(_rrule)}"
                                f"&sf=true"
                            )
                            _gcal_repeat_links.append((_label, _recur_url))
                except Exception:
                    _gcal_repeat_links = []

                if _gcal_repeat_links:
                    _items = "".join(
                        f"<li style='margin:4px 0;'><a href='{url.replace('&','&amp;')}' target='_blank'>Tap here: {lbl}</a></li>"
                        for (lbl, url) in _gcal_repeat_links
                    )
                    _phone_links_ul = f"<ul style='margin:6px 0 0 18px;padding:0;'>{_items}</ul>"
                else:
                    _phone_links_ul = (
                        "<div style='margin:6px 0 0 2px;color:#444;'>"
                        "No repeating blocks are set yet. Ask the office to add your class times."
                        "</div>"
                    )

                st.markdown(
                    f"""
                    **Computer or iPhone:** Download the **.ics** above and install.
                    - **Computer (Google Calendar web):** calendar.google.com → **Settings** → **Import & export** → **Import**.
                    - **iPhone (Apple Calendar):** Download the `.ics`, open it, choose notifications, then **Done**.

                    **Android (Google Calendar app):** The app **can’t import `.ics`**. Use these links (**with repeat**):
                    {_phone_links_ul}
                    <div style="margin:8px 0 0 2px;"></div>
                    """,
                    unsafe_allow_html=True,
                )

        # ===================== ATTENDANCE =====================
        elif classroom_section == "Attendance":
            with st.container():
                st.markdown(
                    """
                    <div style="
                        padding:10px 12px;
                        background:#f0f9ff;
                        border:1px solid #bae6fd;
                        border-radius:12px;
                        margin: 6px 0 8px 0;
                        display:flex;align-items:center;gap:8px;">
                      <span style="font-size:1.05rem;">📊 <b>Attendance</b></span>
                    </div>
                    """,
                    unsafe_allow_html=True,
                )
                records, sessions_attended, hours_invested = load_attendance_records(
                    student_code, class_name
                )
                cols = st.columns(2)
                cols[0].metric("Attended sessions", sessions_attended)
                cols[1].metric("Invested hours", f"{hours_invested:.1f}")
                if records:
                    df_att = pd.DataFrame(records)
                    df_att["Present"] = df_att.pop("present").map({True: "✓", False: ""})
                    df_att.rename(columns={"session": "Session"}, inplace=True)
                    st.dataframe(
                        df_att,
                        width="stretch",
                        hide_index=True,
                    )
                else:
                    st.info("No attendance records found yet.")

        # ===================== MEMBERS & PROFILE =====================
        elif classroom_section == "Members & Profile":
            # Subtle hint banner
            st.markdown(
                """
                <div style="
                    padding:10px 12px;
                    background:#f0f9ff;
                    border:1px solid #bae6fd;
                    border-radius:12px;
                    margin: 6px 0 8px 0;
                    display:flex;align-items:center;gap:8px;">
                  <span style="font-size:1.05rem;">👥 <b>Class Members</b></span>
                </div>
                """,
                unsafe_allow_html=True,
            )
            with st.container():
                try:
                    df_students = load_student_data()
                except Exception:
                    df_students = pd.DataFrame()
                if df_students is None:
                    df_students = pd.DataFrame()

                for col in (
                    "ClassName",
                    "Name",
                    "Email",
                    "Location",
                    "StudentCode",
                ):
                    if col not in df_students.columns:
                        df_students[col] = ""
                    df_students[col] = (
                        df_students[col].fillna("").astype(str).str.strip()
                    )

                same_class = df_students[df_students["ClassName"] == class_name].copy()
                if not same_class.empty:
                    def _about_for(code: str) -> str:
                        """Fetch the student's bio."""
                        return load_student_profile(code or "")

                    same_class["About"] = same_class["StudentCode"].apply(
                        _about_for
                    )
                _n = len(same_class)
                st.markdown(
                    f"""
                    <div style="display:flex;justify-content:space-between;align-items:center;margin:4px 0 6px 0;">
                      <div style="font-weight:600;color:#0f172a;">{class_name}</div>
                      <span style="background:#0ea5e922;border:1px solid #0ea5e9;color:#0369a1;
                                   padding:3px 8px;border-radius:999px;font-size:.9rem;">
                        {_n} member{'' if _n==1 else 's'}
                      </span>
                    </div>
                    """,
                    unsafe_allow_html=True,
                )

                cols_show = [
                    c for c in ["Name", "Email", "Location", "About"] if c in same_class.columns
                ]
                if not same_class.empty and cols_show:
                    for _, row in same_class[cols_show].reset_index(drop=True).iterrows():
                        name = row.get("Name", "")
                        email = row.get("Email", "")
                        location = row.get("Location", "")
                        about = row.get("About", "")

                        contact = " | ".join(
                            [part for part in [email, location] if part]
                        )

                        st.markdown(
                            f"""
                            <div style="width:100%;padding:8px 0;border-bottom:1px solid #e5e7eb;">
                                <div style="font-weight:600;color:#0f172a;">{name}</div>
                                <div style="font-size:.9rem;color:#475569;">{contact}</div>
                                <div style="margin-top:4px;">{about}</div>
                            </div>
                            """,
                            unsafe_allow_html=True,
                        )
                else:
                    st.info("No members found for this class yet.")
            st.info("Scroll down to update your profile description.")

            # --- Profile section ---
            st.markdown("---")
            with st.container():
                st.markdown(
                    """
                    <div style="
                        padding:10px 12px;
                        background:#f0f9ff;
                        border:1px solid #bae6fd;
                        border-radius:12px;
                        margin: 6px 0 8px 0;
                        display:flex;align-items:center;gap:8px;">
                      <span style="font-size:1.05rem;">👤 <b>Profile</b></span>
                    </div>
                    """,
                    unsafe_allow_html=True,
                )
                student_code = (st.session_state.get("student_code", "") or "").strip()
                loaded_key = "profile_loaded_code"
                about_key = "profile_about"
                edit_key = "profile_editing"
                cancel_profile_key = "profile_cancel"
                if (
                    student_code
                    and (
                        st.session_state.get(loaded_key) != student_code
                        or about_key not in st.session_state
                    )
                ):
                    st.session_state[about_key] = load_student_profile(student_code)
                    st.session_state[loaded_key] = student_code
                if not student_code:
                    st.session_state.setdefault(about_key, "")
                st.session_state.setdefault(edit_key, False)
                st.session_state.setdefault(cancel_profile_key, False)

                ai_flag = f"profile_ai_busy_{student_code}"
                if st.session_state.get(cancel_profile_key):
                    st.session_state[about_key] = (
                        load_student_profile(student_code) if student_code else ""
                    )
                    st.session_state.pop(ai_flag, None)
                    st.session_state[edit_key] = False
                    st.session_state[cancel_profile_key] = False

                editing = st.session_state.get(edit_key, False)
                if editing:
                    if st.session_state.get(ai_flag):
                        with st.spinner("Correcting with AI..."):
                            apply_profile_ai_correction(about_key)
                        st.session_state[ai_flag] = False
                        st.session_state.pop("need_rerun", None)
                    st.text_area("About me", key=about_key, height=300)
                else:
                    st.markdown(st.session_state[about_key])

                if not editing:
                    if st.button("Edit", disabled=not bool(student_code), key=_ukey("edit_profile")):
                        st.session_state[edit_key] = True
                else:
                    col1, col_ai, col2 = st.columns(3)
                    with col1:
                        if st.button("Save", key=_ukey("save_profile")):
                            try:
                                save_student_profile(student_code, st.session_state.get(about_key, ""))
                                st.success("Profile saved.")
                            except Exception:
                                st.error("Failed to save profile.")
                            finally:
                                st.session_state.pop(ai_flag, None)
                                st.session_state[edit_key] = False
                    with col_ai:
                        if st.button(
                            "✨ Correct with AI",
                            key=_ukey("ai_profile"),
                            disabled=st.session_state.get(ai_flag, False),
                        ):
                            st.session_state[ai_flag] = True
                            st.session_state["need_rerun"] = True
                    with col2:
                        if st.button("Cancel", key=_ukey("cancel_profile")):
                            st.session_state[cancel_profile_key] = True
                            st.rerun()

                if not bool(student_code):
                    st.info("Enter your student code to edit your profile.")

        # ===================== JOIN =====================
        elif classroom_section == "Join on Zoom":
            with st.container():
                st.markdown(
                    """
                    <div style="padding: 12px; background: #facc15; color: #000; border-radius: 8px;
                         font-size: 1rem; margin-bottom: 16px; text-align: left; font-weight: 600;">
                      📣 <b>Zoom Classroom (Official)</b><br>
                      This is the <u>official Zoom link</u> for your class. <span style="font-weight:500;">Add the calendar below to get notifications before each class.</span>
                    </div>
                    """,
                    unsafe_allow_html=True,
                )

                ZOOM = {
                    "link": "https://us06web.zoom.us/j/6886900916?pwd=bEdtR3RLQ2dGTytvYzNrMUV3eFJwUT09",
                    "meeting_id": "688 690 0916",
                    "passcode": "german",
                }
                # Allow secrets override
                try:
                    zs = st.secrets.get("zoom", {})
                    if zs.get("link"):       ZOOM["link"]       = zs["link"]
                    if zs.get("meeting_id"): ZOOM["meeting_id"] = zs["meeting_id"]
                    if zs.get("passcode"):   ZOOM["passcode"]   = zs["passcode"]
                except Exception:
                    pass

                # Build iOS/Android deep-link (opens Zoom app directly)
                _mid_digits = ZOOM["meeting_id"].replace(" ", "")
                _pwd_enc = _urllib.quote(ZOOM["passcode"] or "")
                zoom_deeplink = f"zoommtg://zoom.us/join?action=join&confno={_mid_digits}&pwd={_pwd_enc}"

                z1, z2 = st.columns([3, 2])
                with z1:
                    # Primary join button (browser)
                    try:
                        st.link_button("➡️ Join Zoom Meeting (Browser)", ZOOM["link"], key=_ukey("zoom_join_btn"))
                    except Exception:
                        st.markdown(f"[➡️ Join Zoom Meeting (Browser)]({ZOOM['link']})")

                    # Secondary: open in Zoom app (mobile deep link)
                    try:
                        st.link_button("📱 Open in Zoom App", zoom_deeplink, key=_ukey("zoom_app_btn"))
                    except Exception:
                        st.markdown(f"[📱 Open in Zoom App]({zoom_deeplink})")

                    st.write(f"**Meeting ID:** `{ZOOM['meeting_id']}`")
                    st.write(f"**Passcode:** `{ZOOM['passcode']}`")

                    # Copy helpers (mobile-friendly, safe escaping)
                    _link_safe = ZOOM["link"].replace("'", "\\'")
                    _id_safe   = ZOOM["meeting_id"].replace("'", "\\'")
                    _pwd_safe  = ZOOM["passcode"].replace("'", "\\'")
                    if components:
                        components.html(
                            f"""
                            <div style="display:flex;gap:8px;margin-top:8px;">
                              <button id="zCopyLink"
                                      style="padding:6px 10px;border-radius:8px;border:1px solid #cbd5e1;background:#f1f5f9;cursor:pointer;">
                                Copy Link
                              </button>
                              <button id="zCopyId"
                                      style="padding:6px 10px;border-radius:8px;border:1px solid #cbd5e1;background:#f1f5f9;cursor:pointer;">
                                Copy ID
                              </button>
                              <button id="zCopyPwd"
                                      style="padding:6px 10px;border-radius:8px;border:1px solid #cbd5e1;background:#f1f5f9;cursor:pointer;">
                                Copy Passcode
                              </button>
                            </div>
                            <script>
                              (function(){{
                                try {{
                                  var link = '{_link_safe}', mid = '{_id_safe}', pwd = '{_pwd_safe}';
                                  function wire(btnId, txt, label) {{
                                    var b = document.getElementById(btnId);
                                    if (!b) return;
                                    b.addEventListener('click', function(){{
                                      navigator.clipboard.writeText(txt).then(function(){{
                                        b.innerText = '✓ Copied ' + label;
                                        setTimeout(function(){{ b.innerText = 'Copy ' + label; }}, 1500);
                                      }}).catch(function(){{}});
                                    }});
                                  }}
                                  wire('zCopyLink', link, 'Link');
                                  wire('zCopyId',   mid,  'ID');
                                  wire('zCopyPwd',  pwd,  'Passcode');
                                }} catch(e) {{}}
                              }})();
                            </script>
                            """,
                            height=72,
                        )

                with z2:
                    st.info(
                        f"You’re viewing: **{class_name}**  \n\n"
                        "✅ Use the **calendar** tab to receive automatic class reminders.",
                        icon="📅",
                    )


        # ===================== Class Board =====================
        elif classroom_section == "Class Notes & Q&A":
            st.markdown("<div id='classnotes'></div>", unsafe_allow_html=True)
            if st.session_state.pop("__scroll_to_classnotes", False):
                st.markdown(
                    "<script>window.location.hash='classnotes';</script>",
                    unsafe_allow_html=True,
                )
            board_base = (
                db.collection("class_board")
                .document(student_level)
                .collection("classes")
                .document(class_name)
                .collection("posts")
            )

            _new7, _unans, _total = 0, 0, 0
            try:
                _now = _dt.now(_timezone.utc)
                try:
                    from firebase_admin import firestore as fbfs
                    direction_desc = getattr(fbfs.Query, "DESCENDING", "DESCENDING")
                    _qdocs = list(board_base.order_by("created_at", direction=direction_desc).limit(250).stream())
                except Exception:
                    _qdocs = list(board_base.order_by("created_at", direction="DESCENDING").limit(250).stream())

                for _doc in _qdocs:
                    _d = (_doc.to_dict() or {})
                    _total += 1
                    _rc = 0
                    if isinstance(_d.get("answers"), list):
                        _rc = len(_d["answers"])
                    elif isinstance(_d.get("replies"), list):
                        _rc = len(_d["replies"])
                    elif isinstance(_d.get("reply_count"), int):
                        _rc = int(_d["reply_count"])
                    if _rc == 0:
                        _unans += 1
                    _created = _to_datetime_any(_d.get("created_at") or _d.get("ts") or _d.get("timestamp"))
                    if _created and (_now - _created).days <= 7:
                        _new7 += 1
            except Exception:
                pass

            _badges = []
            if _new7 > 0:
                _badges.append(
                    f"<span style='margin-left:8px;background:#16a34a;color:#fff;padding:2px 8px;"
                    f"border-radius:999px;font-size:0.8rem;'>NEW · {_new7}</span>"
                )
            if _unans > 0:
                _badges.append(
                    f"<span style='margin-left:8px;background:#f97316;color:#fff;padding:2px 8px;"
                    f"border-radius:999px;font-size:0.8rem;'>UNANSWERED · {_unans}</span>"
                )
            _badge_html = "".join(_badges)

            st.markdown(
                f'''
                <div style="
                    padding:12px;
                    background:#2e7d32;
                    background-image:radial-gradient(circle, rgba(255,255,255,0.05) 1px, transparent 1px);
                    background-size:6px 6px;
                    color:#f5f5f5;
                    border-radius:8px;
                    margin-bottom:12px;
                    border:2px solid #c8c8c8;
                    box-shadow:inset 0 0 4px rgba(0,0,0,0.6), 0 2px 6px rgba(0,0,0,0.08);
                    font-family:'Chalkboard','Chalkduster','Comic Sans MS',cursive;
                    display:flex;align-items:center;justify-content:space-between;">
                    <div style="font-weight:700;font-size:1.15rem;">💬 Class Board — {class_name} {_badge_html}</div>
                    <div style="font-size:0.92rem;opacity:.9;">Share a post • Comment with {class_name} classmates</div>
                </div>
                ''',
                unsafe_allow_html=True
            )

            def _fmt_ts(ts):
                try:
                    return ts.strftime("%d %b %H:%M:%S")
                except Exception:
                    return ""

            def _normalize_legacy_post_content(text: str) -> str:
                """Clean artifacts from legacy wrapped posts for display."""
                if not text:
                    return ""

                normalized = text.replace("\r\n", "\n").replace("\r", "\n")

                # Remove leading double-spaces introduced by legacy rewrapping.
                normalized = normalized.lstrip()
                normalized = re.sub(r"(?m)(?<=\n)[ \t]{2,}(?=\S)", "", normalized)

                if "·" in normalized:
                    # Convert legacy middot bullets to regular bullets for consistency.
                    normalized = re.sub(
                        r"(?m)(^|\n)\s*·\s*",
                        lambda m: (m.group(1) or "") + "• ",
                        normalized,
                    )
                    normalized = normalized.replace(" · ", " • ")

                return normalized

            def format_post(text: str) -> str:
                """Normalize post text for consistent rendering."""
                cleaned = (text or "")
                cleaned = cleaned.replace("\r\n", "\n").replace("\r", "\n")
                cleaned = cleaned.strip()
                cleaned = re.sub(r"\n\s*\n+", "\n\n", cleaned)
                return cleaned

            def escape_with_linebreaks(text: str) -> str:
                """Escape text and convert newlines into HTML-friendly breaks."""
                if not text:
                    return ""

                normalized = _normalize_legacy_post_content(text)
                normalized = normalized.strip()
                normalized = re.sub(r"\n\s*\n+", "\n\n", normalized)

                paragraphs = [p for p in normalized.split("\n\n") if p != ""]
                if not paragraphs:
                    return ""

                escaped_paragraphs: List[str] = []
                for para in paragraphs:
                    escaped = html.escape(para)
                    escaped_paragraphs.append(escaped.replace("\n", "<br>"))

                return "".join(f"<p>{p}</p>" for p in escaped_paragraphs)

            # ---- Prepare lesson choices ----
            lesson_choices = []
            try:
                schedules = load_level_schedules()
                level_sched = schedules.get(student_level, schedules.get("A1", []))
                for item in level_sched:
                    day = item.get("day")
                    topic = item.get("topic")
                    if day is not None and topic:
                        lesson_choices.append(_schedule.full_lesson_title(item))
            except Exception:
                pass

            st.subheader("➕ Add a new post")
            st.info(
                "Decide whether you're responding to a classmate or posting your own question. "
                "If you're responding, scroll down to find the existing question and reply there. "
                "When you want to post a new question, use the text box below."
            )
            draft_key = "q_text"
            initialize_draft_state(student_code, draft_key)
            if st.session_state.get("__clear_q_form"):
                st.session_state.pop("__clear_q_form", None)
                st.session_state["q_topic"] = ""
                st.session_state["q_link"] = ""
                st.session_state["q_lesson"] = lesson_choices[0] if lesson_choices else ""
                st.session_state.pop("q_ai_suggestion", None)
                st.session_state.pop("q_ai_explanation", None)
                st.session_state.pop("q_ai_diff", None)
                st.session_state["q_forum_timer_minutes"] = 0
                reset_local_draft_state(draft_key)
                _clear_typing_state(
                    level=student_level,
                    class_code=class_name,
                    qid=_NEW_POST_TYPING_ID,
                    draft_key="q_text",
                    student_code=student_code,
                    student_name=student_name,
                )
            lesson = (
                st.selectbox("Lesson", lesson_choices, key="q_lesson")
                if lesson_choices
                else st.text_input("Lesson", key="q_lesson")
            )
            topic = st.text_input("Topic (optional)", key="q_topic")
            link = st.text_input("Link (optional)", key="q_link")
            timer_key = "q_forum_timer_minutes"
            if timer_key not in st.session_state:
                st.session_state[timer_key] = 0
            if IS_ADMIN:
                st.number_input(
                    "Forum timer (minutes)",
                    min_value=0,
                    step=5,
                    key=timer_key,
                    help="Automatically close replies after this many minutes.",
                )

            st.markdown(
                """
                <style>
                textarea[aria-label="Your content"] {
                    background-color: #f1f5f9;
                    color: #0f172a;
                    font-family: 'Chalkboard', 'Chalkduster', 'Comic Sans MS', cursive;
                    font-size: 1.1rem;
                    line-height: 1.4;
                }
                </style>
                """,
                unsafe_allow_html=True,
            )
            ai_flag = "__q_ai_busy"
            if st.session_state.get(ai_flag):
                with st.spinner("Correcting with AI..."):
                    original = st.session_state.get("q_text", "")
                    improved, explanation = apply_status_ai_correction(original)
                    st.session_state["q_ai_suggestion"] = improved
                    st.session_state["q_ai_explanation"] = explanation
                    st.session_state["q_ai_diff"] = diff_with_markers(original, improved)
                st.session_state[ai_flag] = False

            ta_col, ai_col = st.columns([3, 1])
            with ta_col:
                banner = _format_typing_banner(
                    fetch_active_typists(
                        student_level,
                        class_name,
                        _NEW_POST_TYPING_ID,
                    ),
                    student_code,
                )
                if banner:
                    st.caption(banner)
                new_q = st.text_area("Your content", key=draft_key, height=160)
                render_umlaut_pad("q_text", context="classboard_post")
                _update_typing_state(
                    level=student_level,
                    class_code=class_name,
                    qid=_NEW_POST_TYPING_ID,
                    draft_key="q_text",
                    student_code=student_code,
                    student_name=student_name,
                    text=new_q,
                )
                autosave_maybe(
                    student_code,
                    draft_key,
                    st.session_state.get(draft_key, ""),
                    min_secs=2.0,
                    min_delta=12,
                )
            with ai_col:
                if st.button(
                    "✨ Correct with AI",
                    key="qna_ai_correct",
                    disabled=st.session_state.get(ai_flag, False),
                ):
                    st.session_state[ai_flag] = True
                    st.rerun()

            if st.session_state.get("q_ai_diff"):
                st.markdown(st.session_state["q_ai_diff"], unsafe_allow_html=True)
                st.markdown("**Why these changes?**")
                st.markdown(st.session_state.get("q_ai_explanation", ""))
                acc_col, rej_col = st.columns(2)
                with acc_col:
                    if st.button("Accept", key="q_ai_accept"):
                        st.session_state["q_text"] = st.session_state.get("q_ai_suggestion", "")
                        st.session_state.pop("q_ai_suggestion", None)
                        st.session_state.pop("q_ai_explanation", None)
                        st.session_state.pop("q_ai_diff", None)
                        st.session_state["need_rerun"] = True
                with rej_col:
                    if st.button("Reject", key="q_ai_reject"):
                        st.session_state.pop("q_ai_suggestion", None)
                        st.session_state.pop("q_ai_explanation", None)
                        st.session_state.pop("q_ai_diff", None)
                        st.session_state["need_rerun"] = True

            if st.button("Post", key="qna_post_question"):
                formatted_q = format_post(new_q)
                if formatted_q:
                    q_id = str(uuid4())[:8]
                    payload = {
                        "content": formatted_q,
                        "asked_by_name": student_name,
                        "asked_by_code": student_code,
                        "timestamp": _dt.now(UTC),
                        "lesson": lesson,
                        "topic": (topic or "").strip(),
                        "link": (link or "").strip(),
                        "pinned": False,
                    }
                    timer_minutes_val = int(st.session_state.get("q_forum_timer_minutes", 0) or 0)
                    if timer_minutes_val > 0:
                        payload["expires_at"] = _dt.now(UTC) + timedelta(minutes=timer_minutes_val)
                    board_base.document(q_id).set(payload)
                    preview = (formatted_q[:180] + "…") if len(formatted_q) > 180 else formatted_q
                    topic_tag = f" • Topic: {payload['topic']}" if payload["topic"] else ""
                    _notify_slack(
                        f"📝 *New Class Board post* — {class_name}{topic_tag}\n",
                        f"*From:* {student_name} ({student_code})\n",
                        f"*When:* {_dt.now(UTC).strftime('%Y-%m-%d %H:%M')} UTC\n",
                        f"*Content:* {preview}"
                    )
                    _clear_typing_state(
                        level=student_level,
                        class_code=class_name,
                        qid=_NEW_POST_TYPING_ID,
                        draft_key="q_text",
                        student_code=student_code,
                        student_name=student_name,
                    )
                    clear_draft_after_post(student_code, draft_key)
                    st.session_state["__clear_q_form"] = True
                    st.success("Post published!")
                    refresh_with_toast()


            colsa, colsb, colsc = st.columns([2, 1, 1])
            with colsa:
                q_search = st.text_input("Search posts (text or topic)…", key="q_search")
            with colsb:
                show_latest = st.toggle("Newest first", value=True, key="q_show_latest")
            with colsc:
                if st.button("↻ Refresh", key="qna_refresh"):
                    refresh_with_toast()

            try:
                try:
                    from firebase_admin import firestore as fbfs
                    direction_desc = getattr(fbfs.Query, "DESCENDING", "DESCENDING")
                    q_docs = list(board_base.order_by("timestamp", direction=direction_desc).stream())
                except Exception:
                    q_docs = list(board_base.order_by("timestamp", direction="DESCENDING").stream())
                questions = [dict(d.to_dict() or {}, id=d.id) for d in q_docs]
            except Exception:
                q_docs = list(board_base.stream())
                questions = [dict(d.to_dict() or {}, id=d.id) for d in q_docs]
                questions.sort(key=lambda x: x.get("timestamp"), reverse=True)

            if q_search.strip():
                ql = q_search.lower()
                questions = [
                    q for q in questions
                    if ql in str(q.get("content", "")).lower() or ql in str(q.get("topic", "")).lower()
                ]
            if not show_latest:
                questions = list(reversed(questions))

            pinned_qs = [q for q in questions if q.get("pinned")]
            other_qs = [q for q in questions if not q.get("pinned")]
            questions = pinned_qs + other_qs

            def send_comment(
                q_id,
                student_code,
                student_name,
                class_name,
                board_base,
                draft_key,
                last_val_key,
                last_ts_key,
                saved_flag_key,
                saved_at_key,
            ):
                current_text = st.session_state.get(draft_key, "").strip()
                if not current_text:
                    return
                comment_payload = {
                    "content": current_text,
                    "replied_by_name": student_name,
                    "replied_by_code": student_code,
                    "timestamp": _dt.now(_timezone.utc),
                }
                c_ref = board_base.document(q_id).collection("comments")
                c_ref.document(str(uuid4())[:8]).set(comment_payload)
                prev = (
                    comment_payload["content"][:180] + "…"
                ) if len(comment_payload["content"]) > 180 else comment_payload["content"]
                _notify_slack(
                    f"💬 *New Class Board comment* — {class_name}\n",
                    f"*By:* {student_name} ({student_code})  •  *QID:* {q_id}\n",
                    f"*When:* {_dt.now(_timezone.utc).strftime('%Y-%m-%d %H:%M')} UTC\n",
                    f"*Comment:* {prev}",
                )
                save_draft_to_db(student_code, draft_key, "")
                _clear_typing_state(
                    level=student_level,
                    class_code=class_name,
                    qid=q_id,
                    draft_key=draft_key,
                    student_code=student_code,
                    student_name=student_name,
                )
                st.session_state[f"__clear_comment_draft_{q_id}"] = True
                st.session_state[last_val_key] = ""
                st.session_state[last_ts_key] = time.time()
                st.session_state[saved_flag_key] = False
                st.session_state[saved_at_key] = None
                st.success("Comment sent!")
                refresh_with_toast()

            comment_panel_active = (
                st.session_state.get("coursebook_subtab") == "🧑‍🏫 Classroom"
                and st.session_state.get("classroom_page") == "Class Notes & Q&A"
            )
            if comment_panel_active:
                try:
                    from streamlit_autorefresh import st_autorefresh
                except ImportError:
                    pass
                else:
                    st_autorefresh(interval=5000, key="classboard_comment_refresh")

            if not questions:
                st.info("No posts yet.")
            else:
                now_for_timer = _dt.now(UTC)
                for idx, q in enumerate(questions):
                    q_id = q.get("id", "")
                    ts = q.get("timestamp")
                    ts_label = _fmt_ts(ts)
                    pin_html = " 📌" if q.get("pinned") else ""
                    timer_info = build_forum_timer_indicator(q.get("expires_at"), now=now_for_timer)
                    timer_minutes_remaining = int(timer_info.get("minutes") or 0)
                    topic_html = (
                        f"<div style='font-weight:bold;color:#8d4de8;'>{html.escape(str(q.get('topic', '')))}</div>"
                        if q.get("topic")
                        else ""
                    )
                    content_html = escape_with_linebreaks(q.get("content", ""))
                    raw_link_value = q.get("link")
                    raw_link = str(raw_link_value).strip() if raw_link_value else ""
                    safe_link_html = ""
                    if raw_link:
                        parsed_link = urlparse(raw_link)
                        if parsed_link.scheme.lower() in {"http", "https"}:
                            safe_href = html.escape(raw_link, quote=True)
                            safe_label = html.escape(raw_link)
                            safe_link_html = (
                                "<div style='margin-top:4px;'>"
                                f"<a href='{safe_href}' target='_blank' rel='noopener noreferrer'>{safe_label}</a>"
                                "</div>"
                            )
                    link_html = safe_link_html
                    lesson_value = q.get("lesson")
                    lesson = str(lesson_value) if lesson_value else ""
                    if lesson:
                        day_part = lesson.split(":")[0]
                        day = day_part.split()[1] if len(day_part.split()) > 1 else ""
                        course_link = build_course_day_link(day)
                        safe_lesson = html.escape(lesson)
                        link_markup = ""
                        if course_link:
                            safe_course_link = html.escape(course_link, quote=True)
                            link_markup = (
                                f" – <a href='{safe_course_link}' target='_blank' rel='noopener noreferrer'>View page</a>"
                            )
                        lesson_html = (
                            "<div style='font-size:1.1rem;font-weight:600;color:#0f172a;'>"
                            f"📘 {safe_lesson}{link_markup}"
                            "</div>"
                        )
                    else:
                        lesson_html = ""
                    safe_author = html.escape(str(q.get("asked_by_name", "")))
                    safe_timestamp = html.escape(ts_label) if ts_label else ""
                    timestamp_html = (
                        f"<span style='color:#aaa;'> • {safe_timestamp}</span>" if safe_timestamp else ""
                    )
                    timer_html = ""
                    timer_label = timer_info.get("label") or ""
                    if timer_info.get("status") == "open" and timer_label:
                        timer_html = (
                            "<div style='margin-top:4px;font-size:0.95rem;font-weight:600;color:#dc2626;'>"
                            f"{html.escape(str(timer_label))}"
                            "</div>"
                        )
                    elif timer_info.get("status") == "closed" and timer_label:
                        timer_html = (
                            "<div style='margin-top:4px;font-size:0.95rem;font-weight:600;color:#64748b;'>"
                            f"{html.escape(str(timer_label))}"
                            "</div>"
                        )
                    post_html = (
                        "<div style='padding:10px;background:#f8fafc;border:1px solid #ddd;border-radius:6px;margin:6px 0;font-size:1rem;line-height:1.5;'>"
                        f"<b>{safe_author}</b>{pin_html}"
                        f"{timestamp_html}"
                        f"{timer_html}"
                        f"{lesson_html}"
                        f"{topic_html}"
                        f"{content_html}"
                        f"{link_html}"
                        "</div>"
                    )
                    st.markdown(post_html, unsafe_allow_html=True)

                    show_timer_warning = (
                        timer_info.get("status") == "open" and timer_minutes_remaining == 1
                    )

                    clear_q_edit_flag = f"__clear_q_edit_{q_id}"
                    if st.session_state.pop(clear_q_edit_flag, False):
                        for _k in [
                            f"q_edit_text_{q_id}",
                            f"q_edit_topic_{q_id}",
                            f"q_edit_link_{q_id}",
                            f"q_edit_lesson_{q_id}",
                            f"q_edit_text_input_{q_id}",
                            f"q_edit_topic_input_{q_id}",
                            f"q_edit_link_input_{q_id}",
                            f"q_edit_lesson_input_{q_id}",
                            f"q_edit_timer_input_{q_id}",
                        ]:
                            st.session_state.pop(_k, None)
                        _clear_typing_state(
                            level=student_level,
                            class_code=class_name,
                            qid=q_id,
                            draft_key=f"q_edit_text_{q_id}",
                            student_code=student_code,
                            student_name=student_name,
                        )

                    can_modify_q = (q.get("asked_by_code") == student_code) or IS_ADMIN
                    if can_modify_q:
                        qc1, qc2, qc3, _ = st.columns([1, 1, 1, 6])
                        with qc1:
                            if st.button("✏️ Edit", key=f"q_edit_btn_{q_id}"):
                                st.session_state[f"q_editing_{q_id}"] = True
                                st.session_state[f"q_edit_text_{q_id}"] = q.get("content", "")
                                st.session_state[f"q_edit_topic_{q_id}"] = q.get("topic", "")
                                st.session_state[f"q_edit_link_{q_id}"] = q.get("link", "")
                                st.session_state[f"q_edit_lesson_{q_id}"] = q.get("lesson", "")
                                st.session_state[f"q_edit_timer_input_{q_id}"] = timer_minutes_remaining
                        with qc2:
                            if st.button("🗑️ Delete", key=f"q_del_btn_{q_id}"):
                                try:
                                    c_ref = board_base.document(q_id).collection("comments")
                                    for rdoc in c_ref.stream():
                                        rdoc.reference.delete()
                                except Exception:
                                    pass
                                board_base.document(q_id).delete()
                                _notify_slack(
                                    f"🗑️ *Class Board post deleted* — {class_name}\n"
                                    f"*By:* {student_name} ({student_code}) • QID: {q_id}\n"
                                    f"*When:* {_dt.now(UTC).strftime('%Y-%m-%d %H:%M')} UTC"
                                )
                                st.success("Post deleted.")
                                refresh_with_toast()
                        with qc3:
                            pin_label = "📌 Unpin" if q.get("pinned") else "📌 Pin"
                            if st.button(pin_label, key=f"q_pin_btn_{q_id}"):
                                board_base.document(q_id).update({"pinned": not q.get("pinned", False)})
                                refresh_with_toast()

                        if st.session_state.get(f"q_editing_{q_id}", False):
                            with st.form(f"q_edit_form_{q_id}"):
                                if lesson_choices:
                                    current_lesson = st.session_state.get(f"q_edit_lesson_{q_id}", "")
                                    try:
                                        _idx = lesson_choices.index(current_lesson)
                                    except ValueError:
                                        _idx = 0
                                    new_lesson = st.selectbox(
                                        "Edit lesson",
                                        lesson_choices,
                                        index=_idx,
                                        key=f"q_edit_lesson_input_{q_id}"
                                    )
                                else:
                                    new_lesson = st.text_input(
                                        "Edit lesson",
                                        value=st.session_state.get(f"q_edit_lesson_{q_id}", ""),
                                        key=f"q_edit_lesson_input_{q_id}"
                                    )
                                new_topic = st.text_input(
                                    "Edit topic (optional)",
                                    value=st.session_state.get(f"q_edit_topic_{q_id}", ""),
                                    key=f"q_edit_topic_input_{q_id}"
                                )
                                new_link = st.text_input(
                                    "Edit link (optional)",
                                    value=st.session_state.get(f"q_edit_link_{q_id}", ""),
                                    key=f"q_edit_link_input_{q_id}"
                                )
                                if f"q_edit_timer_input_{q_id}" not in st.session_state:
                                    st.session_state[f"q_edit_timer_input_{q_id}"] = timer_minutes_remaining
                                if IS_ADMIN:
                                    st.number_input(
                                        "Forum timer (minutes)",
                                        min_value=0,
                                        step=5,
                                        key=f"q_edit_timer_input_{q_id}",
                                    )
                                banner = _format_typing_banner(
                                    fetch_active_typists(student_level, class_name, q_id),
                                    student_code,
                                )
                                if banner:
                                    st.caption(banner)
                                new_text = st.text_area(
                                    "Edit post",
                                    value=st.session_state.get(f"q_edit_text_{q_id}", ""),
                                    key=f"q_edit_text_input_{q_id}",
                                    height=150
                                )
                                _update_typing_state(
                                    level=student_level,
                                    class_code=class_name,
                                    qid=q_id,
                                    draft_key=f"q_edit_text_{q_id}",
                                    student_code=student_code,
                                    student_name=student_name,
                                    text=new_text,
                                )
                                save_edit = st.form_submit_button("💾 Save")
                                cancel_edit = st.form_submit_button("❌ Cancel")
                            if save_edit:
                                formatted_edit = format_post(new_text)
                                if formatted_edit:
                                    update_payload = {
                                        "content": formatted_edit,
                                        "topic": (new_topic or "").strip(),
                                        "link": (new_link or "").strip(),
                                        "lesson": new_lesson,
                                    }
                                    if IS_ADMIN:
                                        timer_minutes_updated = int(
                                            st.session_state.get(f"q_edit_timer_input_{q_id}", 0) or 0
                                        )
                                        if timer_minutes_updated > 0:
                                            update_payload["expires_at"] = _dt.now(UTC) + timedelta(
                                                minutes=timer_minutes_updated
                                            )
                                        else:
                                            update_payload["expires_at"] = firestore.DELETE_FIELD
                                    board_base.document(q_id).update(update_payload)
                                    _notify_slack(
                                        f"✏️ *Class Board post edited* — {class_name}\n",
                                        f"*By:* {student_name} ({student_code}) • QID: {q_id}\n",
                                        f"*When:* {_dt.now(UTC).strftime('%Y-%m-%d %H:%M')} UTC\n",
                                        f"*New:* {(formatted_edit[:180] + '…') if len(formatted_edit) > 180 else formatted_edit}",
                                    )
                                    _clear_typing_state(
                                        level=student_level,
                                        class_code=class_name,
                                        qid=q_id,
                                        draft_key=f"q_edit_text_{q_id}",
                                        student_code=student_code,
                                        student_name=student_name,
                                    )
                                    st.session_state[f"q_editing_{q_id}"] = False
                                    st.session_state[f"__clear_q_edit_{q_id}"] = True
                                    st.success("Post updated.")
                                    refresh_with_toast()
                            if cancel_edit:
                                _clear_typing_state(
                                    level=student_level,
                                    class_code=class_name,
                                    qid=q_id,
                                    draft_key=f"q_edit_text_{q_id}",
                                    student_code=student_code,
                                    student_name=student_name,
                                )
                                st.session_state[f"q_editing_{q_id}"] = False
                                st.session_state[f"__clear_q_edit_{q_id}"] = True
                                refresh_with_toast()

                    c_ref = board_base.document(q_id).collection("comments")
                    try:
                        comments_docs = list(c_ref.order_by("timestamp").stream())
                    except Exception:
                        comments_docs = list(c_ref.stream())
                        comments_docs.sort(key=lambda c: (c.to_dict() or {}).get("timestamp"))

                    if comments_docs:
                        for c in comments_docs:
                            cid = c.id
                            c_data = c.to_dict() or {}
                            c_label = _fmt_ts(c_data.get("timestamp"))
                            commenter = c_data.get("replied_by_name", "")
                            role = "user" if c_data.get("replied_by_code") == student_code else "assistant"
                            message = st.chat_message(role)
                            header_html = f"**{commenter}**"
                            if c_label:
                                header_html = (
                                    f"{header_html} <span style='color:#94a3b8;font-size:0.85rem;'>{c_label}</span>"
                                )
                            message.markdown(header_html, unsafe_allow_html=True)
                            message.markdown(c_data.get("content", ""))

                            clear_c_edit_flag = f"__clear_c_edit_{q_id}_{cid}"
                            if st.session_state.pop(clear_c_edit_flag, False):
                                for _k in [
                                    f"c_edit_text_{q_id}_{cid}",
                                    f"c_edit_text_input_{q_id}_{cid}",
                                ]:
                                    st.session_state.pop(_k, None)
                                _clear_typing_state(
                                    level=student_level,
                                    class_code=class_name,
                                    qid=q_id,
                                    draft_key=f"c_edit_text_{q_id}_{cid}",
                                    student_code=student_code,
                                    student_name=student_name,
                                )

                            can_modify_c = (c_data.get("replied_by_code") == student_code) or IS_ADMIN
                            if can_modify_c:
                                controls = message.container()
                                rc1, rc2, _ = controls.columns([1, 1, 6])
                                with rc1:
                                    if st.button("✏️ Edit", key=f"c_edit_btn_{q_id}_{cid}"):
                                        st.session_state[f"c_editing_{q_id}_{cid}"] = True
                                        st.session_state[f"c_edit_text_{q_id}_{cid}"] = c_data.get("content", "")
                                with rc2:
                                    if st.button("🗑️ Delete", key=f"c_del_btn_{q_id}_{cid}"):
                                        c.reference.delete()
                                        _notify_slack(
                                            f"🗑️ *Class Board comment deleted* — {class_name}\n"
                                            f"*By:* {student_name} ({student_code}) • QID: {q_id}\n"
                                            f"*When:* {_dt.now(_timezone.utc).strftime('%Y-%m-%d %H:%M')} UTC"
                                        )
                                        st.success("Comment deleted.")
                                        refresh_with_toast()

                                if st.session_state.get(f"c_editing_{q_id}_{cid}", False):
                                    edit_container = controls.container()
                                    with edit_container.form(f"c_edit_form_{q_id}_{cid}"):
                                        banner = _format_typing_banner(
                                            fetch_active_typists(
                                                student_level,
                                                class_name,
                                                q_id,
                                            ),
                                            student_code,
                                        )
                                        if banner:
                                            st.caption(banner)
                                        new_rtext = st.text_area(
                                            "Edit comment",
                                            value=st.session_state.get(f"c_edit_text_{q_id}_{cid}", ""),
                                            key=f"c_edit_text_input_{q_id}_{cid}",
                                            height=80
                                        )
                                        _update_typing_state(
                                            level=student_level,
                                            class_code=class_name,
                                            qid=q_id,
                                            draft_key=f"c_edit_text_{q_id}_{cid}",
                                            student_code=student_code,
                                            student_name=student_name,
                                            text=new_rtext,
                                        )
                                        csave = st.form_submit_button("💾 Save")
                                        ccancel = st.form_submit_button("❌ Cancel")
                                    if csave and new_rtext.strip():
                                        c.reference.update({
                                            "content": new_rtext.strip(),
                                            "edited_at": _dt.now(_timezone.utc),
                                        })
                                        _notify_slack(
                                            f"✏️ *Class Board comment edited* — {class_name}\n"
                                            f"*By:* {student_name} ({student_code}) • QID: {q_id}\n"
                                            f"*When:* {_dt.now(_timezone.utc).strftime('%Y-%m-%d %H:%M')} UTC\n"
                                            f"*New:* {(new_rtext[:180] + '…') if len(new_rtext) > 180 else new_rtext}"
                                        )
                                        _clear_typing_state(
                                            level=student_level,
                                            class_code=class_name,
                                            qid=q_id,
                                            draft_key=f"c_edit_text_{q_id}_{cid}",
                                            student_code=student_code,
                                            student_name=student_name,
                                        )
                                        st.session_state[f"c_editing_{q_id}_{cid}"] = False
                                        st.session_state[f"__clear_c_edit_{q_id}_{cid}"] = True
                                        st.success("Comment updated.")
                                        refresh_with_toast()
                                    if ccancel:
                                        _clear_typing_state(
                                            level=student_level,
                                            class_code=class_name,
                                            qid=q_id,
                                            draft_key=f"c_edit_text_{q_id}_{cid}",
                                            student_code=student_code,
                                            student_name=student_name,
                                        )
                                        st.session_state[f"c_editing_{q_id}_{cid}"] = False
                                        st.session_state[f"__clear_c_edit_{q_id}_{cid}"] = True
                                        refresh_with_toast()

                    draft_key = f"classroom_comment_draft_{q_id}"
                    last_val_key, last_ts_key, saved_flag_key, saved_at_key = _draft_state_keys(draft_key)
                    if draft_key not in st.session_state:
                        txt, ts = load_draft_meta_from_db(student_code, draft_key)
                        st.session_state[draft_key] = txt or ""
                        st.session_state[last_val_key] = st.session_state[draft_key]
                        st.session_state[last_ts_key] = time.time()
                        st.session_state[saved_flag_key] = bool(txt)
                        st.session_state[saved_at_key] = ts
                    clear_flag = f"__clear_comment_draft_{q_id}"
                    if st.session_state.pop(clear_flag, False):
                        st.session_state[draft_key] = ""
                        _clear_typing_state(
                            level=student_level,
                            class_code=class_name,
                            qid=q_id,
                            draft_key=draft_key,
                            student_code=student_code,
                            student_name=student_name,
                        )
                    def apply_ai_correction(q_id: str, draft_key: str, current_text: str) -> None:
                        if not current_text.strip():
                            return
                        try:
                            resp = client.chat.completions.create(
                                model="gpt-4o-mini",
                                messages=[
                                    {
                                        "role": "system",
                                        "content": (
                                            "You are a helpful assistant that corrects German replies. "
                                            "Return only the corrected reply."
                                        ),
                                    },
                                    {
                                        "role": "user",
                                        "content": f"Question: {q.get('content','')}\nReply: {current_text}",
                                    },
                                ],
                                temperature=0,
                                max_tokens=300,
                            )
                            ai_text = (resp.choices[0].message.content or "").strip()
                            flagged = resp.choices[0].finish_reason == "content_filter"
                        except Exception:
                            ai_text = ""
                            flagged = False
                        if ai_text:
                            st.session_state[draft_key] = ai_text
                            save_ai_response(q_id, ai_text, flagged)

                    ai_flag = f"q_ai_busy_{q_id}"

                    current_text = st.session_state.get(draft_key, "")
                    if not isinstance(current_text, str):
                        current_text = ""
                    if st.session_state.get(ai_flag):
                        with st.spinner("Correcting with AI..."):
                            apply_ai_correction(q_id, draft_key, current_text)
                        st.session_state[ai_flag] = False
                        current_text = st.session_state.get(draft_key, "")
                        if not isinstance(current_text, str):
                            current_text = ""

                    banner = _format_typing_banner(
                        fetch_active_typists(student_level, class_name, q_id),
                        student_code,
                    )
                    if banner:
                        st.caption(banner)
                    reply_timer_label = build_forum_reply_indicator_text(timer_info)
                    if reply_timer_label:
                        reply_color = "#dc2626" if timer_info.get("status") == "open" else "#64748b"
                        st.markdown(
                            "<div style='font-size:0.95rem;font-weight:600;color:%s;margin:6px 0 -4px;'>%s</div>"
                            % (
                                reply_color,
                                html.escape(str(reply_timer_label)),
                            ),
                            unsafe_allow_html=True,
                        )
                    if show_timer_warning:
                        st.info(
                            "⏳ Time up soon—replies close in under a minute.",
                            icon="⏳",
                        )
                    st.text_area(
                        "Reply to this thread…",
                        key=draft_key,
                        placeholder="Reply to this thread…",
                        label_visibility="collapsed",
                    )
                    render_umlaut_pad(
                        draft_key,
                        context=f"classboard_reply_{q_id}",
                    )

                    current_text = st.session_state.get(draft_key, "")
                    if not isinstance(current_text, str):
                        current_text = ""
                    _update_typing_state(
                        level=student_level,
                        class_code=class_name,
                        qid=q_id,
                        draft_key=draft_key,
                        student_code=student_code,
                        student_name=student_name,
                        text=current_text,
                    )
                    autosave_maybe(student_code, draft_key, current_text, min_secs=2.0, min_delta=12)

                    send_col, ai_col = st.columns([1, 1])

                    with send_col:
                        if st.button(
                            "Send Reply",
                            key=f"q_send_comment_{q_id}",
                            type="primary",
                            width="stretch",
                        ):
                            if not current_text.strip():
                                st.warning("Type a reply first.")
                            else:
                                save_now(draft_key, student_code, show_toast=False)
                                send_comment(
                                    q_id,
                                    student_code,
                                    student_name,
                                    class_name,
                                    board_base,
                                    draft_key,
                                    last_val_key,
                                    last_ts_key,
                                    saved_flag_key,
                                    saved_at_key,
                                )
                                st.rerun()

                    with ai_col:
                        if st.button(
                            "✨ Correct with AI",
                            key=f"q_ai_btn_{q_id}",
                            disabled=st.session_state.get(ai_flag, False),
                            width="stretch",
                        ):
                            st.session_state[ai_flag] = True
                            st.rerun()

                    if idx < len(questions) - 1:
                        st.divider()


    # === LEARNING NOTES SUBTAB ===
    elif cb_subtab == "📒 Learning Notes":
        st.markdown("""
            <div style="padding: 14px; background: #8d4de8; color: #fff; border-radius: 8px; 
            text-align:center; font-size:1.5rem; font-weight:700; margin-bottom:16px; letter-spacing:.5px;">
            📒 My Learning Notes
            </div>
        """, unsafe_allow_html=True)

        student_code = st.session_state.get("student_code", "") or ""
        if not student_code:
            st.error("Student code is required to view notes.")
            st.stop()
        key_notes = f"notes_{student_code}"

        if key_notes not in st.session_state:
            st.session_state[key_notes] = load_notes_from_db(student_code)
        notes = st.session_state[key_notes]

        if st.session_state.get("switch_to_edit_note"):
            st.session_state["course_notes_radio"] = "➕ Add/Edit Note"
            del st.session_state["switch_to_edit_note"]
        elif st.session_state.get("switch_to_library"):
            st.session_state["course_notes_radio"] = "📚 My Notes Library"
            del st.session_state["switch_to_library"]

        notes_subtab = st.radio(
            "Notebook",
            ["➕ Add/Edit Note", "📚 My Notes Library"],
            horizontal=True,
            key="course_notes_radio"
        )

        if notes_subtab == "➕ Add/Edit Note":
            # >>>> New helper message for pre-filled note context <<<<
            editing = st.session_state.get("edit_note_idx", None) is not None
            if editing:
                idx = st.session_state["edit_note_idx"]
                title = st.session_state.get("edit_note_title", "")
                tag = st.session_state.get("edit_note_tag", "")
                text = st.session_state.get("edit_note_text", "")
            else:
                title, tag, text = "", "", ""

            student_level = st.session_state.get("student_level", "A1")
            lesson_choices = []
            try:
                schedules = load_level_schedules()
                level_sched = schedules.get(student_level, schedules.get("A1", []))
                for item in level_sched:
                    day = item.get("day")
                    topic = item.get("topic")
                    if day is not None and topic:
                        lesson_choices.append(
                            f"Day {day} - {topic} (Chapter {item.get('chapter', '?')})"
                        )
            except Exception:
                pass

            if title and tag:
                st.info(f"You're adding a note for **{title}** ({tag}).")

            st.markdown("#### ✍️ Create a new note or update an old one")
            if st.session_state.pop("reset_note_form", False):
                for k in [
                    "learning_note_title",
                    "learning_note_tag",
                    "learning_note_draft",
                    "learning_note_last_saved",
                    "learning_note_lesson",
                ]:
                    st.session_state.pop(k, None)

            with st.form("note_form", clear_on_submit=True):
                st.session_state.setdefault("learning_note_title", title)
                st.session_state.setdefault("learning_note_tag", tag)
                st.session_state.setdefault("learning_note_draft", text)
                st.session_state.setdefault("learning_note_last_saved", None)
                st.session_state.setdefault(
                    "learning_note_lesson",
                    st.session_state.get(
                        "edit_note_lesson",
                        lesson_choices[0] if lesson_choices else "",
                    ),
                )

                st.selectbox("Lesson", lesson_choices, key="learning_note_lesson")

                st.text_input(
                    "Note Title",
                    max_chars=50,
                    key="learning_note_title",
                )
                st.text_input(
                    "Category/Tag (optional)",
                    max_chars=20,
                    key="learning_note_tag",
                )
                ta_col, ai_col = st.columns([3, 1])
                with ta_col:
                    st.text_area(
                        "Your Note",
                        height=200,
                        max_chars=3000,
                        key="learning_note_draft",
                    )
                with ai_col:
                    ai_btn = st.form_submit_button("✨ Correct with AI")

                col1, col2 = st.columns(2)
                save_btn = col1.form_submit_button("Save")
                cancel_btn = editing and col2.form_submit_button("❌ Cancel Edit")
                if save_btn:
                    autosave_learning_note(student_code, key_notes)
                    if not editing:
                        st.session_state["reset_note_form"] = True
                        st.session_state["need_rerun"] = True
                if st.session_state.get("learning_note_last_saved"):
                    st.caption(
                        f"Last saved {st.session_state['learning_note_last_saved']} UTC"
                    )

            if ai_btn:
                with st.spinner("Correcting with AI..."):
                    original = st.session_state.get("learning_note_draft", "")
                    improved, explanation = apply_note_ai_correction(original)
                    st.session_state["note_ai_suggestion"] = improved
                    st.session_state["note_ai_explanation"] = explanation
                    st.session_state["note_ai_diff"] = diff_with_markers(original, improved)
                st.session_state["need_rerun"] = True

            if st.session_state.get("note_ai_diff"):
                st.markdown(st.session_state["note_ai_diff"], unsafe_allow_html=True)
                st.markdown("**Why these changes?**")
                st.markdown(st.session_state.get("note_ai_explanation", ""))
                acc_col, rej_col = st.columns(2)
                with acc_col:
                    if st.button("Accept", key="note_ai_accept"):
                        st.session_state["learning_note_draft"] = st.session_state.get(
                            "note_ai_suggestion", ""
                        )
                        st.session_state.pop("note_ai_suggestion", None)
                        st.session_state.pop("note_ai_explanation", None)
                        st.session_state.pop("note_ai_diff", None)
                        st.session_state["need_rerun"] = True
                with rej_col:
                    if st.button("Reject", key="note_ai_reject"):
                        st.session_state.pop("note_ai_suggestion", None)
                        st.session_state.pop("note_ai_explanation", None)
                        st.session_state.pop("note_ai_diff", None)
                        st.session_state["need_rerun"] = True

            if cancel_btn:

                for k in [
                    "edit_note_idx",
                    "edit_note_title",
                    "edit_note_text",
                    "edit_note_tag",
                    "edit_note_lesson",
                    "learning_note_title",
                    "learning_note_tag",
                    "learning_note_draft",
                    "learning_note_lesson",
                    "learning_note_last_saved",
                ]:
                    if k in st.session_state:
                        del st.session_state[k]

                st.session_state["switch_to_library"] = True
                refresh_with_toast()

        elif notes_subtab == "📚 My Notes Library":
            st.markdown("#### 📚 All My Notes")

            if not notes:
                st.info("No notes yet. Add your first note in the ➕ tab!")
            else:
                search_term = st.text_input("🔎 Search your notes…", "")
                if search_term.strip():
                    filtered = []
                    st.markdown('<div style="height:10px"></div>', unsafe_allow_html=True)
                    for n in notes:
                        if (
                            search_term.lower() in n.get("title", "").lower()
                            or search_term.lower() in n.get("tag", "").lower()
                            or search_term.lower() in n.get("text", "").lower()
                            or search_term.lower() in n.get("lesson", "").lower()
                        ):
                            filtered.append(n)
                    notes_to_show = filtered
                    if not filtered:
                        st.warning("No matching notes found!")
                else:
                    notes_to_show = notes

                # --- Download Buttons (TXT, PDF, DOCX) FOR ALL NOTES ---
                all_notes = []
                for n in notes_to_show:
                    note_text = f"Title: {n.get('title','')}\n"
                    if n.get('tag'):
                        note_text += f"Tag: {n['tag']}\n"
                    if n.get("lesson"):
                        note_text += f"Lesson: {n['lesson']}\n"
                    note_text += n.get('text','') + "\n"
                    note_text += f"Date: {n.get('updated', n.get('created',''))}\n"
                    note_text += "-"*32 + "\n"
                    all_notes.append(note_text)
                txt_data = "\n".join(all_notes)

                st.download_button(
                    label="⬇️ Download All Notes (TXT)",
                    data=txt_data.encode("utf-8"),
                    file_name=f"{student_code}_notes.txt",
                    mime="text/plain"
                )

                # --- PDF Download (all notes, Unicode/emoji ready!) ---

                pdf_bytes = generate_notes_pdf(notes_to_show)

                st.download_button(
                    label="⬇️ Download All Notes (PDF)",
                    data=pdf_bytes,
                    file_name=f"{student_code}_notes.pdf",
                    mime="application/pdf",
                )

                # --- DOCX Download (all notes) ---
                def export_notes_to_docx(notes, student_code="student"):
                    doc = Document()
                    doc.add_heading("My Learning Notes", 0)
                    doc.add_heading("Table of Contents", level=1)
                    for idx, note in enumerate(notes):
                        doc.add_paragraph(f"{idx+1}. {note.get('title', '(No Title)')} - {note.get('created', note.get('updated',''))}")
                    doc.add_page_break()
                    for note in notes:
                        doc.add_heading(note.get('title','(No Title)'), level=1)
                        if note.get("tag"):
                            doc.add_paragraph(f"Tag: {note.get('tag','')}")
                        if note.get("lesson"):
                            doc.add_paragraph(f"Lesson: {note.get('lesson','')}")
                        doc.add_paragraph(note.get('text', ''))
                        doc.add_paragraph(f"Date: {note.get('created', note.get('updated',''))}")
                        doc.add_paragraph('-' * 40)
                        doc.add_paragraph("")
                    with tempfile.NamedTemporaryFile(delete=False, suffix=".docx") as f:
                        doc.save(f.name)
                        return f.name
                docx_path = export_notes_to_docx(notes_to_show, student_code)
                with open(docx_path, "rb") as f:
                    st.download_button(
                        label="⬇️ Download All Notes (DOCX)",
                        data=f.read(),
                        file_name=f"{student_code}_notes.docx",
                        mime="application/vnd.openxmlformats-officedocument.wordprocessingml.document"
                    )
                os.remove(docx_path)

                st.markdown("---")
                pinned_notes = [n for n in notes_to_show if n.get("pinned")]
                other_notes = [n for n in notes_to_show if not n.get("pinned")]
                show_list = pinned_notes + other_notes
                for i, note in enumerate(show_list):
                    st.markdown(
                        f"<div style='padding:12px 0 6px 0; font-weight:600; color:#7c3aed; font-size:1.18rem;'>"
                        f"{'📌 ' if note.get('pinned') else ''}{note.get('title','(No Title)')}"
                        f"</div>", unsafe_allow_html=True)
                    if note.get("tag"):
                        st.caption(f"🏷️ Tag: {note['tag']}")
                    if note.get("lesson"):
                        st.caption(f"📘 Lesson: {note['lesson']}")
                    st.markdown(
                        f"<div style='margin-top:-5px; margin-bottom:6px; font-size:1.08rem; line-height:1.7;'>{note['text'].replace('\n', '<br>')}</div>",
                        unsafe_allow_html=True)
                    st.caption(f"🕒 {note.get('updated',note.get('created',''))}")

                    # --- Per-Note Download Buttons (TXT, PDF, DOCX) ---
                    download_cols = st.columns([1,1,1])
                    with download_cols[0]:
                        # TXT per note
                        txt_note = f"Title: {note.get('title','')}\n"
                        if note.get('tag'):
                            txt_note += f"Tag: {note['tag']}\n"
                        if note.get("lesson"):
                            txt_note += f"Lesson: {note['lesson']}\n"
                        txt_note += note.get('text', '') + "\n"
                        txt_note += f"Date: {note.get('updated', note.get('created',''))}\n"
                        st.download_button(
                            label="⬇️ TXT",
                            data=txt_note.encode("utf-8"),
                            file_name=f"{student_code}_{note.get('title','note').replace(' ','_')}.txt",
                            mime="text/plain",
                            key=f"download_txt_{i}"
                        )
                    with download_cols[1]:
                        # PDF per note (Unicode/emoji ready!)
                        pdf_bytes_single = generate_single_note_pdf(note)
                        st.download_button(
                            label="⬇️ PDF",
                            data=pdf_bytes_single,
                            file_name=f"{student_code}_{note.get('title','note').replace(' ','_')}.pdf",
                            mime="application/pdf",
                            key=f"download_pdf_{i}",
                        )
                    with download_cols[2]:
                        # DOCX per note
                        doc_single = Document()
                        doc_single.add_heading(note.get('title','(No Title)'), level=1)
                        if note.get("tag"):
                            doc_single.add_paragraph(f"Tag: {note.get('tag','')}")
                        if note.get("lesson"):
                            doc_single.add_paragraph(f"Lesson: {note.get('lesson','')}")
                        doc_single.add_paragraph(note.get('text', ''))
                        doc_single.add_paragraph(f"Date: {note.get('updated', note.get('created',''))}")
                        single_docx_io = io.BytesIO()
                        doc_single.save(single_docx_io)
                        st.download_button(
                            label="⬇️ DOCX",
                            data=single_docx_io.getvalue(),
                            file_name=f"{student_code}_{note.get('title','note').replace(' ','_')}.docx",
                            mime="application/vnd.openxmlformats-officedocument.wordprocessingml.document",
                            key=f"download_docx_{i}"
                        )

                    cols = st.columns([1,1,1,1])
                    with cols[0]:
                        if st.button("✏️ Edit", key=f"edit_{i}"):
                            st.session_state["edit_note_idx"] = i
                            st.session_state["edit_note_title"] = note["title"]
                            st.session_state["edit_note_text"] = note["text"]
                            st.session_state["edit_note_tag"] = note.get("tag", "")
                            st.session_state["edit_note_lesson"] = note.get("lesson", "")
                            st.session_state["switch_to_edit_note"] = True
                            refresh_with_toast()
                    with cols[1]:
                        if st.button("🗑️ Delete", key=f"del_{i}"):
                            notes.remove(note)
                            st.session_state[key_notes] = notes
                            save_notes_to_db(student_code, notes)
                            st.success("Note deleted.")
                            refresh_with_toast()
                    with cols[2]:
                        if note.get("pinned"):
                            if st.button("📌 Unpin", key=f"unpin_{i}"):
                                note["pinned"] = False
                                st.session_state[key_notes] = notes
                                save_notes_to_db(student_code, notes)
                                refresh_with_toast()
                        else:
                            if st.button("📍 Pin", key=f"pin_{i}"):
                                note["pinned"] = True
                                st.session_state[key_notes] = notes
                                save_notes_to_db(student_code, notes)
                                refresh_with_toast()
                    with cols[3]:
                        st.caption("")



# =========================== MY RESULTS & RESOURCES ===========================
if tab == "My Results and Resources":
    render_results_and_resources_tab()

if tab == "Chat • Grammar • Exams":
    st.markdown("## 🗣️ Chat • Grammar • Exams")
    st.caption("Simple & clear: last 3 messages shown; input stays below. 3 keywords • 6 questions.")

    # ---- Links
    RECORDER_URL = "https://script.google.com/macros/s/AKfycbzMIhHuWKqM2ODaOCgtS7uZCikiZJRBhpqv2p6OyBmK1yAVba8HlmVC1zgTcGWSTfrsHA/exec"
    PRACTICE_URL = "https://script.google.com/macros/s/AKfycbyJ5lTeXUgaGw-rejDuh_2ex7El_28JgKLurOOsO1c8LWfVE-Em2-vuWuMn1hC5-_IN/exec"

    # ---------- Styles (bubbles, chips, sticky input, contrast buttons, cards) ----------
    st.markdown("""
    <style>
      .bubble-wrap{ display:flex; gap:8px; margin:8px 0; align-items:flex-start; }
      .bubble-a{ background:#fffbe6; border:1px solid #fde68a; padding:12px 14px; border-radius:14px; line-height:1.55; max-width:92%; }
      .bubble-u{ background:#eef2ff; border:1px solid #c7d2fe; padding:12px 14px; border-radius:14px; line-height:1.55; margin-left:auto; max-width:92%; }
      .lbl-a{ font-size:.8rem; color:#7c2d12; font-weight:800; margin-bottom:4px; }
      .lbl-u{ font-size:.8rem; color:#1e40af; font-weight:800; text-align:right; margin:0 4px 4px 0; }
      .kw-title{ font-weight:900; font-size:1.05rem; margin:2px 0 6px 0; }
      .kw-chip{ display:inline-block; margin:0 6px 6px 0; padding:6px 12px; border-radius:999px; border:1px solid #065f46; background:#d1fae5; font-weight:800; }
      .sticky-input{ position:sticky; bottom:0; background:#f8fafc; padding:10px 8px;
                     border-top:1px solid #e5e7eb; box-shadow:0 -6px 20px rgba(2,6,23,.06); border-radius:12px; }
      .btn-row{ display:flex; flex-wrap:wrap; gap:10px; }
      .btn {
        display:inline-block; padding:12px 16px; border-radius:12px; text-decoration:none; font-weight:900;
        background:#111827; color:#ffffff; border:1px solid #0b1220; box-shadow:0 4px 10px rgba(0,0,0,.25);
      }
      .btn.secondary{ background:#065f46; border-color:#064e3b; }
      .rec-banner{
        border:1px solid #a7f3d0; background:#ecfdf5; color:#064e3b;
        padding:10px 12px; border-radius:10px; margin:6px 0 10px 0; font-weight:700;
      }
      .panel { border:1px solid rgba(148,163,184,.35); border-radius:12px; padding:12px 14px; background:#ffffff; }
      .pres-card{
        border:2px solid #c7d2fe; background:#eef2ff; border-radius:12px; padding:12px 14px; margin-top:10px;
      }
      .pres-head{ display:flex; justify-content:space-between; align-items:center; gap:10px; }
      .pres-copy{ padding:6px 10px; border-radius:8px; border:1px solid #1f2937; background:#111827; color:#fff; font-weight:800; }
      .meta{ color:#64748b; font-size:.9rem; }
      .typing-notice{
        display:flex; align-items:center; gap:8px; margin-bottom:8px;
        background:#e0f2fe; border:1px solid #bae6fd; color:#0f172a;
        font-weight:700; font-size:.9rem; padding:8px 12px; border-radius:12px;
      }
      .typing-notice .typing span{ background:#0284c7; }
      @media (max-width: 640px){
        .block-container{ padding-bottom: 4.5rem; }
        .btn{ width:100%; text-align:center; }
        button,[role="button"]{ min-height:48px; }
      }
      .typing span{ display:inline-block; width:6px; height:6px; margin:0 2px; border-radius:50%;
                    background:#94a3b8; opacity:.2; animation: t 1s infinite; }
      .typing span:nth-child(2){ animation-delay:.15s; } .typing span:nth-child(3){ animation-delay:.3s; }
      @keyframes t{ 0%{opacity:.2; transform:translateY(0)} 50%{opacity:1; transform:translateY(-2px)} 100%{opacity:.2; transform:translateY(0)} }
    </style>
    """, unsafe_allow_html=True)

    student_code_tc = (st.session_state.get("student_code") or "").strip()
    student_row_chat = st.session_state.get("student_row") or {}
    student_display_name = (
        _safe_str(student_row_chat.get("Name"))
        or _safe_str(st.session_state.get("student_name"))
        or "Student"
    )
    student_label_html = html.escape(student_display_name)

    def _resolve_topic_coach_db():
        """Return a Firestore client for Topic Coach persistence if available."""

        global db  # type: ignore  # Streamlit runtime assigns this at module scope
        existing = globals().get("db")
        if existing is None:
            existing = getattr(_falowen_sessions, "db", None) or getattr(
                _falowen_sessions, "_db_client", None
            )
        if existing is not None:
            return existing

        getter = getattr(_falowen_sessions, "get_db", None)
        if callable(getter):
            try:
                existing = getter()
            except Exception as exc:
                logging.debug("Topic Coach Firestore unavailable: %s", exc)
                return None
            if existing is not None:
                try:
                    _falowen_sessions.db = existing
                except Exception:
                    pass
                if hasattr(_falowen_sessions, "_db_client"):
                    try:
                        _falowen_sessions._db_client = existing
                    except Exception:
                        pass
                db = existing
                return existing
        return None

    topic_db = _resolve_topic_coach_db()
    topic_doc_ref = None
    topic_messages: List[Dict[str, Any]] = []
    topic_meta: Dict[str, Any] = {}
    if student_code_tc:
        topic_doc_ref, topic_messages, topic_meta = load_topic_coach_state(
            topic_db, student_code_tc
        )

    def _infer_topic_qcount(messages: List[Dict[str, Any]]) -> int:
        count = 0
        assistant_seen = False
        for msg in messages:
            if not isinstance(msg, dict):
                continue
            role = msg.get("role")
            if role == "assistant":
                assistant_seen = True
            elif role == "user" and assistant_seen:
                count = min(6, count + 1)
        return count

    loaded_qcount_raw = topic_meta.get("qcount") if isinstance(topic_meta, dict) else None
    try:
        loaded_qcount = int(loaded_qcount_raw) if loaded_qcount_raw is not None else None
    except Exception:
        loaded_qcount = None
    if loaded_qcount is None:
        loaded_qcount = _infer_topic_qcount(topic_messages)
    loaded_qcount = max(0, loaded_qcount)

    loaded_finalized = (
        bool(topic_meta.get("finalized")) if isinstance(topic_meta, dict) else False
    )

    # ---------- Widget keys (make them UNIQUE across app) ----------
    POST_TOAST_FLAG    = "_cchat_show_post_toast"
    KEY_LEVEL_SLIDER   = "cchat_w_level"
    KEY_FORCE_DE_TOG   = "cchat_w_force_de"
    KEY_MAX_WORDS_NUM  = "cchat_w_max_words"
    KEY_NEWCHAT_BTN    = "cchat_w_btn_new_bottom"
    KEY_CHAT_INPUT     = "cchat_w_chat_input"
    # Grammar keys: one set shared across the grammar widgets
    KEY_GRAM_TEXT      = "cchat_w_gram_text"
    KEY_GRAM_LEVEL     = "cchat_w_gram_level"
    KEY_GRAM_ASK_BTN   = "cchat_w_gram_go"
    KEY_CONN_MODE      = "cchat_w_conn_mode"
    KEY_CONN_TEXT      = "cchat_w_conn_text"
    KEY_CONN_SCENARIO  = "cchat_w_conn_scenario"
    KEY_CONN_SUGGEST   = "cchat_w_conn_suggest"
    KEY_CONN_SESSION   = "cchat_w_conn_session"
    KEY_CONN_COACH     = "cchat_w_conn_coach"
    KEY_CONN_RESPONSE  = "cchat_w_conn_response"
    KEY_CONN_CLEAR     = "cchat_w_conn_clear"
    # Also make Regen button unique
    KEY_REGEN_BTN      = "cchat_w_btn_regen_v2"

    level_options = ["A1", "A2", "B1", "B2"]
    ensure_student_level()
    roster_level = _safe_upper(st.session_state.get("student_level"), "")
    match = re.search("|".join(level_options), roster_level) if roster_level else None
    default_level = match.group(0) if match else "A2"

    active_level = sync_level_state(
        st,
        student_code=student_code_tc,
        default_level=default_level,
        level_options=level_options,
        slider_key=KEY_LEVEL_SLIDER,
        grammar_key=KEY_GRAM_LEVEL,
    )

    focus_meta = topic_meta.get("focus_tips") if isinstance(topic_meta, dict) else None
    if isinstance(focus_meta, list):
        initial_focus = [
            str(item).strip()
            for item in focus_meta
            if str(item).strip() and str(item).strip().lower() not in {"none", "nan"}
        ]
    else:
        initial_focus = None

    (
        chat_data_key,
        qcount_data_key,
        finalized_data_key,
        focus_data_key,
    ) = _initialise_topic_coach_session_state(
        st.session_state,
        student_code=student_code_tc,
        level=active_level,
        messages=topic_messages,
        qcount=loaded_qcount,
        finalized=loaded_finalized,
        focus_tips=initial_focus,
    )

    def _save_topic_coach_transcript(
        focus_override: Optional[Iterable[str]] = None,
    ) -> None:
        if not student_code_tc:
            return
        doc_ref = topic_doc_ref or get_topic_coach_doc(topic_db, student_code_tc)
        if doc_ref is None:
            return
        focus_payload = list(focus_override or st.session_state.get(focus_data_key, []) or [])
        persist_topic_coach_state(
            doc_ref,
            messages=list(st.session_state.get(chat_data_key, [])),
            qcount=st.session_state.get(qcount_data_key, 0),
            finalized=st.session_state.get(finalized_data_key, False),
            focus_tips=focus_payload,
        )

    # ---------- Subtabs ----------
    tab_tc, tab_gram, tab_exam = st.tabs(["🧑‍🏫 Topic Coach", "🛠️ Grammar", "📝 Exams"])

    # ===================== Topic Coach (intro, feedback, finalize) =====================
    with tab_tc:
        if st.session_state.pop(POST_TOAST_FLAG, False):
            toast_ok("Answer sent!")

        st.info(
            "Run a 6-question speaking session with Herr Felix. You'll get corrections,"
            " ideas, and a final summary plus ~60-word presentation when you finish."
        )

        focus_tips_display = []
        for tip in st.session_state.get(focus_data_key, []) or []:
            text_tip = str(tip).strip()
            if text_tip and text_tip.lower() not in {"none", "nan"}:
                focus_tips_display.append(text_tip)
        if focus_tips_display:
            st.markdown("#### 🎯 Focus Tips from your last session")
            st.markdown("\n".join(f"- {tip}" for tip in focus_tips_display))
            st.caption("Start with these corrections in mind before you answer the first question.")

        # Recorder reminder banner + button
        st.markdown(
            f"""
            <div class="rec-banner">
              🎙️ You can also <a class="btn secondary" href="{RECORDER_URL}" target="_blank" rel="noopener">Open Recorder</a>
              to record your answers while you practice.
            </div>
            """,
            unsafe_allow_html=True
        )

        # Controls
        colA, colB, colC = st.columns([1,1,1.2])
        with colA:
            cur_level = st.session_state.get(KEY_LEVEL_SLIDER, default_level)
            if cur_level not in level_options:
                cur_level = default_level
            level = st.select_slider("Level (CEFR)", level_options, value=cur_level, key=KEY_LEVEL_SLIDER)
        with colB:
            force_de = st.toggle("Force German replies 🇩🇪", key=KEY_FORCE_DE_TOG, value=st.session_state.get(KEY_FORCE_DE_TOG, False))
        with colC:
            max_words = st.number_input(
                "Max words per reply",
                min_value=60, max_value=400,
                value=int(st.session_state.get(KEY_MAX_WORDS_NUM, 140)),
                step=10, key=KEY_MAX_WORDS_NUM
            )

        # Progress
        q_done = int(st.session_state[qcount_data_key] or 0)
        st.markdown(f"**Progress:** ✅ {q_done}/6 answered")
        st.progress(q_done / 6.0)

        if st.session_state[finalized_data_key]:
            st.success("🎉 Session complete — summary & ~60-word presentation generated. You can regenerate if you like.")
            if st.button("🔁 Regenerate presentation", key=KEY_REGEN_BTN):
                convo = [{"role": "system", "content": "You are Herr Felix. FINALIZE NOW: The student has answered 6 questions. Do not ask more questions. Output two parts: 1) An English summary (strengths, mistakes, improvements). 2) A ~60-word presentation using their own words (add a few if needed). Keep it clear and usable for class. No extra chit-chat."}]
                for m in st.session_state[chat_data_key]:
                    convo.append({"role": m["role"], "content": m["content"]})
                placeholder = st.empty()
                placeholder.markdown("<div class='bubble-a'><div class='typing'><span></span><span></span><span></span></div></div>", unsafe_allow_html=True)
                time.sleep(random.uniform(0.8, 1.2))
                try:
                    resp = client.chat.completions.create(
                        model="gpt-4o-mini",
                        messages=convo,
                        temperature=0.2,
                        max_tokens=800,
                    )
                    reply_raw = (resp.choices[0].message.content or "").strip()
                except Exception as e:
                    reply_raw = f"(Error) {e}"
                placeholder.empty()
                st.session_state[chat_data_key].append({
                    "role": "assistant",
                    "content": reply_raw,
                    "ts": datetime.now(UTC).isoformat()
                })
                _save_topic_coach_transcript()
                st.rerun()

        st.divider()

        # History: older collapsed; last 3 messages shown old→new
        history = st.session_state[chat_data_key] or []
        older = history[:-3] if len(history) > 3 else []
        latest = history[-3:] if len(history) > 3 else history

        typing_notice_placeholder: Optional[Any] = None

        if older:
            with st.expander(f"Show earlier ({len(older)})"):
                for m in older:
                    if m["role"] == "user":
                        st.markdown(
                            f"<div class='bubble-wrap'><div class='lbl-u'>{student_label_html}</div></div>",
                            unsafe_allow_html=True,
                        )
                        st.markdown(f"<div class='bubble-u'>{m['content']}</div>", unsafe_allow_html=True)
                    else:
                        st.markdown(f"<div class='bubble-wrap'><div class='lbl-a'>Herr Felix</div></div>", unsafe_allow_html=True)
                        st.markdown(f"<div class='bubble-a'>{m['content']}</div>", unsafe_allow_html=True)

        for m in latest:
            if m["role"] == "user":
                st.markdown(
                    f"<div class='bubble-wrap'><div class='lbl-u'>{student_label_html}</div></div>",
                    unsafe_allow_html=True,
                )
                st.markdown(f"<div class='bubble-u'>{m['content']}</div>", unsafe_allow_html=True)
            else:
                st.markdown(f"<div class='bubble-wrap'><div class='lbl-a'>Herr Felix</div></div>", unsafe_allow_html=True)
                st.markdown(f"<div class='bubble-a'>{m['content']}</div>", unsafe_allow_html=True)

        typing_notice_placeholder = st.empty()


        # ---- coaching system prompt (intro + feedback + expand + keywords) ----
        correction_lang = "English"
        system_text = (
            f"You are Herr Felix, a supportive and innovative German teacher.\n"
            f"GOALS:\n"
            f"- Run a 6-question speaking practice session guided by exactly 3 keywords.\n"
            f"- After each student answer: (1) correct errors, (2) explain briefly in {correction_lang}, "
            f"(3) add richer ideas/templates/examples to help them speak more, then (4) ask ONE next German question.\n"
            f"- Keep questions level-appropriate, short, and creative; never ask >2 questions per keyword.\n\n"
            f"FIRST REPLY (MANDATORY):\n"
            f"- Your FIRST paragraph must be in English: congratulate the topic, explain how the session works (6 Qs, feedback each time), "
            f"invite questions/translation requests, and set expectations.\n"
            f"- Then show a **KEYWORDS** line with exactly 3 bold chips (e.g., **Supermarkt**, **Preise**, **Einkaufszettel**).\n"
            f"- After the English intro, ask exactly ONE short German question to begin.\n"
            f"- Never start your first reply with German.\n\n"
            f"FIRST TOPIC BEHAVIOR:\n"
            f"- If the student's FIRST message looks like a topic (1–3 words, e.g., 'Einkaufen', 'Reisen', 'Umwelt'), "
            f"start with a short English topic intro: what it covers, typical situations, 3–5 helpful ideas, "
            f"and a micro-vocabulary set (3–6 important words with brief glosses). Then begin Question 1 in German.\n\n"
            f"FEEDBACK AFTER EACH ANSWER:\n"
            f"- 1) 'Corrections': fix errors; give 1–2 short notes in {correction_lang}; show a corrected German sentence.\n"
            f"- 2) 'Idea boost': give 1–2 extra angles students can add; include a tiny template + one filled example in German.\n"
            f"- 3) 'Next question' (German only): exactly one question.\n\n"
            f"FINISHING:\n"
            f"- Stop after 6 questions (≤2 per keyword). Then output:\n"
            f"  (A) English summary: strengths, mistakes, what to improve.\n"
            f"  (B) A ~60-word class presentation using the student's own words (add a few if needed).\n\n"
            f"KEYWORDS & STYLE:\n"
            f"- Choose exactly 3 useful keywords for the topic. At the top of each reply, show a **KEYWORDS** header "
            f"with three bold chips (e.g., **Supermarkt**, **Preise**, **Einkaufszettel**).\n"
            f"- Short paragraphs, simple bullets. Keep each reply under {max_words} words.\n"
        )
        system_text += f" CEFR level: {level}."
        if force_de:
            system_text += " After your first English intro, ask questions in German; explanations/feedback stay in English."

        # ---- build conversation & enforce first-reply English intro ----
        convo = [{"role": "system", "content": system_text}]
        for m in st.session_state[chat_data_key]:
            convo.append({"role": m["role"], "content": m["content"]})

        no_assistant_yet = not any(m["role"] == "assistant" for m in st.session_state[chat_data_key])
        if no_assistant_yet:
            convo.append({
                "role": "system",
                "content": (
                    "FIRST_REPLY_MODE: Start with a short English intro (overview, session plan, encouragement). "
                    "Then present a **KEYWORDS** line with exactly 3 bold chips. "
                    "Finally ask ONE short German question to begin. "
                    "Do not skip the English intro even if the user's first message is long or detailed."
                )
            })
        else:
            convo.append({
                "role": "system",
                "content": (
                    "FEEDBACK_MODE: For the user's last message, first give 'Corrections' with a brief explanation in English "
                    "and a corrected German sentence; then 'Idea boost' with a tiny template and one filled German example; "
                    "THEN ask exactly ONE next German question (unless already finished)."
                )
            })


        # ---- sticky input (recorder reminder + new chat + input) ----
        with st.container():
            st.markdown("<div class='sticky-input'>", unsafe_allow_html=True)
            st.markdown(
                f"<div class='meta'>Tip: You can also <a href='{RECORDER_URL}' target='_blank' rel='noopener'>record your answer</a> while you practice.</div>",
                unsafe_allow_html=True
            )
            col_left, col_right = st.columns([1, 10])
            with col_left:
                if st.button("🧹 New chat", key=KEY_NEWCHAT_BTN, width="stretch"):
                    st.session_state[chat_data_key] = []
                    st.session_state[qcount_data_key] = 0
                    st.session_state[finalized_data_key] = False
                    _save_topic_coach_transcript()
                    st.toast("Cleared")
                    st.rerun()
            with col_right:
                user_msg = st.chat_input(
                    "Hallo! 👋 What would you like to talk about? Type here so we can chat",
                    key=KEY_CHAT_INPUT
                )
                render_umlaut_pad(KEY_CHAT_INPUT, context="chat_tab", disabled=True)
            st.markdown("</div>", unsafe_allow_html=True)

        # ---- SEND ----
        if user_msg:
            # Store user message
            st.session_state[chat_data_key].append({
                "role": "user", "content": user_msg, "ts": datetime.now(UTC).isoformat()
            })

            # Count rule: don't count first topic; only increment if an assistant turn exists before this user turn
            has_assistant_turn = any(m["role"] == "assistant" for m in st.session_state[chat_data_key][:-1])
            if has_assistant_turn and not st.session_state[finalized_data_key]:
                st.session_state[qcount_data_key] = min(6, int(st.session_state[qcount_data_key] or 0) + 1)

            _save_topic_coach_transcript()
            st.session_state[POST_TOAST_FLAG] = True

            if typing_notice_placeholder is not None:
                typing_notice_placeholder.markdown(
                    HERR_FELIX_TYPING_HTML,
                    unsafe_allow_html=True,
                )

            # Build conversation
            convo = [{"role": "system", "content": system_text}]
            for m in st.session_state[chat_data_key]:
                convo.append({"role": m["role"], "content": m["content"]})

            # Detect first 'topic-like' input (1–3 words, no punctuation) → INTRO_MODE
            def _looks_like_topic(s: str) -> bool:
                s = (s or "").strip()
                if not s: return False
                if any(ch in s for ch in ".,;:!?/\\()[]{}\"'`~@#$%^&*_+=|<>"):
                    return False
                words = s.split()
                return 1 <= len(words) <= 3

            no_assistant_yet = not any(m["role"] == "assistant" for m in st.session_state[chat_data_key])
            if no_assistant_yet and _looks_like_topic(user_msg):
                convo.append({
                    "role": "system",
                    "content": (
                        "INTRO_MODE: The first user input is a topic. Start with a short English topic overview, "
                        "3–5 concrete ideas, and a 3–6 word mini-vocabulary list (German + tiny gloss). "
                        "Then ask the first question in German (ONE question only)."
                    )
                })

            # Finalization at 6 questions
            finalize_now = (int(st.session_state[qcount_data_key]) >= 6) and (not st.session_state[finalized_data_key])
            if finalize_now:
                convo.append({
                    "role": "system",
                    "content": (
                        "FINALIZE NOW: The student has answered 6 questions. "
                        "Do not ask more questions. Output two parts only:\n"
                        "1) English summary (strengths, mistakes, what to improve).\n"
                        "2) A ~60-word presentation using their own words (add a few if needed) for class speaking.\n"
                        "Keep it clear and usable. No extra chit-chat."
                    )
                })
            else:
                # Always ensure corrections + idea boost + next Q on normal turns
                convo.append({
                    "role": "system",
                    "content": (
                        "FEEDBACK_MODE: For the user's last message, first give 'Corrections' with a brief explanation in English "
                        "and a corrected German sentence; then 'Idea boost' with a tiny template and one filled German example; "
                        "THEN ask exactly ONE next German question (unless already finished)."
                    )
                })

            # Typing pulse
            placeholder = st.empty()
            placeholder.markdown(
                "<div class='bubble-a'><div class='typing'><span></span><span></span><span></span></div></div>",
                unsafe_allow_html=True,
            )
            time.sleep(random.uniform(0.8, 1.2))

            # Call model
            try:
                resp = client.chat.completions.create(
                    model="gpt-4o-mini",
                    messages=convo,
                    temperature=0.2,
                    max_tokens=800 if finalize_now else 600,
                )
                reply_raw = (resp.choices[0].message.content or "").strip()
            except Exception as e:
                reply_raw = f"(Error) {e}"

            placeholder.empty()

            if typing_notice_placeholder is not None:
                typing_notice_placeholder.empty()

            # Convert "Keywords:" line → bold chips (skip for final message usually)
            chips_html = ""
            if not finalize_now:
                kw_match = re.search(r"(?:^|\n)\s*(?:\*\*?)?(KEYWORDS?|Keywords?)\b(?:\*\*?)?\s*:\s*(.+)", reply_raw)
                if kw_match:
                    raw = re.split(r"[•,|/]", kw_match.group(2))
                    kws = [k.strip(" .*-_") for k in raw if k.strip()]
                    if kws:
                        chips_html = "<div class='kw-title'>**KEYWORDS**</div>" + "".join(
                            f"<span class='kw-chip'><b>{k}</b></span>" for k in kws[:3]
                        )
                        reply_raw = re.sub(r"(?:^|\n)\s*(?:\*\*?)?(KEYWORDS?|Keywords?)\b(?:\*\*?)?\s*:.*", "", reply_raw, count=1)

            # Store assistant message
            bubble = (chips_html + ("<div style='height:6px'></div>" if chips_html else "")) + reply_raw
            st.session_state[chat_data_key].append({
                "role": "assistant", "content": bubble, "ts": datetime.now(UTC).isoformat()
            })

            # If final, mark and try to render presentation card
            if finalize_now:
                st.session_state[finalized_data_key] = True

                # Extract a ~60-word presentation paragraph
                def _extract_presentation(text: str) -> str:
                    paras = [p.strip() for p in re.split(r"\n{2,}|\r{2,}", text) if p.strip()]
                    best = ""
                    best_len = 0
                    for p in paras:
                        wc = len(re.findall(r"\b\w+\b", p))
                        if 45 <= wc <= 90 and wc > best_len:
                            best, best_len = p, wc
                    if not best:
                        best = paras[-1] if paras else text
                    return best

                pres = _extract_presentation(reply_raw)
                wc = len(re.findall(r"\b\w+\b", pres))
                html_id = f"pres_{uuid4().hex}"
                components.html(f"""
                    <div class="pres-card" id="{html_id}">
                      <div class="pres-head">
                        <div><b>🎤 60-word class presentation</b> <span class="meta">(~{wc} words)</span></div>
                        <button class="pres-copy" onclick="
                          const txt = document.querySelector('#{html_id} .pres-body').innerText;
                          navigator.clipboard.writeText(txt);
                          this.innerText='Copied!';
                          setTimeout(()=>this.innerText='Copy',1200);
                        ">Copy</button>
                      </div>
                      <div class="pres-body" style="margin-top:8px; white-space:pre-wrap;">{html.escape(pres)}</div>
                    </div>
                """, height=170)

                new_focus = _extract_focus_tips_from_history(
                    st.session_state.get(chat_data_key, [])
                )
                st.session_state[focus_data_key] = new_focus

            _save_topic_coach_transcript(
                focus_override=st.session_state.get(focus_data_key, [])
            )
            st.rerun()

    # ===================== Grammar (simple, one-box) =====================
    with tab_gram:
        level_options = ["A1", "A2", "B1", "B2"]
        default_gram = st.session_state.get("_cchat_last_profile_level") or level_options[0]
        if default_gram not in level_options:
            default_gram = level_options[0]
        cur_level_g = st.session_state.get(KEY_GRAM_LEVEL, default_gram)
        if cur_level_g not in level_options:
            cur_level_g = default_gram
        st.session_state.setdefault(KEY_GRAM_LEVEL, cur_level_g)

        tab_quick, tab_connectors = st.tabs(["Quick Grammar Help", "Connector Trainer"])

        with tab_quick:
            st.info(
                "Paste a sentence or grammar question here to get quick corrections,"
                " short explanations in English, and German example sentences for your level."
            )
            gcol1, gcol2 = st.columns([3, 1])
            gram_typing_notice = None
            with gcol1:
                gram_typing_notice = st.empty()
                gram_q = st.text_area(
                    "Type your grammar question or paste text",
                    height=160,
                    key=KEY_GRAM_TEXT,
                    placeholder="z.B. Ist es 'wegen dem' oder 'wegen des'? Oder: Ich bin gestern in den Park gegangen…",
                )
            with gcol2:
                gram_level = st.select_slider(
                    "Level",
                    level_options,
                    value=st.session_state.get(KEY_GRAM_LEVEL, cur_level_g),
                    key=KEY_GRAM_LEVEL,
                )
                ask = st.button("Ask", type="primary", width="stretch", key=KEY_GRAM_ASK_BTN)

            if ask and (gram_q or "").strip():
                sys = (
                    "You are a German grammar helper. "
                    "All EXPLANATIONS must be in English ONLY. "
                    "The CORRECTED TEXT and EXAMPLE SENTENCES must be in German ONLY. "
                    "Match the CEFR level and be concise. "
                    "If text was pasted, first give a short corrected German version of the user's text, "
                    "then provide exactly 3 concise English bullet points explaining the key grammar points and corrections, "
                    "and finally give 1–2 short German example sentences that illustrate the rule. "
                    "If it's only a question (no text to correct), give the English explanation and German examples only. "
                    "Keep the whole answer compact and classroom-friendly."
                )
                if gram_typing_notice is not None:
                    gram_typing_notice.markdown(
                        HERR_FELIX_TYPING_HTML,
                        unsafe_allow_html=True,
                    )

                placeholder = st.empty()
                placeholder.markdown(
                    "<div class='bubble-a'><div class='typing'><span></span><span></span><span></span></div></div>",
                    unsafe_allow_html=True,
                )
                time.sleep(random.uniform(0.8, 1.2))
                if topic_db is None:
                    logging.debug("Grammar Firestore logging skipped: no client available")
                else:
                    try:
                        topic_db.collection("falowen_grammar_questions").add(
                            {
                                "student_code": st.session_state.get("student_code"),
                                "level": gram_level,
                                "question": gram_q,
                                "created_at": firestore.SERVER_TIMESTAMP,
                            }
                        )
                    except Exception:
                        logging.warning("Failed to log grammar question", exc_info=True)
                try:
                    resp = client.chat.completions.create(
                        model="gpt-4o-mini",
                        messages=[
                            {"role": "system", "content": sys + f" CEFR level: {gram_level}."},
                            {"role": "user", "content": gram_q},
                        ],
                        temperature=0.1,
                        max_tokens=700,
                    )
                    out = (resp.choices[0].message.content or "").strip()
                except Exception as e:
                    out = f"(Error) {e}"
                placeholder.empty()
                if gram_typing_notice is not None:
                    gram_typing_notice.empty()
                st.markdown(
                    "<div class='bubble-wrap'><div class='lbl-a'>Herr Felix</div></div>",
                    unsafe_allow_html=True,
                )
                st.markdown(f"<div class='bubble-a'>{out}</div>", unsafe_allow_html=True)

        with tab_connectors:
            gram_level = st.session_state.get(KEY_GRAM_LEVEL, cur_level_g)
            st.info(
                "Build smoother sentences with German connectors. Choose your own or have Herr Felix suggest a set,"
                " then get coaching with examples matched to your level."
            )

            connector_mode = st.radio(
                "How should we choose connectors?",
                ("I'll choose connectors", "Suggest for me"),
                key=KEY_CONN_MODE,
                horizontal=True,
            )

            connectors_text = ""
            suggestion_placeholder = st.empty()
            if connector_mode == "I'll choose connectors":
                connectors_text = st.text_area(
                    "Connectors or topics to focus on",
                    key=KEY_CONN_TEXT,
                    height=120,
                    placeholder="z.B. weil, obwohl, trotzdem – oder Themen wie: Mein Wochenende, Arbeit vs. Freizeit",
                )
                suggestion_placeholder.empty()
            else:
                st.caption(
                    "Let Herr Felix suggest 3–5 connectors for your current CEFR level "
                    f"({gram_level})."
                )
                if st.button("Suggest connectors", key=KEY_CONN_SUGGEST):
                    suggestion_placeholder.markdown(
                        "<div class='bubble-a'><div class='typing'><span></span><span></span><span></span></div></div>",
                        unsafe_allow_html=True,
                    )
                    try:
                        resp = client.chat.completions.create(
                            model="gpt-4o-mini",
                            messages=[
                                {
                                    "role": "system",
                                    "content": (
                                        "You are a German writing coach. Suggest 3-5 connectors appropriate for the "
                                        "given CEFR level. Provide them as a simple numbered list with each connector "
                                        "in German and a short English hint about when to use it."
                                    ),
                                },
                                {
                                    "role": "user",
                                    "content": f"CEFR level: {gram_level}. Suggest connectors for practice.",
                                },
                            ],
                            temperature=0.3,
                            max_tokens=300,
                        )
                        suggestions = (resp.choices[0].message.content or "").strip()
                    except Exception as exc:
                        suggestions = f"(Error) {exc}"
                    suggestion_placeholder.empty()
                    st.session_state[KEY_CONN_SESSION] = suggestions
                suggestions = st.session_state.get(KEY_CONN_SESSION, "")
                if suggestions:
                    suggestion_placeholder.markdown(
                        (
                            "<div class='bubble-wrap'><div class='lbl-a'>Herr Felix</div></div>"
                            f"<div class='bubble-a'>{suggestions}</div>"
                        ),
                        unsafe_allow_html=True,
                    )
                else:
                    suggestion_placeholder.empty()
                connectors_text = suggestions

            scenario_text = st.text_area(
                "Sentence or scenario to practice",
                key=KEY_CONN_SCENARIO,
                height=150,
                placeholder="Beschreibe kurz, was du sagen möchtest. z.B. Ich erzähle über meinen letzten Urlaub und möchte Kontraste zeigen.",
            )

            coach_response_placeholder = st.empty()
            existing_coach_reply = st.session_state.get(KEY_CONN_RESPONSE, "")
            if existing_coach_reply:
                coach_response_placeholder.markdown(
                    (
                        "<div class='bubble-wrap'><div class='lbl-a'>Herr Felix</div></div>"
                        f"<div class='bubble-a'>{existing_coach_reply}</div>"
                    ),
                    unsafe_allow_html=True,
                )

            col_coach, col_clear = st.columns([1, 1])
            coach_btn = col_coach.button("Coach me", type="primary", key=KEY_CONN_COACH)
            clear_btn = col_clear.button("Clear session", type="secondary", key=KEY_CONN_CLEAR)

            if clear_btn:
                st.session_state.pop(KEY_CONN_SESSION, None)
                st.session_state.pop(KEY_CONN_TEXT, None)
                st.session_state.pop(KEY_CONN_SCENARIO, None)
                st.session_state.pop(KEY_CONN_RESPONSE, None)
                st.session_state.pop(KEY_CONN_MODE, None)
                suggestion_placeholder.empty()
                coach_response_placeholder.empty()
                rerun_fn = getattr(st, "experimental_rerun", None) or getattr(st, "rerun", None)
                if callable(rerun_fn):
                    rerun_fn()

            if coach_btn:
                gram_level = st.session_state.get(KEY_GRAM_LEVEL, cur_level_g)
                connector_payload = connectors_text.strip()
                scenario_payload = scenario_text.strip()
                if not connector_payload and connector_mode == "I'll choose connectors":
                    st.warning("Bitte gib mindestens einen Connector oder ein Thema an – oder nutze die Vorschlagsfunktion.")
                else:
                    coach_response_placeholder.markdown(
                        "<div class='bubble-a'><div class='typing'><span></span><span></span><span></span></div></div>",
                        unsafe_allow_html=True,
                    )
                    time.sleep(random.uniform(0.8, 1.2))
                    sys_msg = (
                        "You are Herr Felix, a German connector coach. Review any provided connectors (or suggest a short "
                        "set if none were given), explain how to use them in English, and give short German example "
                        "sentences that match the student's CEFR level. Keep the tone encouraging and classroom-friendly."
                    )
                    user_parts = [f"CEFR level: {gram_level}"]
                    if connector_payload:
                        user_parts.append(f"Connectors to cover: {connector_payload}")
                    else:
                        user_parts.append("No connectors provided – please suggest a helpful set.")
                    if scenario_payload:
                        user_parts.append(f"Practice scenario: {scenario_payload}")
                    user_msg = "\n".join(user_parts)

                    try:
                        resp = client.chat.completions.create(
                            model="gpt-4o-mini",
                            messages=[
                                {"role": "system", "content": sys_msg},
                                {"role": "user", "content": user_msg},
                            ],
                            temperature=0.4,
                            max_tokens=700,
                        )
                        coaching_reply = (resp.choices[0].message.content or "").strip()
                    except Exception as exc:
                        coaching_reply = f"(Error) {exc}"
                    st.session_state[KEY_CONN_RESPONSE] = coaching_reply
                    coach_response_placeholder.markdown(
                        (
                            "<div class='bubble-wrap'><div class='lbl-a'>Herr Felix</div></div>"
                            f"<div class='bubble-a'>{coaching_reply}</div>"
                        ),
                        unsafe_allow_html=True,
                    )

                    if topic_db is None:
                        logging.debug("Connector Firestore logging skipped: no client available")
                    else:
                        try:
                            topic_db.collection("falowen_connector_sessions").add(
                                {
                                    "student_code": st.session_state.get("student_code"),
                                    "level": gram_level,
                                    "mode": connector_mode,
                                    "connectors": connector_payload,
                                    "scenario": scenario_payload,
                                    "response": coaching_reply,
                                    "suggestions": st.session_state.get(KEY_CONN_SESSION, ""),
                                    "created_at": firestore.SERVER_TIMESTAMP,
                                }
                            )
                        except Exception:
                            logging.warning("Failed to log connector session", exc_info=True)


    # ===================== Exams (Speaking • Lesen • Hören) =====================
    with tab_exam:
        # Level-aware Goethe links (Lesen & Hören)
        lesen_links = {
            "A1": [("Goethe A1 Lesen (Lesen & Hören page)", "https://www.goethe.de/ins/mm/en/spr/prf/gzsd1/ueb.html")],
            "A2": [("Goethe A2 Lesen (Lesen & Hören page)", "https://www.goethe.de/ins/mm/en/spr/prf/gzsd2/ueb.html")],
            "B1": [("Goethe B1 Lesen (Lesen & Hören page)", "https://www.goethe.de/ins/mm/en/spr/prf/gzb1/ueb.html")],
            "B2": [("Goethe B2 Lesen (Lesen & Hören page)", "https://www.goethe.de/ins/mm/en/spr/prf/gzb2/ue9.html")],
            "C1": [("Goethe C1 Lesen (Lesen & Hören page)", "https://www.goethe.de/ins/be/en/spr/prf/gzc1/u24.html")],
        }
        hoeren_links = {
            "A1": [("Goethe A1 Hören (Lesen & Hören page)", "https://www.goethe.de/ins/mm/en/spr/prf/gzsd1/ueb.html")],
            "A2": [("Goethe A2 Hören (Lesen & Hören page)", "https://www.goethe.de/ins/mm/en/spr/prf/gzsd2/ueb.html")],
            "B1": [("Goethe B1 Hören (Lesen & Hören page)", "https://www.goethe.de/ins/mm/en/spr/prf/gzb1/ueb.html")],
            "B2": [("Goethe B2 Hören (Lesen & Hören page)", "https://www.goethe.de/ins/mm/en/spr/prf/gzb2/ue9.html")],
            "C1": [("Goethe C1 Hören (Lesen & Hören page)", "https://www.goethe.de/ins/be/en/spr/prf/gzc1/u24.html")],
        }

        st.info(
            "Use these subtabs to get exam-ready: Speaking shows your practice attempts and scores,"
            " while Lesen and Hören open official Goethe online exercises for your chosen level."
        )

        level_for_exams = st.session_state.get("exam_lesen_level", default_level)
        if level_for_exams not in lesen_links or level_for_exams not in hoeren_links:
            level_for_exams = st.session_state.get("exam_hoeren_level", level_for_exams)
        if level_for_exams not in lesen_links or level_for_exams not in hoeren_links:
            if default_level in lesen_links and default_level in hoeren_links:
                level_for_exams = default_level
            else:
                common_levels = [lvl for lvl in lesen_links if lvl in hoeren_links]
                if common_levels:
                    level_for_exams = common_levels[0]
                else:
                    level_for_exams = next(
                        iter(lesen_links.keys()),
                        next(iter(hoeren_links.keys()), default_level),
                    )

        sub_speak, sub_lesen, sub_hoeren = st.tabs(["🗣️ Speaking", "📖 Lesen", "🎧 Hören"])

        def _link_buttons(links: Iterable[Tuple[str, str]]) -> None:
            """Render a set of practice links as buttons in the Exams tab."""

            items = list(links or [])
            if not items:
                st.caption("No practice links available for this level yet.")
                return

            for idx, (label, url) in enumerate(items):
                if not label or not url:
                    continue

                st.link_button(label, url, width="stretch")


    with sub_speak:
        st.markdown(
            """
            <div class="panel">
              <b>Speaking practice</b><br>
              • Open the practice page and follow the prompts to record and submit.<br>
              • Keep sentences short and clear — you’ve got this! 💪
            </div>
            """,
            unsafe_allow_html=True,
        )

        st.markdown(
            '<a class="btn" href="https://blog.falowen.app/blog/a1-speaking-exam-guide/" target="_blank" rel="noopener">📘 Read the A1 Speaking Exam Guide</a>',
            unsafe_allow_html=True,
        )

        # Button to your speaking practice page (PRACTICE_URL)
        st.markdown(
            f'<a class="btn secondary" href="{PRACTICE_URL}" target="_blank" rel="noopener">📝 Open Speaking Practice</a>',
            unsafe_allow_html=True,
        )

        st.markdown("### 📊 Your Speaking Progress")

        @st.cache_data(ttl=900)
        def _load_speaking_sheet():
            SHEET_ID = "1zaAT5NjRGKiITV7EpuSHvYMBHHENMs9Piw3pNcyQtho"
            GID = "1742958075"
            url = f"https://docs.google.com/spreadsheets/d/{SHEET_ID}/export?format=csv&gid={GID}"
            try:
                resp = requests.get(url, timeout=10)
                resp.raise_for_status()
                df = pd.read_csv(io.StringIO(resp.text))
            except Exception:
                return pd.DataFrame()

            # normalize columns
            df.columns = [c.strip().lower() for c in df.columns]
            for numcol in ["score_total", "pronunciation", "grammar", "content", "fluency"]:
                if numcol in df.columns:
                    df[numcol] = pd.to_numeric(df[numcol], errors="coerce")
            if "timestamp" in df.columns:
                df["timestamp"] = pd.to_datetime(df["timestamp"], errors="coerce")
            return df

        def _drive_id_to_direct_audio(file_id: str) -> str:
            """Convert raw Google Drive file ID ➜ direct playable URL."""
            fid = (file_id or "").strip()
            if not fid:
                return ""
            if fid.startswith("http://") or fid.startswith("https://"):
                m = re.search(r"/d/([A-Za-z0-9_-]{20,})", fid) or re.search(r"[?&]id=([A-Za-z0-9_-]{20,})", fid)
                if m:
                    fid = m.group(1)
            return f"https://drive.google.com/uc?export=download&id={fid}"

        df_all = _load_speaking_sheet()
        student_code = (st.session_state.get("student_code") or "").strip().lower()

        if df_all.empty:
            st.info("No stats available yet. Try a speaking practice and come back!")
        elif "code" not in df_all.columns:
            st.info("Stats sheet is missing a 'code' column.")
        else:
            df_me = df_all[df_all["code"].astype(str).str.strip().str.lower() == student_code].copy()
            if df_me.empty:
                st.info("No submissions found for your account yet.")
            else:
                if "timestamp" in df_me.columns:
                    df_me = df_me.sort_values("timestamp", ascending=False)

                attempts = len(df_me)
                def _num_ok(x): return x if x is not None and not pd.isna(x) else float("nan")

                avg_score = _num_ok(df_me["score_total"].dropna().mean()) if "score_total" in df_me else float("nan")
                best_score = _num_ok(df_me["score_total"].dropna().max()) if "score_total" in df_me else float("nan")
                last_score = (
                    _num_ok(df_me["score_total"].dropna().iloc[0])
                    if "score_total" in df_me and not df_me["score_total"].dropna().empty
                    else float("nan")
                )
                last_when = df_me["timestamp"].iloc[0] if "timestamp" in df_me and pd.notna(df_me["timestamp"].iloc[0]) else None

                c1, c2, c3, c4 = st.columns(4)
                c1.metric("Attempts", attempts)
                c2.metric("Avg. score", f"{avg_score:.1f}" if pd.notna(avg_score) else "—")
                c3.metric("Best score", f"{best_score:.1f}" if pd.notna(best_score) else "—")
                c4.metric("Last score", f"{last_score:.1f}" if pd.notna(last_score) else "—")
                if last_when is not None and pd.notna(last_when):
                    st.caption(f"Last submission: {last_when:%d %b %Y, %H:%M}")

                # Breakdown by part
                if "part" in df_me.columns:
                    by_part = (
                        df_me.groupby("part")
                        .agg(attempts=("part", "count"), avg_score=("score_total", "mean"))
                        .reset_index()
                        .sort_values(["part"])
                    )
                    st.markdown("#### Breakdown by Part")
                    st.dataframe(by_part.assign(avg_score=by_part["avg_score"].round(1)), width="stretch")

                # Recent attempts table
                show_cols = [c for c in [
                    "timestamp", "part", "question_id", "prompt", "score_total",
                    "pronunciation", "grammar", "content", "fluency", "feedback_text"
                ] if c in df_me.columns]

                df_recent = df_me.loc[:, show_cols].head(8) if show_cols else pd.DataFrame()
                if not df_recent.empty:
                    if "prompt" in df_recent.columns:
                        prompt_values = df_recent["prompt"].astype(str)
                        df_recent["prompt"] = prompt_values.str.slice(0, 120)
                        long_prompt = prompt_values.str.len() > 120
                        if long_prompt.any():
                            df_recent.loc[long_prompt, "prompt"] = (
                                prompt_values[long_prompt].str.slice(0, 117) + "…"
                            )
                    if "feedback_text" in df_recent.columns:
                        feedback_values = df_recent["feedback_text"].astype(str)
                        df_recent["feedback_text"] = feedback_values.str.slice(0, 140)
                        long_feedback = feedback_values.str.len() > 140
                        if long_feedback.any():
                            df_recent.loc[long_feedback, "feedback_text"] = (
                                feedback_values[long_feedback].str.slice(0, 137) + "…"
                            )

                st.markdown("#### Recent attempts")
                st.dataframe(df_recent, width="stretch")

                # Inline audio for newest attempt — column could be 'audio_file_id' or similar
                audio_col = next((c for c in ["audio_file_id", "audio_id", "audio"] if c in df_me.columns), None)
                if audio_col and not df_me.empty:
                    raw_id = str(df_me.iloc[0][audio_col] or "").strip()
                    audio_url = _drive_id_to_direct_audio(raw_id)
                    if audio_url:
                        try:
                            if callable(render_audio_player):
                                render_audio_player(audio_url)
                            else:
                                raise NameError
                        except Exception:
                            st.markdown(
                                f"""
                                <audio controls style="width:100%;">
                                  <source src="{audio_url}">
                                  Your browser does not support the audio element.
                                </audio>
                                <div style="margin-top:4px;">
                                  <a href="{audio_url}" target="_blank" rel="noopener">Open audio</a>
                                </div>
                                """,
                                unsafe_allow_html=True,
                            )

        # ---------- Lesen ----------
        with sub_lesen:
            st.markdown(
                """
                <div class="panel">
                  <b>Reading (Lesen)</b><br>
                  • Choose your level to open official Goethe online practice.
                </div>
                """,
                unsafe_allow_html=True,
            )
            lv = st.select_slider(
                "Level",
                options=list(lesen_links.keys()),
                value=level_for_exams,
                key="exam_lesen_level",
            )
            _link_buttons(lesen_links.get(lv, []))

        # ---------- Hören ----------
        with sub_hoeren:
            st.markdown(
                """
                <div class="panel">
                  <b>Listening (Hören)</b><br>
                  • Choose your level to open official Goethe online practice.
                </div>
                """,
                unsafe_allow_html=True,
            )
            lv_h = st.select_slider(
                "Level",
                options=list(hoeren_links.keys()),
                value=level_for_exams,
                key="exam_hoeren_level",
            )
            _link_buttons(hoeren_links.get(lv_h, []))

    st.divider()
    render_app_footer(FOOTER_LINKS)



# =========================================
# Vocab
# =========================================


# ================================
# CONFIG: Sheet for Vocab + Audio
# ================================
@st.cache_data
def build_dict_df(levels):
    rows = []
    sentence_map = {}

    # Collect sentences for each token in the sentence bank
    for lvl in levels:
        for item in SENTENCE_BANK.get(lvl, []):
            sentence = item.get("target_de", "")
            for tok in item.get("tokens", []):
                t = str(tok).strip()
                if not t or t in [",", ".", "!", "?", ":", ";"]:
                    continue
                sentence_map.setdefault((lvl, t), sentence)

    # Build initial rows from the vocab lists
        for lvl in levels:
            for entry in VOCAB_LISTS.get(lvl, []):
                de = entry[0]
                en = entry[1]
                pron = entry[2] if len(entry) > 2 else ""
                sent = sentence_map.get((lvl, de), "")
                rows.append(
                    {
                        "Level": lvl,
                        "German": de,
                        "English": en,
                        "Pronunciation": pron,
                        "Sentence": sent,
                    }
                )

    df = (
        pd.DataFrame(rows)
        if rows
        else pd.DataFrame(
            columns=["Level", "German", "English", "Pronunciation", "Sentence"]
        )
    )

    # Add extra tokens that appear in the sentence bank but not in the vocab list
    extra = []
    for (lvl, t), sent in sentence_map.items():
        if not ((df["German"] == t) & (df["Level"] == lvl)).any():
            extra.append(
                {
                    "Level": lvl,
                    "German": t,
                    "English": "",
                    "Pronunciation": "",
                    "Sentence": sent,
                }
            )
    if extra:
        df = pd.concat([df, pd.DataFrame(extra)], ignore_index=True)

    if not df.empty:
        df = df.drop_duplicates(subset=["Level", "German"]).reset_index(drop=True)
    return df


def is_correct_answer(user_input: str, answer: str) -> bool:
    """Return True if the user's input matches the expected answer.

    Comparison ignores leading/trailing whitespace and letter casing. In
    addition, leading English articles ("the", "a", "an") are removed and a
    fuzzy similarity check is performed using :class:`difflib.SequenceMatcher`.
    """

    from difflib import SequenceMatcher

    normalized_user = user_input.strip().lower()
    normalized_answer = answer.strip().lower()

    # Fast path for exact matches
    if normalized_user == normalized_answer:
        return True

    def _strip_article(s: str) -> str:
        for article in ("the ", "a ", "an "):
            if s.startswith(article):
                return s[len(article):].lstrip()
        return s

    normalized_user = _strip_article(normalized_user)
    normalized_answer = _strip_article(normalized_answer)

    similarity = SequenceMatcher(None, normalized_user, normalized_answer).ratio()
    return similarity >= 0.85

# ================================
# TAB: Vocab Trainer (locked by Level)
# ================================
if tab == "Vocab Trainer":
    # --- Who is this? ---
    student_code = st.session_state.get("student_code", "") or ""
    if not student_code:
        st.error("Student code is required to access the vocab trainer.")
        st.stop()

    # --- Lock the level from your Sheet/profile ---
    student_level_locked = (
        get_student_level(student_code, default=None)
        or st.session_state.get("student_level")
        or "A1"
    )
    # Header
    st.markdown(
        """
        <div style="
            padding:8px 12px; background:#6f42c1; color:#fff;
            border-radius:6px; text-align:center; margin-bottom:8px;
            font-size:1.3rem;">
        📚 Vocab Trainer
        </div>
        """,
        unsafe_allow_html=True
    )
    st.markdown(f"**Practicing Level:** `{student_level_locked}` (from your profile)")
    st.caption("Your level is loaded automatically from the school list. Ask your tutor if this looks wrong.")
    st.divider()

    subtab = st.radio(
        "Choose practice:",
        ["Sentence Builder", "Vocab Practice", "Dictionary"],
        horizontal=True,
        key="vocab_practice_subtab"
    )

    # ===========================
    # SUBTAB: Sentence Builder  (unchanged logic, audio not needed here)
    # ===========================
    if subtab == "Sentence Builder":
        render_sentence_builder(student_code, student_level_locked)

    # ===========================
    # SUBTAB: Vocab Practice  (download-only audio)
    # ===========================
    elif subtab == "Vocab Practice":
        defaults = {
            "vt_history": [], "vt_list": [], "vt_index": 0,
            "vt_score": 0, "vt_total": None, "vt_saved": False, "vt_session_id": None,
            "vt_mode": "Only new words",
        }
        for k, v in defaults.items():
            st.session_state.setdefault(k, v)

        # Stats
        stats = render_vocab_stats(student_code)

        # Level lock
        level = student_level_locked
        items = VOCAB_LISTS.get(level, [])
        completed = set(stats["completed_words"])
        not_done = [p for p in items if p[0] not in completed]
        st.info(f"{len(not_done)} words NOT yet done at {level}.")

        if st.button("🔁 Start New Practice", key="vt_reset"):
            for k in defaults:
                st.session_state[k] = defaults[k]
            refresh_with_toast()

        if st.session_state.vt_total is None:
            with st.form("vt_setup"):
                st.subheader("Daily Practice Setup")
                mode = st.radio(
                    "Select words:",
                    ["Only new words", "All words"],
                    horizontal=True,
                    key="vt_mode",
                )
                session_vocab = (not_done if mode == "Only new words" else items).copy()
                maxc = len(session_vocab)
                if maxc == 0:
                    st.success("🎉 All done! Switch to 'All words' to repeat.")
                    st.stop()
                count = st.number_input(
                    "How many today?", 1, maxc, min(7, maxc), key="vt_count"
                )
                submitted = st.form_submit_button("Start")
            if submitted:
                import random
                from uuid import uuid4
                random.shuffle(session_vocab)
                st.session_state.vt_list = session_vocab[:count]
                st.session_state.vt_total = count
                st.session_state.vt_index = 0
                st.session_state.vt_score = 0
                st.session_state.vt_history = [
                    ("assistant", f"Hallo! Ich bin Herr Felix. Let's do {count} words!")
                ]
                st.session_state.vt_saved = False
                st.session_state.vt_session_id = str(uuid4())
                refresh_with_toast()
        else:
            st.markdown("### Daily Practice Setup")
            st.info(
                f"{st.session_state.vt_total} words · {st.session_state.get('vt_mode')}"
            )
            if st.button("Change goal", key="vt_change_goal"):
                st.session_state.vt_total = None
                refresh_with_toast()

        tot = st.session_state.vt_total
        idx = st.session_state.vt_index
        score = st.session_state.vt_score

        if st.session_state.vt_history:
            if isinstance(tot, int) and tot:
                remaining = tot - idx
                c1, c2 = st.columns(2)
                with c1:
                    st.metric("Words", f"{idx}/{tot}", f"{remaining} left")
                    st.progress(idx / tot)
                with c2:
                    st.metric("Score", score)

            st.markdown("### 🗨️ Practice Chat")
            for who, msg in st.session_state.vt_history:
                render_message(who, msg)

        if isinstance(tot, int) and idx < tot:
            current = st.session_state.vt_list[idx]
            word = current[0]
            answer = current[1]

            # ---- AUDIO (download-only: prefer sheet link; fallback to gTTS bytes) ----
            audio_url = get_audio_url(level, word)
            if audio_url:
                st.markdown(f"[⬇️ Download / Open MP3]({audio_url})")
            else:
                audio_bytes = _dict_tts_bytes_de(word)  # fallback generation
                if audio_bytes:
                    st.download_button(
                        "⬇️ Download MP3",
                        data=audio_bytes,
                        file_name=f"{word}.mp3",
                        mime="audio/mpeg",
                        key=f"dl_{idx}"
                    )
                else:
                    st.caption("Audio not available yet.")

            # nicer input styling
            st.markdown(
                """
                <style>
                div[data-baseweb="input"] input { font-size: 18px !important; font-weight: 600 !important; color: black !important; }
                </style>
                """,
                unsafe_allow_html=True
            )

            usr = st.text_input(
                f"{word} = ?",
                key=f"vt_input_{idx}",
                placeholder="Type your answer here...",
            )
            render_umlaut_pad(
                f"vt_input_{idx}",
                context=f"vocab_practice_{student_code}",
            )
            if usr and st.button("Check", key=f"vt_check_{idx}"):
                st.session_state.vt_history.append(("user", usr))
                if is_correct_answer(usr, answer):
                    st.session_state.vt_score += 1
                    fb = f"✅ Correct! '{word}' = '{answer}'"
                else:
                    fb = f"❌ Nope. '{word}' = '{answer}'"
                st.session_state.vt_history.append(("assistant", fb))
                st.session_state.vt_index += 1
                refresh_with_toast()

        if isinstance(tot, int) and idx >= tot:
            score = st.session_state.vt_score
            words = [item[0] for item in (st.session_state.vt_list or [])]
            st.markdown(f"### 🏁 Done! You scored {score}/{tot}.")
            if not st.session_state.get("vt_saved", False):
                if not st.session_state.get("vt_session_id"):
                    from uuid import uuid4
                    st.session_state.vt_session_id = str(uuid4())
                if not vocab_attempt_exists(student_code, st.session_state.vt_session_id):
                    save_vocab_attempt(
                        student_code=student_code,
                        level=level,
                        total=tot,
                        correct=score,
                        practiced_words=words,
                        session_id=st.session_state.vt_session_id
                    )
                st.session_state.vt_saved = True
                refresh_with_toast()
            if st.button("Practice Again", key="vt_again"):
                for k in defaults:
                    st.session_state[k] = defaults[k]
                refresh_with_toast()

    # ===========================
    # SUBTAB: Dictionary  (download-only audio)
    # ===========================
    elif subtab == "Dictionary":
        import io
        import json
        import difflib
        import pandas as pd

        # functions used here
        _map = {"ä":"ae","ö":"oe","ü":"ue","ß":"ss"}
        def _norm(s: str) -> str:
            s = (s or "").strip().lower()
            for k,v in _map.items(): s = s.replace(k, v)
            return "".join(ch for ch in s if ch.isalnum() or ch.isspace())

        # Build data from selected levels
        available_levels = sorted(VOCAB_LISTS.keys())
        has_unknown = False
        if "nan" in available_levels:
            available_levels = [lvl for lvl in available_levels if lvl != "nan"]
            available_levels.append("Unknown level")
            has_unknown = True
        if has_unknown:
            st.info("Words without a level are listed under 'Unknown level'.")
        default_levels = [student_level_locked] if student_level_locked in available_levels else []
        levels_display = st.multiselect(
            "Select level(s)",
            available_levels,
            default=default_levels,
            key="dict_levels",
        )
        levels = ["nan" if lvl == "Unknown level" else lvl for lvl in levels_display]
        df_dict = build_dict_df(levels)
        for c in ["Level","German","English","Pronunciation"]:
            if c not in df_dict.columns: df_dict[c] = ""
        df_dict["g_norm"] = df_dict["German"].astype(str).map(_norm)
        df_dict["e_norm"] = df_dict["English"].astype(str).map(_norm)
        df_dict = df_dict.sort_values(["German"]).reset_index(drop=True)

        # Sticky search UI
        st.markdown(
            """
            <style>
              .sticky-search { position: sticky; top: 0; z-index: 999; background: white; padding: 8px 0 10px 0; }
              input[type="text"] { font-size: 18px !important; }
              .chip { display:inline-block; padding:6px 10px; border-radius:999px; border:1px solid #e5e7eb; margin-right:6px; margin-bottom:6px; }
            </style>
            """,
            unsafe_allow_html=True
        )
        with st.container():
            st.markdown('<div class="sticky-search">', unsafe_allow_html=True)
            cols = st.columns([6, 3, 3])
            with cols[0]:
                pending_dict_q = st.session_state.pop("dict_q_pending", None)
                if pending_dict_q is not None:
                    st.session_state["dict_q"] = pending_dict_q
                q = st.text_input("🔎 Search (German or English)", key="dict_q", placeholder="e.g., Wochenende, bakery, spielen")
            with cols[1]:
                search_in = st.selectbox("Field", ["Both", "German", "English"], 0, key="dict_field")
            with cols[2]:
                match_mode = st.selectbox("Match", ["Contains", "Starts with", "Exact"], 0, key="dict_mode")
            st.markdown('</div>', unsafe_allow_html=True)

        # Filter + choose top row
        df_view = df_dict.copy()
        suggestions = []
        top_row = None

        if q:
            qn = _norm(q)
            g_contains = df_view["g_norm"].str.contains(qn, na=False) if search_in in ("Both","German") else pd.Series([False]*len(df_view))
            g_starts   = df_view["g_norm"].str.startswith(qn, na=False) if search_in in ("Both","German") else pd.Series([False]*len(df_view))
            g_exact    = df_view["g_norm"].eq(qn) if search_in in ("Both","German") else pd.Series([False]*len(df_view))
            e_contains = df_view["e_norm"].str.contains(qn, na=False) if search_in in ("Both","English") else pd.Series([False]*len(df_view))
            e_starts   = df_view["e_norm"].str.startswith(qn, na=False) if search_in in ("Both","English") else pd.Series([False]*len(df_view))
            e_exact    = df_view["e_norm"].eq(qn) if search_in in ("Both","English") else pd.Series([False]*len(df_view))

            mask = (g_contains | e_contains) if match_mode=="Contains" else (g_starts | e_starts) if match_mode=="Starts with" else (g_exact | e_exact)
            if mask.any():
                exact_mask = (g_exact | e_exact) & mask
                starts_mask = (g_starts | e_starts) & mask
                df_view = df_view[mask].reset_index(drop=True)
                exact_mask = exact_mask[mask].reset_index(drop=True)
                starts_mask = starts_mask[mask].reset_index(drop=True)
                if not df_view.empty:
                    top_row = df_view[exact_mask].iloc[0] if exact_mask.any() else df_view[starts_mask].iloc[0] if starts_mask.any() else df_view.iloc[0]
            else:
                vocab_all = df_view["German"].astype(str).unique().tolist()
                suggestions = difflib.get_close_matches(q, vocab_all, n=5, cutoff=0.72)
                if not suggestions:
                    st.info("No matches found.")
                # Still show a card for the query itself
                dummy = {"Level": student_level_locked, "German": q, "English": "", "Pronunciation": "", "g_norm": qn, "e_norm": ""}
                df_view = pd.concat([df_view, pd.DataFrame([dummy])], ignore_index=True)
                top_row = pd.Series(dummy)
        else:
            if not df_view.empty: top_row = df_view.iloc[0]

        # Details panel (download-only audio)
        if top_row is not None and len(top_row) > 0:
            de  = str(top_row["German"])
            en  = str(top_row.get("English", "") or "")
            lvl = str(top_row.get("Level", student_level_locked))

            st.markdown(f"### {de}")
            if en: st.markdown(f"**Meaning:** {en}")
            pron = str(top_row.get("Pronunciation", "") or "").strip()
            if pron:
                st.markdown(f"**Pronunciation:** {pron}")

            # Show first example sentence containing the word
            example_sentence = ""
            for item in SENTENCE_BANK.get(lvl, []):
                tokens = [str(tok).strip().lower() for tok in item.get("tokens", [])]
                if de.lower() in tokens:
                    example_sentence = item.get("target_de") or " ".join(item.get("tokens", []))
                    break
            if example_sentence:
                st.markdown(example_sentence)

            sheet_audio = get_audio_url(lvl, de)
            sheet_audio = prepare_audio_url(sheet_audio) if sheet_audio else None
            if sheet_audio:
                render_audio_player(sheet_audio, verified=True)
                st.markdown(f"[⬇️ Download / Open MP3]({sheet_audio})")
            else:
                audio_bytes = _dict_tts_bytes_de(de)
                if audio_bytes:
                    render_audio_player(audio_bytes)
                    st.download_button(
                        "⬇️ Download MP3",
                        data=audio_bytes,
                        file_name=f"{de}.mp3",
                        mime="audio/mpeg",
                        key=f"dl_{de}_{lvl}",
                    )
                else:
                    st.caption("Audio not available yet.")

        if q and suggestions:
            st.markdown("**Did you mean:**")
            bcols = st.columns(min(5, len(suggestions)))
            for i, s in enumerate(suggestions[:5]):
                with bcols[i]:
                    if st.button(s, key=f"sugg_{i}"):
                        st.session_state["dict_q_pending"] = s
                        refresh_with_toast()

        levels_label = ", ".join(levels) if levels else "none"
        with st.expander(
            f"Browse all words for levels: {levels_label}", expanded=False
        ):
            df_show = df_view[["German", "English"]].copy()
            st.dataframe(df_show, width="stretch", height=420)







#Maincode for me

if tab == "Schreiben Trainer":
    st.markdown(
        '''
        <div style="
            padding: 8px 12px;
            background: #d63384;
            color: #fff;
            border-radius: 6px;
            text-align: center;
            margin-bottom: 8px;
            font-size: 1.3rem;">
            ✍️ Schreiben Trainer (Writing Practice)
        </div>
        ''',
        unsafe_allow_html=True
    )

    st.info(
        """
        ✍️ **This section is for Writing (Schreiben) only.**
        Practice German letters, emails, and essays for A1–C1 exams—now with automatic level detection.

        Want to practice presentations or focus on Speaking, Reading, or Listening?
        👉 Switch to **Exam Mode & Chat • Grammar • Exams** (tab above)!

        Your writing will be assessed and scored out of 25 marks, just like in the real exam.
        """,
        icon="✉️"
    )

    st.divider()

    # --- Writing stats summary with Firestore ---
    student_code = st.session_state.get("student_code", "demo")
    stats = render_schreiben_stats(student_code)

    # --- Update session states for new student (preserves drafts, etc) ---
    prev_student_code = st.session_state.get("prev_student_code", None)
    if student_code != prev_student_code:
        stats = stats or get_schreiben_stats(student_code)
        st.session_state[f"{student_code}_last_feedback"] = None
        st.session_state[f"{student_code}_last_user_letter"] = None
        st.session_state[f"{student_code}_delta_compare_feedback"] = None
        st.session_state[f"{student_code}_final_improved_letter"] = ""
        st.session_state[f"{student_code}_awaiting_correction"] = False
        st.session_state[f"{student_code}_improved_letter"] = ""
        st.session_state["prev_student_code"] = student_code

    # --- Sub-tabs for the Trainer ---
    sub_tab = st.radio(
        "Choose Mode",
        ["Practice Letters", "Mark My Letter", "Ideas Generator (Letter Coach)"],
        horizontal=True,
        key=f"schreiben_sub_tab_{student_code}"
    )

        # --- Level picker: Auto-detect from student code (manual override removed) ---
    if student_code:
        detected_level = get_level_from_code(student_code)
        # Only apply detected level when first seeing this student code
        if st.session_state.get("prev_student_code_for_level") != student_code:
            st.session_state["schreiben_level"] = detected_level
            st.session_state["prev_student_code_for_level"] = student_code
    else:
        detected_level = "A1"
        if "schreiben_level" not in st.session_state:
            st.session_state["schreiben_level"] = detected_level

    # Ensure current writing level variable reflects auto-detected one
    schreiben_level = st.session_state.get("schreiben_level", "A1")

    st.markdown(
        f"<span style='color:gray;font-size:0.97em;'>Auto-detected level from your code: <b>{detected_level}</b></span>",
        unsafe_allow_html=True
    )


    st.divider()

    # ----------- PRACTICE LETTERS -----------
    if sub_tab == "Practice Letters":
        try:
            from src.schreiben_prompts_module import get_prompts_for_level
        except Exception:  # pragma: no cover - fallback if module missing
            def get_prompts_for_level(_level):
                return []

        prompts = get_prompts_for_level(schreiben_level)
        if prompts:
            options = [p["Thema"] for p in prompts]
            selected_theme = st.selectbox(
                "Choose a prompt",
                options,
                key=f"practice_prompt_{student_code}",
            )
            st.markdown(
                "**[German Writing Rules](https://drive.google.com/file/d/1o7_ez3WSNgpgxU_nEtp6EO1PXDyi3K3b/view?usp=sharing)**",
            )
            prompt = next((p for p in prompts if p["Thema"] == selected_theme), None)
            if prompt:
                st.markdown(f"### ✉️ {prompt['Thema']}")
                st.markdown("\n".join(f"- {p}" for p in prompt['Punkte']))
        else:
            st.selectbox(
                "Choose a prompt",
                ["(no prompts available)"],
                key=f"practice_prompt_{student_code}",
            )
        st.info(
            "Use \u201cIdeas Generator (Letter Coach)\u201d for ideas and \u201cMark My Letter\u201d to submit your response for evaluation.",
        )

    # ----------- 1. MARK MY LETTER -----------
    if sub_tab == "Mark My Letter":
        daily_so_far = get_schreiben_usage(student_code)
        st.markdown(f"**Daily usage:** {daily_so_far} / {SCHREIBEN_DAILY_LIMIT}")

        st.markdown(
            "**[German Writing Rules](https://drive.google.com/file/d/1o7_ez3WSNgpgxU_nEtp6EO1PXDyi3K3b/view?usp=sharing)**",
        )

        try:
            _ = _wkey
        except NameError:
            import hashlib

            def _wkey(base: str) -> str:
                sc = str(st.session_state.get("student_code", "anon"))
                return f"{base}_{hashlib.md5(f'{base}|{sc}'.encode()).hexdigest()[:8]}"

        draft_key = _wkey("schreiben_letter")
        existing_draft = load_draft_from_db(student_code, draft_key)
        existing_feedback, existing_letter = load_schreiben_feedback(student_code)
        if existing_feedback or existing_letter:
            st.session_state[f"{student_code}_last_feedback"] = existing_feedback
            st.session_state[f"{student_code}_last_user_letter"] = existing_letter

        letter_disabled = daily_so_far >= SCHREIBEN_DAILY_LIMIT
        if letter_disabled:
            st.warning(
                "You've reached today's limit for letter corrections. Please come back"
                " tomorrow after the daily quota resets to submit a new letter. While"
                " you wait, feel free to explore the other tabs for prompts, ideas, or"
                " practice activities."
            )

        user_letter = st.text_area(
            "Paste or type your German letter/essay here.",
            key=draft_key,
            value=existing_draft,
            on_change=lambda: save_now(draft_key, student_code),
            height=400,
            placeholder="Write your German letter here...",
            disabled=letter_disabled,
        )

        render_umlaut_pad(
            draft_key,
            context=f"schreiben_mark_{student_code}",
            disabled=letter_disabled,
        )

        autosave_maybe(student_code, draft_key, user_letter, min_secs=2.0, min_delta=20)

        if st.button("\U0001f4be Save Draft", key=f"save_draft_btn_{student_code}"):
            save_now(draft_key, student_code)
            toast_once("Draft saved!", "✅")
        st.caption("Auto-saves every few seconds or click 'Save Draft' to save now.")

        def clear_feedback_and_start_new():
            for k in [
                "last_feedback",
                "last_user_letter",
                "delta_compare_feedback",
                "improved_letter",
                "final_improved_letter",
            ]:
                st.session_state.pop(f"{student_code}_{k}", None)
            st.session_state[f"{student_code}_awaiting_correction"] = False
            st.session_state.pop(draft_key, None)
            save_now(draft_key, student_code)
            lv, lt, sf, sa = _draft_state_keys(draft_key)
            for key in (lv, lt, sf, sa):
                st.session_state.pop(key, None)
            delete_schreiben_feedback(student_code)
            st.session_state["need_rerun"] = True

        if st.session_state.get(f"{student_code}_last_feedback"):
            st.info(
                "Draft auto-save is paused while feedback is visible. "
                "Clear feedback to resume saving."
            )

        # --- Word count and Goethe exam rules ---
        import re
        def get_level_requirements(level):
            reqs = {
                "A1": {"min": 25, "max": 40, "desc": "A1 formal/informal letters should be 25–40 words. Cover all bullet points."},
                "A2": {"min": 30, "max": 40, "desc": "A2 formal/informal letters should be 30–40 words. Cover all bullet points."},
                "B1": {"min": 80, "max": 150, "desc": "B1 letters/essays should be about 80–150 words, with all points covered and clear structure."},
                "B2": {"min": 150, "max": 250, "desc": "B2 essays are 180–220 words, opinion essays or reports, with good structure and connectors."},
                "C1": {"min": 230, "max": 350, "desc": "C1 essays are 230–250+ words. Use advanced structures and express opinions clearly."}
            }
            return reqs.get(level.upper(), reqs["A1"])

        def count_words(text):
            return len(re.findall(r'\b\w+\b', text))

        if user_letter.strip():
            words = re.findall(r'\b\w+\b', user_letter)
            chars = len(user_letter)
            st.info(f"**Word count:** {len(words)} &nbsp;|&nbsp; **Character count:** {chars}")

            # -- Apply Goethe writing rules here --
            requirements = get_level_requirements(detected_level)  # << USE AUTO-DETECTED LEVEL
            word_count = count_words(user_letter)
            min_wc = requirements["min"]
            max_wc = requirements["max"]

            if detected_level in ("A1", "A2"):
                if word_count < min_wc:
                    st.error(f"⚠️ Your letter is too short for {detected_level} ({word_count} words). {requirements['desc']}")
                    st.stop()
                elif word_count > max_wc:
                    st.warning(f"ℹ️ Your letter is a bit long for {detected_level} ({word_count} words). The exam expects {min_wc}-{max_wc} words.")
            else:
                if word_count < min_wc:
                    st.error(f"⚠️ Your essay is too short for {detected_level} ({word_count} words). {requirements['desc']}")
                    st.stop()
                elif word_count > max_wc + 40 and detected_level in ("B1", "B2"):
                    st.warning(f"ℹ️ Your essay is longer than the usual limit for {detected_level} ({word_count} words). Try to stay within the guidelines.")

        # --------- Reset correction states (do not indent inside above ifs)
        for k, v in [
            ("last_feedback", None),
            ("last_user_letter", None),
            ("delta_compare_feedback", None),
            ("improved_letter", ""),
            ("awaiting_correction", False),
            ("final_improved_letter", "")
        ]:
            session_key = f"{student_code}_{k}"
            if session_key not in st.session_state:
                st.session_state[session_key] = v

        # Namespaced correction state per student (reset on session)
        for k, v in [
            ("last_feedback", None),
            ("last_user_letter", None),
            ("delta_compare_feedback", None),
            ("improved_letter", ""),
            ("awaiting_correction", False),
            ("final_improved_letter", "")
        ]:
            session_key = f"{student_code}_{k}"
            if session_key not in st.session_state:
                st.session_state[session_key] = v

        submit_disabled = (not user_letter.strip()) or (daily_so_far >= SCHREIBEN_DAILY_LIMIT)
        feedback_btn = st.button(
            "Get Feedback",
            type="primary",
            disabled=submit_disabled,
            key=f"feedback_btn_{student_code}"
        )

        if feedback_btn:
            st.session_state[f"{student_code}_awaiting_correction"] = True
            ai_prompt = (
                f"You are Herr Felix, a supportive and innovative German letter writing trainer.\n"
                f"You help students prepare for A1, A2, B1, B2, and C1 German exam letters or essays.\n"
                f"The student has submitted a {schreiben_level} German letter or essay.\n"
                f"Your job is to mark, score, and explain feedback in a kind, step-by-step way.\n"
                f"Always answer in English.\n"
                f"1. Give a quick summary (one line) of how well the student did overall.\n"
                f"2. Then show a detailed breakdown of strengths and weaknesses in 4 areas:\n"
                f"   Grammar, Vocabulary, Spelling, Structure.\n"
                f"3. For each area, say what was good and what should improve.\n"
                f"4. Highlight every mistake with [wrong]...[/wrong] and every good example with [correct]...[/correct].\n"
                f"5. Give 2-3 improvement tips in bullet points.\n"
                f"6. At the end, give a realistic score out of 25 in the format: Score: X/25.\n"
                f"7. For A1 and A2, be strict about connectors, basic word order, modal verbs, and correct formal/informal greeting.\n"
                f"8. For B1+, mention exam criteria and what examiner wants.\n"
                f"9. Never write a new letter for the student, only mark what they submit.\n"
                f"10. When possible, point out specific lines or examples from their letter in your feedback.\n"
                f"11. When student score is 18 or above then they have passed. When score is less than 18, is a fail and they must try again before submitting to prevent low marks.\n"
                f"12. After completion, remind them to only copy their improved letter without your feedback, go to 'my course' on the app and submit together with their lesen and horen answers. They only share the letter and feedback with their teacher for evaluation only when they preparing for the exams\n"
                
            )

            with st.spinner("🧑‍🏫 Herr Felix is typing..."):
                try:
                    completion = client.chat.completions.create(
                        model="gpt-4o",
                        messages=[
                            {"role": "system", "content": ai_prompt},
                            {"role": "user", "content": user_letter},
                        ],
                        temperature=0.6,
                    )
                    feedback = completion.choices[0].message.content
                    st.session_state[f"{student_code}_last_feedback"] = feedback
                    st.session_state[f"{student_code}_last_user_letter"] = user_letter
                    st.session_state[f"{student_code}_delta_compare_feedback"] = None
                except Exception:
                    st.error("AI feedback failed. Please check your OpenAI setup.")
                    feedback = None

            if feedback:
                st.markdown("[⬇️ Jump to feedback](#feedback-reference)")
                st.session_state[f"{student_code}_awaiting_correction"] = True

                save_schreiben_feedback(student_code, feedback, user_letter)

                # --- Save to Firestore ---
                score_match = re.search(r"Score[: ]+(\d+)", feedback)
                score = int(score_match.group(1)) if score_match else 0
                passed = score >= 18
                save_submission(
                    student_code=student_code,
                    score=score,
                    passed=passed,
                    timestamp=None,  # Not needed
                    level=schreiben_level,
                    letter=user_letter
                )
                update_schreiben_stats(student_code)
                inc_schreiben_usage(student_code)
                save_draft_to_db(student_code, draft_key, "")
                st.session_state.pop(draft_key, None)

        elif (
            st.session_state.get(f"{student_code}_last_feedback")
            and st.session_state.get(f"{student_code}_last_user_letter")
        ):
            st.markdown("[⬇️ Jump to feedback](#feedback-reference)")
            
        # --- Improvement section: Compare, download, WhatsApp ---
        if st.session_state.get(f"{student_code}_last_feedback") and st.session_state.get(f"{student_code}_last_user_letter"):
            st.markdown("---")
            st.markdown('<div id="feedback-reference"></div>', unsafe_allow_html=True)
            st.markdown("#### 📝 Feedback from Herr Felix (Reference)")
            st.markdown(
                highlight_feedback(st.session_state[f"{student_code}_last_feedback"]),
                unsafe_allow_html=True
            )
            clear_feedback_reference = st.button(
                "🗑️ Clear feedback and start a new letter",
                key=f"clear_feedback_{student_code}_reference",
            )
            if clear_feedback_reference:
                clear_feedback_and_start_new()
            st.markdown(
                """
                <div style="background:#e3f7da; border-left:7px solid #44c767;
                color:#295327; padding:1.15em; margin-top:1em; border-radius:10px; font-size:1.09em;">
                    🔁 <b>Try to improve your letter!</b><br>
                    Paste your improved version below and click <b>Compare My Improvement</b>.<br>
                    The AI will highlight what’s better, what’s still not fixed, and give extra tips.<br>
                    <b>You can download or share the improved version & new feedback below.</b>
                </div>
                """, unsafe_allow_html=True
            )
            improved_letter = st.text_area(
                "Your improved version (try to fix the mistakes Herr Felix mentioned):",
                key=f"{student_code}_improved_letter",
                height=400,
                placeholder="Paste your improved letter here..."
            )
            render_umlaut_pad(
                f"{student_code}_improved_letter",
                context=f"schreiben_improve_{student_code}",
            )
            compare_clicked = st.button("Compare My Improvement", key=f"compare_btn_{student_code}")

            if compare_clicked and improved_letter.strip():
                ai_compare_prompt = (
                    "You are Herr Felix, a supportive German writing coach. "
                    "A student first submitted this letter:\n\n"
                    f"{st.session_state[f'{student_code}_last_user_letter']}\n\n"
                    "Your feedback was:\n"
                    f"{st.session_state[f'{student_code}_last_feedback']}\n\n"
                    "Now the student has submitted an improved version below.\n"
                    "Compare both versions and:\n"
                    "- Tell the student exactly what they improved, and which mistakes were fixed.\n"
                    "- Point out if there are still errors left, with new tips for further improvement.\n"
                    "- Encourage the student. If the improvement is significant, say so.\n"
                    "1. If student dont improve after the third try, end the chat politely and tell the student to try again tomorrow. Dont continue to give the feedback after third try.\n"
                    "2. Always explain your feeback in English for them to understand. You can still highlight their german phrases. But your correction should be english\n"
                    "3. For A1 and A2 students, make sure a sentence is not more than 7 words."
                    "4. For A1 and A2 students, break their phrases down for them when they use relative clauses."
                    "5. For A1 and A2 students, only recommend connectors such as deshalb, weil, ich mochte wissen,und,oder."
                    "- Give a revised score out of 25 (Score: X/25)."
                )
                with st.spinner("👨‍🏫 Herr Felix is comparing your improvement..."):
                    try:
                        result = client.chat.completions.create(
                            model="gpt-4o",
                            messages=[
                                {"role": "system", "content": ai_compare_prompt},
                                {"role": "user", "content": improved_letter}
                            ],
                            temperature=0.5,
                        )
                        compare_feedback = result.choices[0].message.content
                        st.session_state[f"{student_code}_delta_compare_feedback"] = compare_feedback
                        st.session_state[f"{student_code}_final_improved_letter"] = improved_letter
                    except Exception as e:
                        st.session_state[f"{student_code}_delta_compare_feedback"] = f"Sorry, there was an error comparing your letters: {e}"

            if st.session_state.get(f"{student_code}_delta_compare_feedback"):
                st.markdown("---")
                st.markdown("### 📝 Improvement Feedback from Herr Felix")
                st.markdown(highlight_feedback(st.session_state[f"{student_code}_delta_compare_feedback"]), unsafe_allow_html=True)

                # PDF & WhatsApp buttons
                from fpdf import FPDF
                import urllib.parse
                import os

                def sanitize_text(text):
                    return text

                # PDF
                pdf = FPDF()
                pdf.add_font("DejaVu", "", "font/DejaVuSans.ttf", uni=True)
                pdf.add_page()
                pdf.set_font("DejaVu", size=12)
                improved_letter = st.session_state.get(f"{student_code}_final_improved_letter", "")
                improved_feedback = st.session_state[f"{student_code}_delta_compare_feedback"]
                pdf.multi_cell(0, 10, f"Your Improved Letter:\n\n{sanitize_text(improved_letter)}\n\nFeedback from Herr Felix:\n\n{sanitize_text(improved_feedback)}")
                pdf_output = f"Feedback_{student_code}_{schreiben_level}_improved.pdf"
                pdf.output(pdf_output)
                with open(pdf_output, "rb") as f:
                    pdf_bytes = f.read()
                st.download_button(
                    "⬇️ Download Improved Version + Feedback (PDF)",
                    pdf_bytes,
                    file_name=pdf_output,
                    mime="application/pdf"
                )
                os.remove(pdf_output)

                # WhatsApp share
                wa_message = (
                    f"Hi, here is my IMPROVED German letter and AI feedback:\n\n"
                    f"{improved_letter}\n\n"
                    f"Feedback:\n{st.session_state[f'{student_code}_delta_compare_feedback']}"
                )
                wa_url = (
                    "https://api.whatsapp.com/send"
                    "?phone=233205706589"
                    f"&text={urllib.parse.quote(wa_message)}"
                )
                st.markdown(
                    f"[📲 Send Improved Letter & Feedback to Tutor on WhatsApp]({wa_url})",
                    unsafe_allow_html=True,
                )
                clear_feedback = st.button(
                    "🗑️ Clear feedback and start a new letter",
                    key=f"clear_feedback_{student_code}",
                )
                if clear_feedback:
                    for k in [
                        "last_feedback",
                        "last_user_letter",
                        "delta_compare_feedback",
                        "improved_letter",
                        "final_improved_letter",
                    ]:
                        st.session_state.pop(f"{student_code}_{k}", None)
                    st.session_state[f"{student_code}_awaiting_correction"] = False
                    st.session_state.pop(draft_key, None)
                    save_now(draft_key, student_code)
                    lv, lt, sf, sa = _draft_state_keys(draft_key)
                    for key in (lv, lt, sf, sa):
                        st.session_state.pop(key, None)
                    st.session_state["need_rerun"] = True
    if sub_tab == "Ideas Generator (Letter Coach)":
        import io

        # === NAMESPACED SESSION KEYS (per student) ===
        student_code = st.session_state.get("student_code", "demo")
        ns_prefix = f"{student_code}_letter_coach_"
        def ns(key): return ns_prefix + key

        prompt_draft_key = ns("prompt_draft")
        chat_draft_key = ns("chat_draft")
        drafts_hydrated_key = ns("drafts_hydrated")
<<<<<<< HEAD
=======
        draft_sync_key = ns("draft_sync_cache")
>>>>>>> a5cb1665

        # --- Reset per-student Letter Coach state on student change ---
        prev_letter_coach_code = st.session_state.get("prev_letter_coach_code", None)
        if student_code != prev_letter_coach_code:
            last_prompt, last_chat = load_letter_coach_progress(student_code)
            st.session_state[ns("prompt")] = last_prompt or ""
            st.session_state[ns("chat")] = last_chat or []
            st.session_state[ns("stage")] = 1 if last_chat else 0
            st.session_state["prev_letter_coach_code"] = student_code
            st.session_state[drafts_hydrated_key] = False
<<<<<<< HEAD
=======
            st.session_state[draft_sync_key] = ("", "")
>>>>>>> a5cb1665

        # --- Set per-student defaults if missing ---
        for k, default in [
            ("prompt", ""),
            ("chat", []),
            ("stage", 0),
            ("clear_prompt", False),
            ("clear_chat", False),
            ("clear_chat_draft", False),
            ("drafts_hydrated", False),
<<<<<<< HEAD
=======
            ("draft_sync_cache", ("", "")),
>>>>>>> a5cb1665
        ]:
            if ns(k) not in st.session_state:
                st.session_state[ns(k)] = default

        if not st.session_state.get(drafts_hydrated_key):
            prompt_draft, chat_draft, _, updated_at = load_letter_coach_draft(student_code)
            reset_local_draft_state(
                prompt_draft_key,
                prompt_draft or "",
                saved=bool(prompt_draft),
                saved_at=updated_at,
            )
            reset_local_draft_state(
                chat_draft_key,
                chat_draft or "",
                saved=bool(chat_draft),
                saved_at=updated_at,
            )
<<<<<<< HEAD
=======
            st.session_state[draft_sync_key] = (
                prompt_draft or "",
                chat_draft or "",
            )
>>>>>>> a5cb1665
            st.session_state[drafts_hydrated_key] = True

        def sync_letter_coach_draft_state() -> None:
            if not student_code:
                return
            prompt_text = st.session_state.get(prompt_draft_key, "") or ""
            chat_text = st.session_state.get(chat_draft_key, "") or ""
<<<<<<< HEAD
            save_letter_coach_draft(student_code, prompt_text, chat_text)
=======
            payload = (prompt_text, chat_text)
            if st.session_state.get(draft_sync_key) == payload:
                return
            save_letter_coach_draft(student_code, prompt_text, chat_text)
            st.session_state[draft_sync_key] = payload
>>>>>>> a5cb1665

        def clear_letter_coach_draft_state() -> None:
            if not student_code:
                return
            clear_letter_coach_draft(student_code)
<<<<<<< HEAD
=======
            st.session_state[draft_sync_key] = ("", "")
>>>>>>> a5cb1665

        def save_prompt_draft_now(*, show_toast: bool = True) -> None:
            save_now(prompt_draft_key, student_code, show_toast=show_toast)
            sync_letter_coach_draft_state()

        def save_chat_draft_now(*, show_toast: bool = True) -> None:
            save_now(chat_draft_key, student_code, show_toast=show_toast)
            sync_letter_coach_draft_state()

        if st.session_state.get(ns("reset_coach")):
            st.session_state[ns("prompt")] = ""
            st.session_state[ns("chat")] = []
            st.session_state[ns("stage")] = 0
            reset_local_draft_state(prompt_draft_key, "")
            reset_local_draft_state(chat_draft_key, "")
            save_prompt_draft_now()
            save_chat_draft_now()
            clear_letter_coach_draft_state()
            st.session_state.pop(ns("reset_coach"))

        st.markdown(
            "**[German Writing Rules](https://drive.google.com/file/d/1o7_ez3WSNgpgxU_nEtp6EO1PXDyi3K3b/view?usp=sharing)**",
        )

        LETTER_COACH_PROMPTS = {
            "A1": (
                "You are Herr Felix, a creative and supportive German letter-writing coach for A1 students. "
                "Always reply in English, never in German. "
                "When a student submits something, first congratulate them with ideas about how to go about the letter. "
                "Analyze if their message is a new prompt, a continuation, or a question. "
                "If it's a question, answer simply and encourage them to keep building their letter step by step. "
                "If it's a continuation, review their writing so far and guide them to the next step. "
                "    1. Always give students short ideas, structure and tips and phrases on how to build their points for the conversation in English and simple German. Don't overfeed students, help them but let them think by themselves also. "
                "    2. For conjunctions, only suggest 'weil', 'deshalb', 'ich möchte wissen, ob' and 'ich möchte wissen, wann'. Don't recommend 'da', 'dass' and relative clauses. "
                "    3. For requests, teach them how to use 'Könnten Sie...' and how it ends with a main verb to make a request when necessary. "
                "    4. For formal/informal letter: guide them to use 'Ich schreibe Ihnen/dir...', and show how to use 'weil' with 'ich' and end with only 'möchte' to prevent mistakes. Be strict with this. "
                "    5. Always check that the student statement is not too long or complicated. For example, if they use two conjunctions, warn them and break it down for them. "
                "    6. Warn students if their statement per input is too long or complicated. When student statement has more than 7 or 8 words, break it down for them with full stops and simple conjunctions. "
                "    7. Always add your ideas after student submits their sentence if necessary. "
                "    8. Make sure the complete letter is between 25 and 35 words. "
                "    9. When the letter is about cancelling appointments, teach students how they can use reasons connected to weather and health to cancel appointments. Teach them how to use 'absagen' to cancel appointments. "
                "    10. For enquiries or registrations, teach students how to use 'Anfrage stellen' for the Ich schreibe. "
                "    11. When the letter is about registrations like a course, teach students how they can use 'anfangen', 'beginnen'. "
                "    12. Asking for price, teach them how to use 'wie viel kostet...' and how they should ask for price always when it is about enquiries. "
                "    13. Teach them to use 'Es tut mir leid.' to say sorry. "
                "    14. Always remind students to use 'Ich schreibe Ihnen/dir, weil ich ... möchte.' for their reasons. "
                "Always make grammar correction or suggest a better phrase when necessary. "
                "If it's a continuation, review their writing so far and guide them to the next step. "
                "If it's a new prompt, give a brief, simple overview (in English) of how to build their letter (greeting, introduction, reason, request, closing), with short examples for each. "
                "For the introduction, always remind the student to use: 'Ich schreibe Ihnen, weil ich ...' for formal letters or 'Ich schreibe dir, weil ich ...' for informal letters. "
                "For the main request, always recommend ending the sentence with 'möchte' or another basic modal verb, as this is the easiest and most correct way at A1 (e.g., 'Ich möchte einen Termin machen.'). "
                "After your overview or advice, always use the phrase 'Your next recommended step:' and ask for only the next part—first the greeting (wait for it), then only the introduction (wait for it), then reason, then request, then closing—one after the other, never more than one at a time. "
                "After each student reply, check their answer, give gentle feedback, and then again state 'Your next recommended step:' and prompt for just the next section. "
                "Only help with basic connectors ('und', 'aber', 'weil', 'deshalb', 'ich möchte wissen'). Never write the full letter yourself—coach one part at a time. "
                "The chat session should last for about 10 student replies. If the student is not done by then, gently remind them: 'Most letters can be completed in about 10 steps. Please try to finish soon.' "
                "If after 14 student replies, the letter is still not finished, end the session with: 'We have reached the end of this coaching session. Please copy your letter below so far and paste it into the “Mark My Letter” tool for full AI feedback and a score.' "
                "Throughout, your questions must be progressive, one at a time, and always guide the student logically through the structure."
            ),
            "A2": (
                "You are Herr Felix, a creative and supportive German letter-writing coach for A2 students. "
                "Always reply in English, never in German. "
                "Congratulate the student on their first submission with ideas about how to go about the letter. Analyze whether it is a prompt, a continuation, or a question. "
                "    1. Always give students short ideas, structure and tips and phrases on how to build their points for the conversation in English and simple German. Don't overfeed students; help them but let them think by themselves also. "
                "    2. For structure, require their letter to use clear sequencing with 'Zuerst' (for the first paragraph), 'Dann' or 'Außerdem' (for the body/second idea), and 'Zum Schluss' (for closing/last idea). "
                "       - Always recommend 'Zuerst' instead of 'Erstens' for A2 letters, as it is simpler and more natural for personal or exam letters. "
                "    3. For connectors, use 'und', 'aber', 'weil', 'denn', 'deshalb', 'ich mochte wissen, ob', 'ich mochte wissen, wann', 'ich mochte wissen, wo', and encourage linking words for clarity. Recommend one at a time in a statement to prevent mistakes. When a student use two or more conjucntion in one statement less than 7 words, simplify for them to use just once to prevent errors"
                "    4. After every reply, give a tip or phrase, but never write the full letter for them. "
                "    5. Remind them not to write sentences longer than 7–8 words; break long sentences into short, clear ideas. "
                "    6. Letter should be between 30 and 40 words. "
                "    7. For cancellations, suggest health/weather reasons ('Ich bin krank.', 'Es regnet stark.') and use 'absagen' (e.g., 'Ich schreibe Ihnen, weil ich absagen möchte.'). "
                "    8. For enquiries/registrations, show 'Anfrage stellen' (e.g., 'Ich schreibe Ihnen, weil ich eine Anfrage stellen möchte.') and include asking for price: 'Wie viel kostet...?'. "
                "    9. For appointments, recommend 'vereinbaren' ('Ich möchte einen neuen Termin vereinbaren.'). "
                "    10. To say sorry, use: 'Es tut mir leid.' "
                "    11. Always correct grammar and suggest improved phrases when needed. "
                "    12. At each step, say 'Your next recommended step:' and ask for only the next section (first greeting, then introduction, then body using 'Zuerst', 'Außerdem', then final point 'Zum Schluss', then polite closing phrase 'Ich freue mich'). "
                "    13. The session should be complete in about 10 student replies; if not, remind them to finish soon. After 14, end and tell the student to copy their letter below and paste into 'Mark My Letter' for feedback. "
                "    14. Throughout, do not write the whole letter—guide only one part at a time."
                
            ),
            "B1": (
                "You are Herr Felix, a supportive German letter/essay coach for B1 students. "
                "Always reply in English, never in German. "
                "Congratulate the student with ideas about how to go about the letter, analyze the type of submission, and determine whether it is a formal letter, informal letter, or opinion essay. "
                "If you are not sure, politely ask the student what type of writing they need help with. "
                "1. Always give students short ideas,structure and tips and phrases on how to build their points for the conversation in English and simple German. Dont overfeed students, help them but let them think by themselves also "
                "2. Always check to be sure their letters are organized with paragraphs using sequences and sentence starters "
                "3. Always add your ideas after student submmit their sentence if necessary "
                "4. Always be sure that students complete formal letter is between 40 to 50 words,informal letter and opinion essay between 80 to 90 words "
                "5. When giving ideas for sentences, just give 2 to 3 words and tell student to continue from there. Let the student also think and dont over feed them. "
                "For a formal letter, give a brief overview of the structure (greeting, introduction, main reason/request, closing), with useful examples. "
                "Always make grammar correction or suggest a better phrase when necessary. "
                "For an informal letter, outline the friendly structure (greeting, introduction, reason, personal info, closing), with simple examples. "
                "For an opinion essay, provide a short overview: introduction (with phrases like 'Heutzutage ist ... ein wichtiges Thema.' or 'Ich bin der Meinung, dass...'), main points (advantages, disadvantages, opinion), connectors, and closing. "
                "After your overview, always use the phrase 'Your next recommended step:' and ask for only one section at a time—greeting, then introduction, then main points, then closing—never more than one at a time. "
                "After each answer, provide feedback, then again prompt with 'Your next recommended step:'. "
                "Encourage the use of appropriate connectors ('außerdem', 'trotzdem', 'weil', 'deshalb'). "
                "If the student is still writing after 10 turns, encourage them to finish. At 14, end the chat, reminding them to copy their letter below and paste their draft in 'Mark My Letter' for feedback."
            ),
            "B2": (
                "You are Herr Felix, a supportive German writing coach for B2 students. "
                "Always reply in English, never in German. "
                "Congratulate the student with ideas about how to go about the letter, analyze the type of input, and determine if it is a formal letter, informal letter, or an opinion/argumentative essay. "
                "If you are not sure, politely ask the student what type of writing they need help with. "
                "1. Always give students short ideas,structure and tips and phrases on how to build their points for the conversation in English and simple German. Dont overfeed students, help them but let them think by themselves also "
                "2. Always check to be sure their letters are organized with paragraphs using sequences and sentence starters "
                "3. Always add your ideas after student submmit their sentence if necessary "
                "4. Always be sure that students complete formal letter is between 100 to 150 words and opinion essay is 150 to 170 words "
                "5. When giving ideas for sentences, just give 2 to 3 words and tell student to continue from there. Let the student also think and dont over feed them. "
                "Always make grammar correction or suggest a better phrase when necessary. "
                "For a formal letter, briefly outline the advanced structure: greeting, introduction, clear argument/reason, supporting details, closing—with examples. "
                "For an informal letter, outline a friendly but organized structure: greeting, personal introduction, main point/reason, examples, closing. "
                "For an opinion or argumentative essay, outline: introduction (with a strong thesis), arguments (with connectors and examples), counterarguments, connectors, conclusion, closing. "
                "After your overview or advice, always use the phrase 'Your next recommended step:' and ask for only one section at a time. "
                "After each student reply, give feedback, then use 'Your next recommended step:' again. "
                "Suggest and model advanced connectors ('denn', 'dennoch', 'außerdem', 'jedoch', 'zum Beispiel', 'einerseits...andererseits'). "
                "If the student is still writing after 10 turns, gently encourage finishing; after 14, end the chat and ask the student to copy their letter below and paste their draft in 'Mark My Letter' for feedback."
            ),
            "C1": (
                "You are Herr Felix, an advanced and supportive German writing coach for C1 students. "
                "Always reply in English, and in German when neccessary. If the German is difficult, explain it to the student "
                "Congratulate the student with ideas about how to go about the letter, analyze the type of input, and determine if it is a formal letter, informal letter, or an academic/opinion essay. "
                "1. Always give students short ideas,structure and tips and phrases on how to build their points for the conversation in English and simple German. Dont overfeed students, help them but let them think by themselves also "
                "2. Always check to be sure their letters are organized with paragraphs using sequence and sentence starters "
                "3. Always add your ideas after student submmit their sentence if necessary "
                "4. Always be sure that students complete formal letter is between 120 to 150 words and opinion essay is 230 to 250 words "
                "5. When giving ideas for sentences, just give 2 to 3 words and tell student to continue from there. Let the student also think and dont over feed them. "
                "If you are not sure, politely ask the student what type of writing they need help with. "
                "For a formal letter, give a precise overview: greeting, sophisticated introduction, detailed argument, supporting evidence, closing, with nuanced examples. "
                "Always make grammar correction or suggest a better phrase when necessary. "
                "For an informal letter, outline a nuanced and expressive structure: greeting, detailed introduction, main point/reason, personal opinion, nuanced closing. "
                "For academic or opinion essays, provide a clear outline: introduction (with a strong thesis and background), well-structured arguments, counterpoints, advanced connectors, conclusion, and closing—with C1-level examples. "
                "After your overview or advice, always use the phrase 'Your next recommended step:' and ask for only one section at a time. "
                "After each answer, provide feedback, then again prompt with 'Your next recommended step:'. "
                "Model and suggest advanced connectors ('nicht nur... sondern auch', 'obwohl', 'dennoch', 'folglich', 'somit'). "
                "If the student is still writing after 10 turns, gently encourage finishing; after 14, end the chat and ask the student to  paste their draft in 'Mark My Letter' for feedback and a score."
            ),
        }

        def reset_letter_coach():
            for k in [
                "letter_coach_stage", "letter_coach_chat", "letter_coach_prompt",
                "letter_coach_type", "selected_letter_lines", "letter_coach_uploaded"
            ]:
                st.session_state[k] = 0 if k == "letter_coach_stage" else []
            st.session_state["letter_coach_uploaded"] = False

        def bubble(role, text):
            if role == "assistant":
                return f"""<div style='background: #f4eafd; color: #7b2ff2; border-radius: 16px 16px 16px 3px; margin-bottom: 8px; margin-right: 80px; box-shadow: 0 2px 8px rgba(123,47,242,0.08); padding: 13px 18px; text-align: left; max-width: 88vw; font-size: 1.12rem;'><b>👨‍🏫 Herr Felix:</b><br>{text}</div>"""
            return f"""<div style='background: #eaf4ff; color: #1a237e; border-radius: 16px 16px 3px 16px; margin-bottom: 8px; margin-left: 80px; box-shadow: 0 2px 8px rgba(26,35,126,0.07); padding: 13px 18px; text-align: right; max-width: 88vw; font-size: 1.12rem;'><b>🙋 You:</b><br>{text}</div>"""

        # --- General Instructions for Students (Minimal Welcome + Subline) ---
        st.markdown(
            """
            <div style="
                background: linear-gradient(97deg, #f4eafd 75%, #ffe0f5 100%);
                border-radius: 12px;
                border: 1px solid #e6d3fa;
                box-shadow: 0 2px 8px #e5e1fa22;
                padding: 0.75em 1em 0.72em 1em;
                margin-bottom: 1.1em;
                margin-top: 0.1em;
                color: #4b2976;
                font-size: 1.03rem;
                font-family: 'Segoe UI', 'Roboto', 'Arial', sans-serif;
                text-align: center;
                ">
                <span style="font-size:1.19em; vertical-align:middle;">✉️</span>
                <span style="font-size:1.05em; font-weight: 500; margin-left:0.24em;">
                    Welcome to <span style="color:#7b2ff2;">Letter Coach</span>
                </span>
                <div style="color:#b48be6; font-size:0.97em; margin-top:0.35em;">
                    Get started below 👇
                </div>
            </div>
            """,
            unsafe_allow_html=True
        )

        # --- Stage 0: Prompt input ---
        if st.session_state[ns("stage")] == 0:
            if st.button("Start new write-up"):
                st.session_state[ns("reset_coach")] = True
                st.session_state["need_rerun"] = True
            st.markdown("### ✏️ Enter your exam prompt or draft to start coaching")
            draft_key = prompt_draft_key
            initialize_draft_state(student_code, draft_key)


            if st.session_state.pop(ns("clear_prompt"), False):
                reset_local_draft_state(draft_key, "")
                save_prompt_draft_now()

            prompt = st.text_area(
                "Exam prompt",
                key=draft_key,
                height=120,
                placeholder="e.g., Schreiben Sie eine formelle E-Mail an Ihre Nachbarin ...",
                label_visibility="collapsed",
                on_change=save_prompt_draft_now,
            )

            render_umlaut_pad(
                draft_key,
                context=f"letter_coach_prompt_{student_code}",
                disabled=False,
            )

            autosave_maybe(
                student_code,
                draft_key,
                st.session_state.get(draft_key, ""),
                min_secs=2.0,
                min_delta=12,
            )
            sync_letter_coach_draft_state()

            st.caption("Draft auto-saves every few seconds.")

            saved_at = st.session_state.get(f"{draft_key}_saved_at")
            if saved_at:
                st.caption(f"Last saved at {saved_at.strftime('%H:%M:%S')}")

            if st.button("💾 Save Draft Now", key=ns("manual_prompt_save")):
                save_prompt_draft_now()

            prompt = st.session_state.get(draft_key, "")

            if prompt:
                word_count = len(prompt.split())
                char_count = len(prompt)
                st.markdown(
                    (
                        "<div style='color:#7b2ff2; font-size:0.97em; margin-bottom:0.18em;'>"
                        f"Words: <b>{word_count}</b> &nbsp;|&nbsp; Characters: <b>{char_count}</b>"
                        "</div>"
                    ),
                    unsafe_allow_html=True,
                )

            if st.button("✉️ Start Letter Coach"):
                save_prompt_draft_now()

                prompt = st.session_state.get(draft_key, "")
                if prompt:
                    st.session_state[ns("prompt")] = prompt
                    student_level = st.session_state.get("schreiben_level", "A1")
                    system_prompt = LETTER_COACH_PROMPTS[student_level].format(prompt=prompt)
                    chat_history = [
                        {"role": "system", "content": system_prompt},
                        {"role": "user", "content": prompt}
                    ]
                    try:
                        resp = client.chat.completions.create(
                            model="gpt-4o",
                            messages=chat_history,
                            temperature=0.22,
                            max_tokens=380
                        )
                        ai_reply = resp.choices[0].message.content
                    except Exception:
                        ai_reply = "Sorry, there was an error generating a response. Please try again."
                    chat_history.append({"role": "assistant", "content": ai_reply})

                    st.session_state[ns("chat")] = chat_history
                    st.session_state[ns("stage")] = 1
                    save_letter_coach_progress(
                        student_code,
                        student_level,
                        st.session_state[ns("prompt")],
                        st.session_state[ns("chat")],
                    )
                    st.session_state[ns("clear_prompt")] = True
                    st.session_state["need_rerun"] = True
                    
            if prompt:
                st.markdown("---")
                st.markdown(f"📝 **Letter/Essay Prompt or Draft:**\n\n{prompt}")

        # --- Stage 1: Coaching Chat ---
        elif st.session_state[ns("stage")] == 1:
            st.markdown("---")
            st.markdown(f"📝 **Letter/Essay Prompt:**\n\n{st.session_state[ns('prompt')]}")
            chat_history = st.session_state[ns("chat")]
            for msg in chat_history[1:]:
                st.markdown(bubble(msg["role"], msg["content"]), unsafe_allow_html=True)
            num_student_turns = sum(1 for msg in chat_history[1:] if msg["role"] == "user")
            if num_student_turns == 10:
                st.info("🔔 You have written 10 steps. Most students finish in 7–10 turns. Try to complete your letter soon!")
            elif num_student_turns == 12:
                st.warning(
                    "⏰ You have reached 12 writing turns. "
                    "Usually, your letter should be complete by now. "
                    "If you want feedback, click **END SUMMARY** or download your letter as TXT. "
                    "You can always start a new session for more practice."
                )
            elif num_student_turns > 12:
                st.warning(
                    f"🚦 You are now at {num_student_turns} turns. "
                    "Long letters are okay, but usually a good letter is finished in 7–12 turns. "
                    "Try to wrap up, click **END SUMMARY** or download your letter as TXT."
                )


            draft_key = chat_draft_key
            initialize_draft_state(student_code, draft_key)


            if st.session_state.pop(ns("clear_chat_draft"), False):
                reset_local_draft_state(draft_key, "")
                save_chat_draft_now(show_toast=False)

            if st.session_state.pop(ns("clear_chat"), False):
                reset_local_draft_state(draft_key, "")
                save_chat_draft_now(show_toast=False)

            st.text_area(
                "Chat input",
                key=draft_key,
                height=400,
                placeholder="Type your reply, ask about a section, or paste your draft here...",
                label_visibility="collapsed",

            )

            render_umlaut_pad(
                draft_key,
                context=f"letter_coach_chat_{student_code}",
                disabled=False,
            )
            
            autosave_maybe(
                student_code,
                draft_key,
                st.session_state.get(draft_key, ""),
                min_secs=0.2,
                min_delta=1,
            )
            sync_letter_coach_draft_state()
<<<<<<< HEAD

            if st.button("💾 Save Draft Now", key=ns("manual_chat_save")):
                save_chat_draft_now()

=======
           
>>>>>>> a5cb1665
            saved_at = st.session_state.get(f"{draft_key}_saved_at")
            if saved_at:
                st.caption(f"Last saved at {saved_at.strftime('%H:%M:%S')}")

            letter_draft_key = ns("letter_draft_saved")
            initialize_draft_state(student_code, letter_draft_key)
            letter_draft = st.session_state.get(letter_draft_key, "")

            send = st.button("Send")

            if send:
                user_input = st.session_state[draft_key].strip()
                save_chat_draft_now()

            else:
                user_input = ""

            if user_input:
                chat_history.append({"role": "user", "content": user_input})
                student_level = st.session_state.get("schreiben_level", "A1")
                system_prompt = LETTER_COACH_PROMPTS[student_level].format(prompt=st.session_state[ns("prompt")])
                with st.spinner("👨‍🏫 Herr Felix is typing..."):
                    resp = client.chat.completions.create(
                        model="gpt-4o",
                        messages=[{"role": "system", "content": system_prompt}] + chat_history[1:],
                        temperature=0.22,
                        max_tokens=380
                    )
                    ai_reply = resp.choices[0].message.content
                chat_history.append({"role": "assistant", "content": ai_reply})
                st.session_state[ns("chat")] = chat_history
                save_letter_coach_progress(
                    student_code,
                    student_level,
                    st.session_state[ns("prompt")],
                    st.session_state[ns("chat")],
                )
                st.session_state[ns("clear_chat")] = True
                st.session_state["need_rerun"] = True

            # ----- LIVE AUTO-UPDATING LETTER DRAFT, Download + Copy -----
            import streamlit.components.v1 as components

            user_msgs = [
                msg["content"]
                for msg in st.session_state[ns("chat")][1:]
                if msg.get("role") == "user"
            ]

            st.markdown("""
                **📝 Your Letter Draft**
                - Tick the lines you want to include in your letter draft.
                - You can untick any part you want to leave out.
                - Only ticked lines will appear in your downloadable draft below.
            """)

            saved_letter_draft = st.session_state.get(letter_draft_key, "")
            saved_at_key = f"{letter_draft_key}_saved_at"
            saved_at = st.session_state.get(saved_at_key)
            selection_key = ns("selected_letter_lines")

            def _restore_selected_lines() -> List[bool]:
                if not user_msgs:
                    return []
                if not saved_at:
                    return [True] * len(user_msgs)
                saved_lines = saved_letter_draft.splitlines()
                if not saved_lines:
                    return [False] * len(user_msgs)
                remaining = Counter(saved_lines)
                restored: List[bool] = []
                for msg in user_msgs:
                    if remaining.get(msg, 0):
                        restored.append(True)
                        remaining[msg] -= 1
                    else:
                        restored.append(False)
                return restored

            if selection_key not in st.session_state:
                st.session_state[selection_key] = _restore_selected_lines()
            else:
                current_selection = st.session_state[selection_key]
                if len(current_selection) < len(user_msgs):
                    current_selection.extend([True] * (len(user_msgs) - len(current_selection)))
                elif len(current_selection) > len(user_msgs):
                    st.session_state[selection_key] = current_selection[:len(user_msgs)]

            selected_lines: List[str] = []
            previous_letter_draft = saved_letter_draft
            for i, line in enumerate(user_msgs):
                selected = st.checkbox(
                    line,
                    value=st.session_state[selection_key][i],
                    key=ns(f"letter_line_{i}")
                )
                st.session_state[selection_key][i] = selected
                if selected:
                    selected_lines.append(line)

            letter_draft = "\n".join(selected_lines) if selected_lines else ""
            if letter_draft != previous_letter_draft:
                st.session_state[letter_draft_key] = letter_draft
                autosave_maybe(
                    student_code,
                    letter_draft_key,
                    letter_draft,
                    min_secs=0.0,
                    min_delta=0,
                )
                saved_at = st.session_state.get(saved_at_key)

            letter_draft = st.session_state.get(letter_draft_key, "")

            saved_at = st.session_state.get(saved_at_key)
            if saved_at:
                st.caption(f"Last saved at {saved_at.strftime('%H:%M:%S')}")

            # --- Live word/character count for the letter draft ---
            draft_word_count = len(letter_draft.split())
            draft_char_count = len(letter_draft)
            st.markdown(
                f"<div style='color:#7b2ff2; font-size:0.97em; margin-bottom:0.18em;'>"
                f"Words: <b>{draft_word_count}</b> &nbsp;|&nbsp; Characters: <b>{draft_char_count}</b>"
                "</div>",
                unsafe_allow_html=True
            )

            # --- Modern, soft header (copy/download) ---
            st.markdown(
                """
                <div style="
                    background:#23272b;
                    color:#eee;
                    border-radius:10px;
                    padding:0.72em 1.04em;
                    margin-bottom:0.4em;
                    font-size:1.07em;
                    font-weight:400;
                    border:1px solid #343a40;
                    box-shadow:0 2px 10px #0002;
                    text-align:left;
                ">
                    <span style="font-size:1.12em; color:#ffe082;">📝 Your Letter So Far</span><br>
                    <span style="font-size:1.00em; color:#b0b0b0;">copy often or download below to prevent data loss</span>
                </div>
                """,
                unsafe_allow_html=True
            )

            # --- Mobile-friendly copy/download box ---
            components.html(f"""
                <textarea id="letterBox_{student_code}" readonly rows="6" style="
                    width: 100%;
                    border-radius: 12px;
                    background: #f9fbe7;
                    border: 1.7px solid #ffe082;
                    color: #222;
                    font-size: 1.12em;
                    font-family: 'Fira Mono', 'Consolas', monospace;
                    padding: 1em 0.7em;
                    box-shadow: 0 2px 8px #ffe08266;
                    margin-bottom: 0.5em;
                    resize: none;
                    overflow:auto;
                " onclick="this.select()">{letter_draft}</textarea>
                <button onclick="navigator.clipboard.writeText(document.getElementById('letterBox_{student_code}').value)" 
                    style="
                        background:#ffc107;
                        color:#3e2723;
                        font-size:1.08em;
                        font-weight:bold;
                        padding:0.48em 1.12em;
                        margin-top:0.4em;
                        border:none;
                        border-radius:7px;
                        cursor:pointer;
                        box-shadow:0 2px 8px #ffe08255;
                        width:100%;
                        max-width:320px;
                        display:block;
                        margin-left:auto;
                        margin-right:auto;
                    ">
                    📋 Copy Text
                </button>
                <style>
                    @media (max-width: 480px) {{
                        #letterBox_{student_code} {{
                            font-size: 1.16em !important;
                            min-width: 93vw !important;
                        }}
                    }}
                </style>
            """, height=175)

            st.markdown("""
                <div style="
                    background:#ffe082;
                    padding:0.9em 1.2em;
                    border-radius:10px;
                    margin:0.4em 0 1.2em 0;
                    color:#543c0b;
                    font-weight:600;
                    border-left:6px solid #ffc107;
                    font-size:1.08em;">
                    📋 <span>On phone, tap in the box above to select all for copy.<br>
                    Or just tap <b>Copy Text</b>.<br>
                    To download, use the button below.</span>
                </div>
            """, unsafe_allow_html=True)

            st.download_button(
                "⬇️ Download Letter as TXT",
                letter_draft.encode("utf-8"),
                file_name="my_letter.txt"
            )

            if st.button("Start New Letter Coach"):
                st.session_state[ns("clear_chat_draft")] = True
                st.session_state[ns("chat")] = []
                st.session_state[ns("prompt")] = ""
                st.session_state[ns("selected_letter_lines")] = []
                reset_local_draft_state(prompt_draft_key, "")
                save_prompt_draft_now(show_toast=False)
                clear_letter_coach_draft_state()
                st.session_state["need_rerun"] = True


















































if st.session_state.pop("need_rerun", False):
    # Mark done so we don't schedule again
    st.session_state["post_login_rerun"] = True
    st.rerun()
<|MERGE_RESOLUTION|>--- conflicted
+++ resolved
@@ -8610,10 +8610,7 @@
         prompt_draft_key = ns("prompt_draft")
         chat_draft_key = ns("chat_draft")
         drafts_hydrated_key = ns("drafts_hydrated")
-<<<<<<< HEAD
-=======
-        draft_sync_key = ns("draft_sync_cache")
->>>>>>> a5cb1665
+
 
         # --- Reset per-student Letter Coach state on student change ---
         prev_letter_coach_code = st.session_state.get("prev_letter_coach_code", None)
@@ -8624,10 +8621,6 @@
             st.session_state[ns("stage")] = 1 if last_chat else 0
             st.session_state["prev_letter_coach_code"] = student_code
             st.session_state[drafts_hydrated_key] = False
-<<<<<<< HEAD
-=======
-            st.session_state[draft_sync_key] = ("", "")
->>>>>>> a5cb1665
 
         # --- Set per-student defaults if missing ---
         for k, default in [
@@ -8638,10 +8631,7 @@
             ("clear_chat", False),
             ("clear_chat_draft", False),
             ("drafts_hydrated", False),
-<<<<<<< HEAD
-=======
-            ("draft_sync_cache", ("", "")),
->>>>>>> a5cb1665
+
         ]:
             if ns(k) not in st.session_state:
                 st.session_state[ns(k)] = default
@@ -8660,13 +8650,6 @@
                 saved=bool(chat_draft),
                 saved_at=updated_at,
             )
-<<<<<<< HEAD
-=======
-            st.session_state[draft_sync_key] = (
-                prompt_draft or "",
-                chat_draft or "",
-            )
->>>>>>> a5cb1665
             st.session_state[drafts_hydrated_key] = True
 
         def sync_letter_coach_draft_state() -> None:
@@ -8674,24 +8657,16 @@
                 return
             prompt_text = st.session_state.get(prompt_draft_key, "") or ""
             chat_text = st.session_state.get(chat_draft_key, "") or ""
-<<<<<<< HEAD
+
             save_letter_coach_draft(student_code, prompt_text, chat_text)
-=======
-            payload = (prompt_text, chat_text)
-            if st.session_state.get(draft_sync_key) == payload:
-                return
-            save_letter_coach_draft(student_code, prompt_text, chat_text)
-            st.session_state[draft_sync_key] = payload
->>>>>>> a5cb1665
+
 
         def clear_letter_coach_draft_state() -> None:
             if not student_code:
                 return
             clear_letter_coach_draft(student_code)
-<<<<<<< HEAD
-=======
-            st.session_state[draft_sync_key] = ("", "")
->>>>>>> a5cb1665
+
+
 
         def save_prompt_draft_now(*, show_toast: bool = True) -> None:
             save_now(prompt_draft_key, student_code, show_toast=show_toast)
@@ -9031,14 +9006,11 @@
                 min_delta=1,
             )
             sync_letter_coach_draft_state()
-<<<<<<< HEAD
+
 
             if st.button("💾 Save Draft Now", key=ns("manual_chat_save")):
                 save_chat_draft_now()
 
-=======
-           
->>>>>>> a5cb1665
             saved_at = st.session_state.get(f"{draft_key}_saved_at")
             if saved_at:
                 st.caption(f"Last saved at {saved_at.strftime('%H:%M:%S')}")
