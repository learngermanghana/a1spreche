--- conflicted
+++ resolved
@@ -7796,18 +7796,11 @@
     KEY_CONN_COACH     = "cchat_w_conn_coach"
     KEY_CONN_RESPONSE  = "cchat_w_conn_response"
     KEY_CONN_CLEAR     = "cchat_w_conn_clear"
-<<<<<<< HEAD
-    KEY_ASSIGN_LEVEL   = "cchat_w_assign_level"
-    KEY_ASSIGN_INPUT   = "cchat_w_assign_input"
-    KEY_ASSIGN_CHAT    = "cchat_w_assign_chat"
-    KEY_ASSIGN_CLEAR   = "cchat_w_assign_clear"
-=======
     KEY_ASSIGN_PROMPT  = "cchat_w_assign_prompt"
     KEY_ASSIGN_LEVEL   = "cchat_w_assign_level"
     KEY_ASSIGN_ASK     = "cchat_w_assign_ai"
     KEY_ASSIGN_RESPONSE = "cchat_w_assign_response"
     KEY_ASSIGN_PLAN    = "cchat_w_assign_plan"
->>>>>>> 9d26f87a
     # Also make Regen button unique
     KEY_REGEN_BTN      = "cchat_w_btn_regen_v2"
 
@@ -8578,23 +8571,6 @@
     # ===================== Assignment Guide (Guidelines & Idea Support) =====================
     with tab_assign:
         st.info(
-<<<<<<< HEAD
-            "Paste the assignment brief or any follow-up questions. Herr Felix will clarify what to do,"
-            " suggest idea paths, and flag grammar points without writing the full answer for you."
-        )
-
-        assign_level_options = ["A1", "A2", "B1", "B2", "C1"]
-        default_assign_level = (
-            st.session_state.get(KEY_ASSIGN_LEVEL)
-            or st.session_state.get(KEY_GRAM_LEVEL)
-            or active_level
-        )
-        if default_assign_level not in assign_level_options:
-            default_assign_level = assign_level_options[0]
-
-        level_col, clear_col = st.columns([4, 1])
-        with level_col:
-=======
             "Need clarity on a writing task? Use this guide to understand what markers expect,"
             " gather ideas, and organise your answer without receiving a full sample solution."
         )
@@ -8619,103 +8595,12 @@
             )
             if default_assign_level not in assign_level_options:
                 default_assign_level = assign_level_options[0]
->>>>>>> 9d26f87a
             assign_level = st.select_slider(
                 "Level",
                 assign_level_options,
                 value=default_assign_level,
                 key=KEY_ASSIGN_LEVEL,
             )
-<<<<<<< HEAD
-            st.caption("Match the CEFR level of your assignment so tips stay on target.")
-        if assign_level != st.session_state.get(KEY_GRAM_LEVEL):
-            st.session_state[KEY_GRAM_LEVEL] = assign_level
-
-        with clear_col:
-            if st.button("🧹 Clear chat", key=KEY_ASSIGN_CLEAR, use_container_width=True):
-                st.session_state[KEY_ASSIGN_CHAT] = []
-                st.session_state.pop(KEY_ASSIGN_INPUT, None)
-                st.toast("Cleared")
-                st.rerun()
-
-        chat_history = st.session_state.setdefault(KEY_ASSIGN_CHAT, [])
-
-        history_container = st.container()
-        with history_container:
-            if not chat_history:
-                st.caption("No messages yet — paste your assignment instructions to start the chat.")
-            else:
-                for entry in chat_history:
-                    role = entry.get("role")
-                    content = entry.get("content", "")
-                    if not content:
-                        continue
-                    if role == "user":
-                        st.markdown(
-                            f"<div class='bubble-wrap'><div class='lbl-u'>{student_label_html}</div></div>",
-                            unsafe_allow_html=True,
-                        )
-                        safe_user = html.escape(content).replace("\n", "<br>")
-                        st.markdown(f"<div class='bubble-u'>{safe_user}</div>", unsafe_allow_html=True)
-                    else:
-                        st.markdown(
-                            "<div class='bubble-wrap'><div class='lbl-a'>Herr Felix</div></div>",
-                            unsafe_allow_html=True,
-                        )
-                        st.markdown(f"<div class='bubble-a'>{content}</div>", unsafe_allow_html=True)
-        st.caption("Use the hints to plan your own answer — do not copy them directly.")
-
-        typing_placeholder = st.empty()
-
-        user_msg = st.chat_input(
-            "Paste assignment instructions or ask Herr Felix how to tackle them",
-            key=KEY_ASSIGN_INPUT,
-        )
-
-        if user_msg is not None:
-            clean_msg = user_msg.strip()
-            if not clean_msg:
-                st.warning("Please paste the assignment or describe it before sending.")
-            else:
-                new_entry = {
-                    "role": "user",
-                    "content": clean_msg,
-                    "level": assign_level,
-                    "ts": datetime.now(UTC).isoformat(),
-                }
-                chat_history.append(new_entry)
-
-                typing_placeholder.markdown(
-                    HERR_FELIX_TYPING_HTML,
-                    unsafe_allow_html=True,
-                )
-
-                system_text = (
-                    "You are Herr Felix, a supportive German writing coach. Students paste assignment briefs and "
-                    "follow-up questions. Reply in English with clear steps, idea suggestions, and grammar reminders "
-                    "matched to their CEFR level. Never write the full answer or provide long templates. Offer short "
-                    "German example fragments only when helpful, and encourage them to craft their own response."
-                )
-                system_text += f" Coach at CEFR level {assign_level}."
-
-                conversation = [{"role": "system", "content": system_text}]
-                for message in chat_history:
-                    role = message.get("role")
-                    content = message.get("content", "")
-                    if not content:
-                        continue
-                    if role == "user":
-                        lvl = message.get("level") or assign_level
-                        user_payload = f"Level: {lvl}\n{content}"
-                        conversation.append({"role": "user", "content": user_payload})
-                    else:
-                        conversation.append({"role": "assistant", "content": content})
-
-                try:
-                    resp = client.chat.completions.create(
-                        model="gpt-4o-mini",
-                        messages=conversation,
-=======
             if assign_level != st.session_state.get(KEY_GRAM_LEVEL):
                 st.session_state[KEY_GRAM_LEVEL] = assign_level
             st.caption("Choose the CEFR level that matches your assignment.")
@@ -8750,28 +8635,12 @@
                             {"role": "system", "content": sys_msg},
                             {"role": "user", "content": user_msg},
                         ],
->>>>>>> 9d26f87a
                         temperature=0.3,
                         max_tokens=700,
                     )
                     assign_reply = (resp.choices[0].message.content or "").strip()
                 except Exception as exc:
                     assign_reply = f"(Error) {exc}"
-<<<<<<< HEAD
-
-                typing_placeholder.empty()
-
-                chat_history.append(
-                    {
-                        "role": "assistant",
-                        "content": assign_reply,
-                        "level": assign_level,
-                        "ts": datetime.now(UTC).isoformat(),
-                    }
-                )
-                st.session_state[KEY_ASSIGN_CHAT] = chat_history
-                st.rerun()
-=======
                 ai_response_placeholder.empty()
                 st.session_state[KEY_ASSIGN_RESPONSE] = assign_reply
 
@@ -8965,7 +8834,6 @@
                 "Tipp: Nutze diese Notizen, um deine eigenen Sätze zu formulieren. Schreibe danach deinen vollständigen Text"
                 " im Aufgabenbereich oder Heft."
             )
->>>>>>> 9d26f87a
 
     # ===================== Exams (Speaking • Lesen • Hören) =====================
     with tab_exam:
