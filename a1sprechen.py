--- conflicted
+++ resolved
@@ -8294,15 +8294,10 @@
         "Choose Mode",
         [
             "Practice Letters",
-<<<<<<< HEAD
             "Mark My Letter",
             "Ideas Generator (Letter Coach)",
             "Vocab Trainer",
-=======
-            "Vocab Trainer",
-            "Mark My Letter",
-            "Ideas Generator (Letter Coach)",
->>>>>>> 6e592c05
+
         ],
         horizontal=True,
         key=f"schreiben_sub_tab_{student_code}"
