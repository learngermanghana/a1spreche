--- conflicted
+++ resolved
@@ -4937,53 +4937,9 @@
                 )
 
                 # --- PDF Download (all notes, Unicode/emoji ready!) ---
-<<<<<<< HEAD
+
                 pdf_bytes = generate_notes_pdf(notes_to_show)
-=======
-                from fpdf import FPDF
-
-                class SafePDF(FPDF):
-                    def _putTTfontwidths(self, font, maxUni):
-                        maxUni = min(maxUni, len(font['cw']) - 1)
-                        super()._putTTfontwidths(font, maxUni)
-
-                    def header(self):
-                        self.set_font('DejaVu', '', 16)
-                        self.cell(0, 12, "My Learning Notes", align="C", ln=1)
-                        self.ln(5)
-
-                pdf = SafePDF()
-                pdf.add_font('DejaVu', '', './font/DejaVuSans.ttf', uni=True)
-                pdf.add_page()
-                pdf.set_auto_page_break(auto=True, margin=15)
-                pdf.set_font("DejaVu", '', 13)
-                pdf.cell(0, 10, "Table of Contents", ln=1)
-                pdf.set_font("DejaVu", '', 11)
-                for idx, note in enumerate(notes_to_show):
-                    pdf.cell(0, 8, f"{idx+1}. {note.get('title','')} - {note.get('created', note.get('updated',''))}", ln=1)
-                pdf.ln(5)
-                for n in notes_to_show:
-                    pdf.set_font("DejaVu", '', 13)
-                    pdf.cell(0, 10, f"Title: {n.get('title','')}", ln=1)
-                    pdf.set_font("DejaVu", '', 11)
-                    if n.get("tag"):
-                        pdf.cell(0, 8, f"Tag: {n['tag']}", ln=1)
-                    pdf.set_font("DejaVu", '', 12)
-                    max_cw_index = len(pdf.current_font['cw']) - 1
-                    for line in n.get('text', '').split("\n"):
-                        safe_line = ''.join(
-                            ch if ord(ch) <= max_cw_index else '?' for ch in line
-                        )
-                        pdf.multi_cell(0, 7, safe_line)
-                    pdf.ln(1)
-                    pdf.set_font("DejaVu", '', 11)
-                    pdf.cell(0, 8, f"Date: {n.get('updated', n.get('created',''))}", ln=1)
-                    pdf.ln(5)
-                    pdf.set_font("DejaVu", '', 10)
-                    pdf.cell(0, 4, '-' * 55, ln=1)
-                    pdf.ln(8)
-                pdf_bytes = pdf.output(dest="S").encode("latin1", "replace")
->>>>>>> 391bf7db
+
                 st.download_button(
                     label="⬇️ Download All Notes (PDF)",
                     data=pdf_bytes,
