# ==== Standard Library ====
import calendar
import difflib
import hashlib
import html
import io
import json
import math
import logging
import os
import random
import re
import tempfile
import time
import textwrap
import urllib.parse
import urllib.parse as _urllib
from collections import Counter
from urllib.parse import urlsplit, parse_qs, urlparse, quote_plus
from datetime import date, timedelta, timezone as _timezone, UTC
from datetime import datetime
from datetime import datetime as _dt
from uuid import uuid4
from pathlib import Path
from typing import Any, Dict, Optional, Tuple, List, Iterable, MutableMapping, Sequence, Collection
from functools import lru_cache

# ==== Third-Party Packages ====
import bcrypt
import pandas as pd
import requests
from bs4 import BeautifulSoup
import streamlit as st
import streamlit.components.v1 as components
from docx import Document
from google.cloud.firestore_v1 import FieldFilter
from firebase_admin import firestore  # Firebase
from openai import OpenAI
from src.styles import inject_global_styles
from src.lesson_language_support import gather_language_support
from src.discussion_board import (
    CLASS_DISCUSSION_LABEL,
    CLASS_DISCUSSION_LINK_TMPL,
    CLASS_DISCUSSION_ANCHOR,
    CLASS_DISCUSSION_PROMPT,
    CLASS_DISCUSSION_REMINDER,
    go_class_thread,
)
from src.topic_coach_persistence import (
    get_topic_coach_doc,
    load_topic_coach_state,
    persist_topic_coach_state,
)
from src.forum_timer import (
    _to_datetime_any,
    build_forum_reply_indicator_text,
    build_forum_timer_indicator,
)
from src.level_sync import sync_level_state

from flask import Flask
from auth import auth_bp
from src.routes.health import register_health_route
from src.group_schedules import load_group_schedules
from src.course_schedule import session_summary_for_date, session_details_for_date
from src.blog_feed import fetch_blog_feed
from src.blog_cards_widget import render_blog_cards
import src.schedule as _schedule
load_level_schedules = _schedule.load_level_schedules
refresh_level_schedules = getattr(_schedule, "refresh_level_schedules", lambda: None)

app = Flask(__name__)
app.register_blueprint(auth_bp)
register_health_route(app)

ICON_PATH = Path(__file__).parent / "static/icons/falowen-512.png"

st.set_page_config(
    page_title="Falowen – Your German Conversation Partner",
    page_icon=str(ICON_PATH),  # now uses official Falowen icon
    layout="wide",
)

# Load global CSS classes and variables
inject_global_styles()

st.markdown("""
<style>
html, body { overscroll-behavior-y: none; }
</style>
""", unsafe_allow_html=True)

HERR_FELIX_TYPING_HTML = (
    "<div class='typing-notice'>"
    "👨‍🏫 Herr Felix is typing"
    "<span class='typing'><span></span><span></span><span></span></span>"
    "</div>"
)

_TYPING_TRACKER_PREFIX = "__typing_meta__"
_TYPING_PING_INTERVAL = 4.0
_NEW_POST_TYPING_ID = "__new_post__"

CLASSBOARD_TIMER_MINUTE_CHOICES: List[int] = [
    0,
    15,
    30,
    45,
    60,
    90,
    120,
    180,
    240,
    360,
    720,
    1440,
]


CLASSBOARD_TIMER_HELP_TEXT = (
    "Choose how long replies remain open. Select 'No reply timer' to keep the thread open."
)


COURSEBOOK_OVERVIEW_LABEL = "Overview"
COURSEBOOK_ASSIGNMENT_LABEL = "Assignment – Grammar Book"
COURSEBOOK_SUBMIT_LABEL = "Submit"
COURSEBOOK_ASSIGNMENT_LEGACY_LABELS = {"Assignment"}
COURSEBOOK_SECTION_OPTIONS = [
    COURSEBOOK_OVERVIEW_LABEL,
    COURSEBOOK_ASSIGNMENT_LABEL,
    COURSEBOOK_SUBMIT_LABEL,
]


_CLASSBOARD_TIMER_STATE_SUFFIXES = (
    "__preset",
    "__manual",
    "__mode",
    "__preset_prev",
    "__manual_prev",
)


def _clear_classboard_timer_state(timer_state_key: str) -> None:
    """Remove the stored value and any companion session-state metadata."""

    for suffix in ("", *_CLASSBOARD_TIMER_STATE_SUFFIXES):
        key = timer_state_key if suffix == "" else f"{timer_state_key}{suffix}"
        st.session_state.pop(key, None)


def _initialize_classboard_timer_state(timer_state_key: str, minutes: int = 0) -> None:
    """Reset the timer selector state to ``minutes`` and clear derived fields."""

    _clear_classboard_timer_state(timer_state_key)
    st.session_state[timer_state_key] = int(minutes)


def _format_classboard_timer_option(minutes: int) -> str:
    if minutes <= 0:
        return "No reply timer"

    if minutes % (24 * 60) == 0:
        days = minutes // (24 * 60)
        return f"{days} day{'s' if days != 1 else ''}"

    if minutes % 60 == 0:
        hours = minutes // 60
        return f"{hours} hour{'s' if hours != 1 else ''}"

    if minutes > 60:
        hours = minutes // 60
        minutes_left = minutes % 60
        hour_part = f"{hours} hour{'s' if hours != 1 else ''}"
        minute_part = f"{minutes_left} minute{'s' if minutes_left != 1 else ''}"
        return f"{hour_part} {minute_part}"

    return f"{minutes} minute{'s' if minutes != 1 else ''}"


def _classboard_timer_options(current: Optional[int]) -> List[int]:
    options = list(CLASSBOARD_TIMER_MINUTE_CHOICES)
    if current is not None and current not in options:
        options.append(int(current))
        options = sorted(options)
    return options


def _render_classboard_timer_selector(
    timer_state_key: str,
    *,
    label: str = "Reply timer",
    help_text: str = CLASSBOARD_TIMER_HELP_TEXT,
) -> int:
    """Render timer presets alongside a manual minute input."""

    if timer_state_key not in st.session_state:
        st.session_state[timer_state_key] = 0

    def _coerce_minutes(value: Any) -> int:
        try:
            return int(value)
        except (TypeError, ValueError):
            return 0

    current_value = _coerce_minutes(st.session_state.get(timer_state_key, 0) or 0)
    options = _classboard_timer_options(current_value)

    preset_key = f"{timer_state_key}__preset"
    manual_key = f"{timer_state_key}__manual"
    mode_key = f"{timer_state_key}__mode"
    preset_prev_key = f"{timer_state_key}__preset_prev"
    manual_prev_key = f"{timer_state_key}__manual_prev"

    if preset_key not in st.session_state:
        initial_preset = current_value if current_value in options else options[0]
        st.session_state[preset_key] = int(initial_preset)
    if manual_key not in st.session_state:
        st.session_state[manual_key] = int(current_value)
    if mode_key not in st.session_state:
        st.session_state[mode_key] = (
            "preset" if current_value in options else "manual"
        )

    preset_val = _coerce_minutes(st.session_state.get(preset_key, 0) or 0)
    manual_val = _coerce_minutes(st.session_state.get(manual_key, 0) or 0)

    prev_manual = _coerce_minutes(st.session_state.get(manual_prev_key, manual_val) or 0)
    prev_preset = _coerce_minutes(st.session_state.get(preset_prev_key, preset_val) or 0)

    if manual_val != prev_manual:
        st.session_state[timer_state_key] = manual_val
        st.session_state[mode_key] = "manual"
    elif preset_val != prev_preset:
        st.session_state[timer_state_key] = preset_val
        st.session_state[mode_key] = "preset"
        manual_val = preset_val
        st.session_state[manual_key] = manual_val
    else:
        mode = st.session_state.get(mode_key, "preset")
        if mode == "manual":
            st.session_state[timer_state_key] = manual_val
        else:
            st.session_state[timer_state_key] = preset_val
            manual_val = preset_val
            st.session_state[manual_key] = manual_val

    select_col, manual_col = st.columns([3, 2])
    with select_col:
        st.selectbox(
            label,
            options,
            key=preset_key,
            format_func=_format_classboard_timer_option,
            help=help_text,
        )
    with manual_col:
        st.number_input(
            "Custom (minutes)",
            value=manual_val,
            min_value=0,
            max_value=10080,
            step=1,
            key=manual_key,
            help="Type any number of minutes (0 = no reply timer).",
        )

    st.session_state[preset_prev_key] = _coerce_minutes(st.session_state[preset_key])
    st.session_state[manual_prev_key] = _coerce_minutes(st.session_state[manual_key])

    return int(st.session_state[timer_state_key])


def _safe_str(v, default: str = "") -> str:
    if v is None:
        return default
    if isinstance(v, float):
        try:
            if math.isnan(v):
                return default
        except Exception:
            pass
    s = str(v).strip()
    return "" if s.lower() in ("nan", "none") else s


def _safe_upper(v, default: str = "") -> str:
    s = _safe_str(v, default)
    return s.upper() if s else default


def _safe_lower(v, default: str = "") -> str:
    s = _safe_str(v, default)
    return s.lower() if s else default


def _typing_meta_key(draft_key: str) -> str:
    return f"{_TYPING_TRACKER_PREFIX}:{draft_key}"


def _update_typing_state(
    *,
    level: str,
    class_code: str,
    qid: str,
    draft_key: str,
    student_code: str,
    student_name: str,
    text: str,
) -> None:
    if not (level and class_code and qid and student_code):
        return

    meta_key = _typing_meta_key(draft_key)
    meta = st.session_state.get(meta_key, {"is_typing": False, "last_sent": 0.0})
    try:
        last_sent = float(meta.get("last_sent", 0.0))
    except Exception:
        last_sent = 0.0
    last_state = bool(meta.get("is_typing", False))

    is_typing = bool((text or "").strip())
    now_ts = time.time()
    should_send = False

    if is_typing != last_state:
        should_send = True
    elif is_typing and (now_ts - last_sent) >= _TYPING_PING_INTERVAL:
        should_send = True

    if should_send:
        set_typing_indicator(
            level,
            class_code,
            qid,
            student_code,
            student_name,
            is_typing=is_typing,
        )
        last_sent = now_ts

    st.session_state[meta_key] = {"is_typing": is_typing, "last_sent": last_sent}


def _clear_typing_state(
    *,
    level: str,
    class_code: str,
    qid: str,
    draft_key: str,
    student_code: str,
    student_name: str,
) -> None:
    if not (level and class_code and qid and student_code):
        return

    set_typing_indicator(
        level,
        class_code,
        qid,
        student_code,
        student_name,
        is_typing=False,
    )
    st.session_state.pop(_typing_meta_key(draft_key), None)


def _format_typing_banner(entries: List[Dict[str, Any]], current_code: str) -> str:
    names: List[str] = []
    for entry in entries:
        if entry.get("student_code") == current_code:
            continue
        name = _safe_str(entry.get("student_name", "")) or _safe_str(
            entry.get("student_code", "")
        )
        if name:
            names.append(name)
    if not names:
        return ""
    if len(names) == 1:
        return f"{names[0]} is typing…"
    if len(names) == 2:
        return f"{names[0]} and {names[1]} are typing…"
    return f"{', '.join(names[:-1])}, and {names[-1]} are typing…"


def _timer_expiry_iso(timer_info: Dict[str, Any]) -> str:
    """Return the expiry timestamp from ``timer_info`` as an ISO string."""

    dt_val = timer_info.get("expires_at")
    dt_val = _to_datetime_any(dt_val)
    if isinstance(dt_val, _dt):
        try:
            return dt_val.astimezone(UTC).isoformat()
        except Exception:
            return ""
    return ""


def _build_forum_timer_markup(
    timer_info: Dict[str, Any],
    *,
    element_id: str,
    base_style: str,
    open_color: str = "#ef4444",
    closed_color: str = "#64748b",
) -> str:
    """Return HTML+JS markup that renders a live countdown for ``timer_info``."""

    label = build_forum_reply_indicator_text(timer_info)
    if not label:
        return ""

    status = str(timer_info.get("status") or "")
    iso_expiry = _timer_expiry_iso(timer_info)
    base_color = open_color if status == "open" else closed_color
    html_label = html.escape(label)
    style_attr = f"{base_style}color:{base_color};"

    parts = [
        f'<div id="{element_id}" style="{style_attr}">{html_label}</div>',
    ]

    if status == "open" and iso_expiry:
        parts.append(
            """
<script>
  (function() {
    const el = document.getElementById(%(element)s);
    if (!el) return;
    const expiryIso = %(expiry)s;

    function formatLabel(minutes) {
      if (minutes <= 0) return "Forum closed";
      if (minutes === 1) return "⏳ 1 minute left";
      return `⏳ ${minutes} minutes left`;
    }

    function tick() {
      const expiry = new Date(expiryIso);
      const now = new Date();
      const diffMinutes = Math.max(0, Math.ceil((expiry - now) / 60000));
      el.textContent = formatLabel(diffMinutes);
      el.style.color = %(open_color)s;
    }

    tick();
    const timerHandle = setInterval(function () {
      if (!document.body.contains(el)) {
        clearInterval(timerHandle);
        return;
      }
      tick();
    }, 15000);
  })();
</script>
            """
            % {
                "element": json.dumps(element_id),
                "expiry": json.dumps(iso_expiry),
                "open_color": json.dumps(open_color),
            },
        )

    return "\n".join(parts)


def _render_live_forum_timer(timer_info: Dict[str, Any], *, key: str) -> None:
    """Render a live-updating countdown for the reply composer."""

    markup = _build_forum_timer_markup(
        timer_info,
        element_id=f"reply-timer-{key}",
        base_style="font-size:0.95rem;font-weight:600;margin:6px 0 -4px;",
    )

    if not markup:
        return

    try:
        components.html(
            markup,
            height=36,
            key=f"reply_timer_component_{key}",
            scrolling=False,
        )
    except Exception:
        label = build_forum_reply_indicator_text(timer_info)
        if not label:
            return
        color = "#ef4444" if str(timer_info.get("status") or "") == "open" else "#64748b"
        st.markdown(
            f"<div style='font-size:0.95rem;font-weight:600;color:{color};margin:6px 0 -4px;'>{html.escape(label)}</div>",
            unsafe_allow_html=True,
        )


def _format_saved_timestamp(value: Any) -> str:
    if value is None:
        return ""

    dt_value: Optional[_dt] = None
    if isinstance(value, _dt):
        dt_value = value
    elif hasattr(value, "to_datetime"):
        try:
            maybe_dt = value.to_datetime()
        except Exception:
            maybe_dt = None
        if isinstance(maybe_dt, _dt):
            dt_value = maybe_dt

    if dt_value is not None:
        if dt_value.tzinfo is None:
            dt_value = dt_value.replace(tzinfo=_timezone.utc)
        else:
            dt_value = dt_value.astimezone(UTC)
        return dt_value.strftime("%H:%M:%S UTC")

    if isinstance(value, str):
        return value

    return ""


def _render_autosave_status(draft_key: str, current_text: str) -> None:
    last_val_key, _, saved_flag_key, saved_at_key = _draft_state_keys(draft_key)

    last_val = st.session_state.get(last_val_key, "")
    if not isinstance(last_val, str):
        last_val = str(last_val or "")

    if not isinstance(current_text, str):
        current_text = str(current_text or "")

    dirty = current_text != last_val
    saved_flag = bool(st.session_state.get(saved_flag_key))
    saved_at_val = st.session_state.get(saved_at_key)
    saved_label = _format_saved_timestamp(saved_at_val)

    if dirty:
        st.caption("💾 Autosave pending…")
    elif saved_flag:
        if saved_label:
            st.caption(f"💾 Draft autosaved at {saved_label}")
        else:
            st.caption("💾 Draft autosaved.")
    else:
        st.caption("💾 Autosave ready.")


def _coerce_day(value: Any) -> Optional[int]:
    """Return ``value`` as an ``int`` day when possible."""

    if value is None:
        return None
    if isinstance(value, bool):
        return None
    if isinstance(value, (int, float)):
        try:
            return int(value)
        except (TypeError, ValueError):
            return None
    try:
        return int(str(value).strip())
    except Exception:
        return None


def _submission_block_reason(
    lesson: Optional[MutableMapping[str, Any]],
    schedule: Sequence[MutableMapping[str, Any]],
) -> str:
    """Return a message explaining why submissions are disabled for ``lesson``."""

    day = _coerce_day((lesson or {}).get("day"))
    if day is None:
        return ""

    first_day: Optional[int] = None
    for entry in schedule:
        first_day = _coerce_day((entry or {}).get("day"))
        if first_day is not None:
            break

    last_day: Optional[int] = None
    for entry in reversed(schedule):
        last_day = _coerce_day((entry or {}).get("day"))
        if last_day is not None:
            break

    if first_day is not None and day == first_day == 0:
        return "Day 0 is a tutorial day — there is nothing to submit yet."
    if last_day is not None and day == last_day:
        return "This final celebration day has no assignment to submit."
    return ""


def _timestamp_to_epoch(ts: Optional[datetime]) -> float:
    """Return ``ts`` as epoch seconds (or ``0.0`` if unavailable)."""

    if ts is None:
        return 0.0

    if isinstance(ts, (int, float)):
        try:
            return float(ts)
        except (TypeError, ValueError):
            return 0.0

    try:
        return float(ts.timestamp())  # type: ignore[call-arg]
    except Exception:
        return 0.0


def _topic_coach_state_key(base: str, student_code: str, level: str) -> str:
    student = _safe_str(student_code, "_") or "_"
    level_token = _safe_str(level, "_") or "_"
    return f"{base}:{student}:{level_token}"


def _initialise_topic_coach_session_state(
    session_state: MutableMapping[str, Any],
    *,
    student_code: str,
    level: str,
    messages: Iterable[Dict[str, Any]],
    qcount: Any,
    finalized: Any,
    focus_tips: Iterable[str] | None = None,
    identity_key: str = "_cchat_active_identity",
) -> Tuple[str, str, str, str]:
    """Return scoped Topic Coach session-state keys after initialising values."""

    student_token = _safe_str(student_code)
    level_token = _safe_str(level)
    identity = (student_token, level_token)
    previous_identity = session_state.get(identity_key)
    identity_changed = previous_identity != identity

    chat_key = _topic_coach_state_key("cchat_data_chat", student_token, level_token)
    qcount_key = _topic_coach_state_key("cchat_data_qcount", student_token, level_token)
    finalized_key = _topic_coach_state_key("cchat_data_finalized", student_token, level_token)
    focus_key = _topic_coach_state_key("cchat_data_focus", student_token, level_token)

    for legacy_key in ("cchat_data_chat", "cchat_data_qcount", "cchat_data_finalized"):
        session_state.pop(legacy_key, None)

    if identity_changed or chat_key not in session_state:
        session_state[chat_key] = list(messages or [])
    elif not session_state[chat_key] and messages:
        session_state[chat_key] = list(messages)

    try:
        qcount_value = int(qcount or 0)
    except Exception:
        qcount_value = 0
    qcount_value = max(0, qcount_value)
    if identity_changed or qcount_key not in session_state:
        session_state[qcount_key] = qcount_value

    finalized_value = bool(finalized)
    if identity_changed or finalized_key not in session_state:
        session_state[finalized_key] = finalized_value

    if identity_changed or focus_key not in session_state:
        session_state[focus_key] = list(focus_tips or [])
    elif not session_state[focus_key] and focus_tips:
        session_state[focus_key] = list(focus_tips)

    session_state[identity_key] = identity
    return chat_key, qcount_key, finalized_key, focus_key


def _extract_focus_tips_from_history(
    history: Iterable[Dict[str, Any]],
) -> List[str]:
    """Return up to three recurring correction themes from the transcript."""

    correction_lines: List[str] = []
    stop_pattern = re.compile(
        r"(?:^|\n)\s*(?:idea|💡|next question|question|focus|summary|tip|strengths|improvements?)",
        re.IGNORECASE,
    )

    for message in history:
        if not isinstance(message, dict) or message.get("role") != "assistant":
            continue
        raw = str(message.get("content") or "")
        if not raw:
            continue
        text = re.sub(r"<br\s*/?>", "\n", raw, flags=re.IGNORECASE)
        text = re.sub(r"</(?:div|p|li)>", "\n", text, flags=re.IGNORECASE)
        text = re.sub(r"<[^>]+>", " ", text)
        text = html.unescape(text)
        text = text.replace("**", "")
        text = text.replace("__", "")
        text = text.replace("*", "")
        text = re.sub(r"\r\n?", "\n", text)

        lower_text = text.lower()
        match = re.search(r"corrections?\s*:?", lower_text)
        if not match:
            continue
        segment = text[match.end() :]
        stop = stop_pattern.search(segment)
        if stop:
            segment = segment[: stop.start()]

        for line in segment.splitlines():
            cleaned = re.sub(r"^[\-•●▪▫➤▶︎\*\s]+", "", line).strip()
            if not cleaned:
                continue
            if len(cleaned) > 160:
                cleaned = cleaned[:157].rstrip() + "…"
            correction_lines.append(cleaned)

    counts: Counter[str] = Counter()
    canonical: Dict[str, str] = {}

    for line in correction_lines:
        normalised = re.sub(r"[^\wäöüÄÖÜß ]+", " ", line.lower()).strip()
        if not normalised:
            continue
        counts[normalised] += 1
        canonical.setdefault(normalised, line)

    tips = [canonical[key] for key, _ in counts.most_common(3)]
    return tips


def _resolve_class_name(
    raw_value: Any,
    *,
    level: str = "",
    default_suffix: str = "General",
) -> Tuple[str, str]:
    """Return ``(clean, resolved)`` class labels.

    ``clean`` is the sanitized class name treating "nan"/"None" as empty while
    ``resolved`` falls back to ``"{LEVEL} {default_suffix}"`` when available.
    """

    clean = _safe_str(raw_value)
    level_key = _safe_upper(level, "")
    fallback = f"{level_key} {default_suffix}".strip() if level_key else ""
    return clean, clean or fallback


def _build_missing_code_link(
    name: str = "",
    *,
    level: str = "",
    lesson_info: Optional[Dict[str, Any]] = None,
) -> str:
    display_name = _safe_str(name, "Student") or "Student"
    level_text = _safe_upper(level, "")
    lesson = lesson_info or {}

    day = _safe_str(lesson.get("day"))
    chapter = _safe_str(lesson.get("chapter"))
    topic = _safe_str(lesson.get("topic"))

    subject_parts: List[str] = []
    if level_text:
        subject_parts.append(f"Level {level_text}")
    if day:
        subject_parts.append(f"Day {day}")
    if chapter:
        subject_parts.append(f"Chapter {chapter}")

    subject = f"{display_name} - Missing student code"
    if subject_parts:
        subject = f"{subject} ({' • '.join(subject_parts)})"

    lesson_line_parts: List[str] = []
    if day:
        lesson_line_parts.append(f"Day {day}")
    if chapter:
        lesson_line_parts.append(f"Chapter {chapter}")
    if topic:
        lesson_line_parts.append(f"Topic: {topic}")

    body_lines: List[str] = [
        "Hello Learn German Ghana team,",
        "",
        "I couldn't find my student code in Falowen.",
        "",
        f"Name: {display_name}",
    ]
    if level_text:
        body_lines.append(f"Level: {level_text}")
    if lesson_line_parts:
        body_lines.append("Lesson: " + " • ".join(lesson_line_parts))
    body_lines.extend(["", "My work (paste below):", ""])

    body = "\n".join(body_lines)
    return (
        "mailto:learngermanghana@gmail.com"
        f"?subject={quote_plus(subject)}&body={quote_plus(body)}"
    )


def _show_missing_code_warning(
    name: str = "",
    *,
    level: str = "",
    lesson_info: Optional[Dict[str, Any]] = None,
) -> None:
    mailto_link = _build_missing_code_link(
        name=name,
        level=level,
        lesson_info=lesson_info,
    )
    st.warning(
        "We couldn't find your student code. Try switching to another tab and back, "
        "or logging out and back in if it doesn't load automatically. You can "
        "manually enter your student code in the field below. If it still isn't "
        f"recognized, [email us]({mailto_link}) and paste your work so the administration can assist."
    )


def render_resubmit_email_cta(
    *,
    lesson_info: Optional[Dict[str, Any]] = None,
    student_name: str = "",
    student_code: str = "",
) -> None:
    """Display the resubmission email instructions."""

    info = lesson_info or {}
    assignment_day = _safe_str(info.get("day"))
    safe_name = _safe_str(student_name)
    safe_code = _safe_str(student_code)
    if safe_code.lower() == "demo001":
        safe_code = ""

    st.write("**Need to resubmit?**")
    st.text(
        "Click the link below to email learngermanghana@gmail.com with your revised work."
    )

    resubmit_lines = [
        "Paste your revised work here.",
        "",
        f"Name: {safe_name}",
        f"Student Code: {safe_code}",
        f"Assignment number: {assignment_day}",
    ]
    resubmit_body = "\r\n".join(resubmit_lines)

    query_params = {
        "subject": "Assignment Resubmission",
        "body": resubmit_body,
    }
    resubmit_query = _urllib.urlencode(query_params, quote_via=_urllib.quote)
    resubmit_link = f"mailto:learngermanghana@gmail.com?{resubmit_query}"

    st.markdown(
        f"[Click here to open a pre-filled resubmission email]({resubmit_link})"
    )
    st.text(
        "The email will already include your name, student code, and assignment number—just paste your revised work before sending."
    )
    st.text(
        "If the link doesn't open an email app, manually email learngermanghana@gmail.com and include your assignment name and student code."
    )


def _update_student_code_session_state(code: str) -> Dict[str, Any]:
    """Persist ``code`` into session state and return the updated row."""

    clean_code = _safe_lower(code)
    if not clean_code or clean_code == "demo001":
        return st.session_state.get("student_row") or {}

    current_row = st.session_state.get("student_row")
    try:
        updated_row = dict(current_row or {})
    except Exception:
        updated_row = {}

    updated_row["StudentCode"] = clean_code
    st.session_state["student_row"] = updated_row
    st.session_state["student_code"] = clean_code
    st.session_state["assignment_student_code_input"] = clean_code
    st.session_state["submit_student_code_input"] = clean_code

    return updated_row


def _recover_student_code(
    *,
    lesson_key: str = "",
    draft_text: Optional[str] = None,
) -> str:
    """Attempt to resolve the active student's code from session or drafts."""

    session_row = st.session_state.get("student_row") or {}
    candidates = [
        session_row.get("StudentCode"),
        st.session_state.get("student_code"),
        st.session_state.get("assignment_student_code_input"),
        st.session_state.get("submit_student_code_input"),
    ]

    for candidate in candidates:
        candidate_code = _safe_upper(candidate)
        if candidate_code and candidate_code.lower() != "demo001":
            return candidate_code

    if not lesson_key:
        return ""

    cache = st.session_state.setdefault("_student_code_lookup_cache", {})
    text_token = ""
    if draft_text:
        try:
            text_token = hashlib.sha1(str(draft_text).encode("utf-8")).hexdigest()
        except Exception:
            text_token = ""
    cache_key = f"{lesson_key}::{text_token}" if lesson_key else lesson_key
    cached = cache.get(cache_key)
    if cached:
        return _safe_upper(cached)

    recovered = recover_student_code_from_drafts(
        lesson_key,
        draft_text=draft_text if draft_text else None,
    )
    if recovered:
        cache[cache_key] = recovered
        return _safe_upper(recovered)

    return ""


def hide_sidebar() -> None:
    """Hide Streamlit's sidebar for pages where it isn't needed."""
    st.markdown(
        """
        <style>
            div[data-testid="stSidebarNav"] {display: none;}
            div[data-testid="stSidebarHeader"] {display: none;}
        </style>
        """,
        unsafe_allow_html=True,
    )


# ------------------------------------------------------------------------------
# Shared umlaut helper
# ------------------------------------------------------------------------------


def render_umlaut_pad(widget_key: str, *, context: str, disabled: bool = False) -> None:
    """Render a lightweight umlaut reminder next to a textarea."""

    markdown_fn = getattr(st, "markdown", None)
    if markdown_fn is None:
        return

    note = "_Umlaut keys (copy or paste):_"
    parts = ["**Umlaute:**", "ä", "ö", "ü", "ß"]
    separator = " · "
    buttons = f"{parts[0]} {separator.join(parts[1:])}"
    body = f"{note} {buttons}"

    if disabled:
        body = f"{body} _(copy only)_"

    markdown_fn(body)


def render_message(role: str, text: str) -> None:
    """Render a chat bubble for ``role`` (``"assistant"`` or ``"user"``)."""

    markdown_fn = getattr(st, "markdown", None)
    if markdown_fn is None:
        return

    role_key = (role or "").strip().lower()

    content = _safe_str(text)
    content_html = html.escape(content).replace("\n", "<br>")

    if role_key == "assistant":
        label_html = "<div class='bubble-wrap'><div class='lbl-a'>Herr Felix</div></div>"
        bubble_html = f"<div class='bubble-a'>{content_html}</div>"
    else:
        student_label = (
            _safe_str(
                st.session_state.get("student_display_name")
                or st.session_state.get("student_name")
                or st.session_state.get("student_code")
                or "You",
            )
            or "You"
        )
        label_html = (
            "<div class='bubble-wrap'><div class='lbl-u'>"
            f"{html.escape(student_label)}"
            "</div></div>"
        )
        bubble_html = f"<div class='bubble-u'>{content_html}</div>"

    markdown_fn(label_html, unsafe_allow_html=True)
    markdown_fn(bubble_html, unsafe_allow_html=True)



def ensure_student_row(*, stop_if_missing: bool = False) -> Dict[str, Any]:
    """Ensure ``st.session_state['student_row']`` is populated from the roster."""

    student_row = st.session_state.get("student_row", {}) or {}
    if not student_row:
        load_student_data_fn = globals().get("load_student_data")
        if load_student_data_fn is None:

            def load_student_data_fn():
                return pd.DataFrame(columns=["StudentCode"])

        student_code = (st.session_state.get("student_code", "") or "").strip().lower()
        logging.debug("Attempting roster lookup for student code '%s'", student_code)

        try:
            df_students = load_student_data_fn()
        except Exception as exc:
            logging.debug(
                "Roster fetch raised while looking for student code '%s': %s",
                student_code,
                exc,
            )
            df_students = pd.DataFrame(columns=["StudentCode"])

        if df_students is None:
            logging.debug(
                "Roster fetch returned no data while looking for student code '%s'",
                student_code,
            )
            df_students = pd.DataFrame(columns=["StudentCode"])
        else:
            try:
                row_count = len(df_students)
            except Exception:
                row_count = 0
            logging.debug(
                "Roster fetch returned %d rows while looking for student code '%s'",
                row_count,
                student_code,
            )

        if not student_code:
            logging.debug("No student code available in session for roster lookup")
        elif isinstance(df_students, pd.DataFrame) and not df_students.empty and "StudentCode" in df_students.columns:
            try:
                matches = df_students[
                    df_students["StudentCode"].astype(str).str.strip().str.lower()
                    == student_code
                ]
                match_count = int(matches.shape[0])
                logging.debug(
                    "Roster lookup for student code '%s' found=%s (matches=%d)",
                    student_code,
                    match_count > 0,
                    match_count,
                )
                if match_count > 0:
                    student_row = matches.iloc[0].to_dict()
                    st.session_state["student_row"] = student_row
            except Exception as exc:
                logging.debug(
                    "Roster lookup failed for student code '%s': %s",
                    student_code,
                    exc,
                )
        else:
            logging.debug(
                "Roster lookup for student code '%s' skipped because roster is empty or missing StudentCode column",
                student_code,
            )

    student_row = st.session_state.get("student_row", {}) or {}
    if stop_if_missing and not student_row:
        st.info("🚩 No student selected.")
        st.stop()

    return student_row


# Ensure the latest lesson schedule is loaded
if "level_schedules_initialized" not in st.session_state:
    refresh_level_schedules()
    st.session_state["level_schedules_initialized"] = True


# --- Falowen modules ---
from falowen.email_utils import send_reset_email, build_gas_reset_link
import falowen.sessions as _falowen_sessions
from falowen.sessions import (
    db,
    create_session_token,
    destroy_session_token,
    api_post,
)
from src.utils.falowen_imports import load_falowen_db
from src.contracts import (
    is_contract_expired,
)
from src.services.contracts import contract_active
from src.utils.currency import format_cedis
from src.utils.toasts import toast_ok, refresh_with_toast, toast_once
from src.firestore_utils import (
    _draft_doc_ref,
    load_chat_draft_from_db,
    load_draft_from_db,
    load_draft_meta_from_db,
    save_chat_draft_to_db,
    save_draft_to_db,
    save_ai_response,
    fetch_attendance_summary,
    load_student_profile,
    save_student_profile,
    recover_student_code_from_drafts,
    fetch_active_typists,
    set_typing_indicator,
)
from src.draft_management import (
    _draft_state_keys,
    clear_draft_after_post,
    initialize_draft_state,
    save_now,
    save_before_download,
    autosave_maybe,
    reset_local_draft_state,
    load_notes_from_db,
    save_notes_to_db,
    autosave_learning_note,
    on_cb_subtab_change,
)
from src.falowen.chat_core import (
    back_step,
    render_chat_stage,
    reset_falowen_chat_flow,
)
from src.firestore_helpers import (
    lesson_key_build,
    lock_id,
    has_existing_submission,
    acquire_lock,
    is_locked,
    resolve_current_content,
    fetch_latest,
)
from src.attendance_utils import load_attendance_records
import src.ui_components as _ui_components
from src.ui_components import (
    render_assignment_reminder,
    render_link,
)

_falowen_db = load_falowen_db()
SCHREIBEN_DAILY_LIMIT = _falowen_db.SCHREIBEN_DAILY_LIMIT
inc_sprechen_usage = _falowen_db.inc_sprechen_usage

prepare_audio_url = getattr(_ui_components, "prepare_audio_url", lambda url: url)
render_audio_player = getattr(_ui_components, "render_audio_player", lambda *a, **k: None)
from src.stats import (
    get_student_level,
    save_vocab_attempt,
    vocab_attempt_exists,
)
from src.stats_ui import render_vocab_stats, render_schreiben_stats
from src.schreiben import (
    highlight_feedback,
    get_schreiben_usage,
    inc_schreiben_usage,
    save_letter_coach_progress,
    load_letter_coach_progress,
    save_letter_coach_draft,
    load_letter_coach_draft,
    clear_letter_coach_draft,
    get_level_from_code,
)
from src.ui.auth import (
    render_signup_form,
    render_login_form,
    render_forgot_password_panel,
    render_returning_login_area,
    render_signup_request_banner,
    render_google_oauth,
    render_returning_login_form,
)
from src.ui.auth import renew_session_if_needed
from src.ui.login import render_falowen_login
from src.services.vocab import VOCAB_LISTS, AUDIO_URLS, get_audio_url
from src.schreiben import (
    update_schreiben_stats,
    get_schreiben_stats,
    save_submission,
    save_schreiben_feedback,
    load_schreiben_feedback,
    delete_schreiben_feedback,
)
from src.ui_helpers import (
    qp_get,
    qp_clear,
    seed_falowen_state_from_qp,
    highlight_terms,
    filter_matches,
)
from src.auth import (
    persist_session_client,
    reset_password_page,
)
from src.assignment_ui import (
    load_assignment_scores,
    render_results_and_resources_tab,
    get_assignment_summary,
    select_best_assignment_attempts,
)
from src.session_management import (
    bootstrap_state,
    determine_level,
    ensure_student_level,
    bootstrap_session_from_qp,
)
from src.sentence_bank import SENTENCE_BANK
from src.config import SB_SESSION_TARGET
from src.data_loading import load_student_data
from src.youtube import (
    get_playlist_ids_for_level,
    fetch_youtube_playlist_videos,
)
from src.ui_widgets import (
    render_google_brand_button_once,
    render_announcements_once,
)
from src.logout import do_logout
from src.pdf_handling import (
    extract_text_from_pdf,
    generate_notes_pdf,
    generate_single_note_pdf,
    generate_chat_pdf,
)
from src.sentence_builder import render_sentence_builder

# ------------------------------------------------------------------------------
# Google OAuth (Gmail sign-in) — single-source, no duplicate buttons
# ------------------------------------------------------------------------------
GOOGLE_CLIENT_ID     = st.secrets.get("GOOGLE_CLIENT_ID", "180240695202-3v682khdfarmq9io9mp0169skl79hr8c.apps.googleusercontent.com")
GOOGLE_CLIENT_SECRET = st.secrets.get("GOOGLE_CLIENT_SECRET", "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")
REDIRECT_URI         = st.secrets.get("GOOGLE_REDIRECT_URI", "https://www.falowen.app/")

# Mapping of CEFR levels to teacher codes that should receive admin rights.
# Extend this dictionary as new levels or teachers are added.
ADMINS_BY_LEVEL = {
    "A1": {"felixa177", "felixa1"},
    "A2": {"felixa2"},
    "B1": {"felixb1"},
}

# Study tips shown on the dashboard for each CEFR level.
LEVEL_TIPS = {
    "A1": "Focus on everyday phrases and practice listening with simple dialogues.",
    "A2": "Build vocabulary around daily routines and start speaking in longer sentences.",
    "B1": "Read short articles to boost comprehension and keep a diary in German.",
    "B2": "Engage with podcasts or news to refine your listening and expand vocabulary.",
    "C1": "Discuss complex topics in German and review grammar nuances regularly.",
}

# Exam preparation advice for each CEFR level.
EXAM_ADVICE = {
    "A1": "Focus on listening comprehension to build a strong foundation.",
    "A2": "Review core grammar and practice everyday conversations.",
    "B1": "Work on grammar accuracy and write short essays.",
    "B2": "Engage with longer authentic texts and audio.",
    "C1": "Hone precision in complex discussions and essays.",
}





def inject_notice_css():
    from src.ui.login import inject_notice_css as _inject_css
    _inject_css()

# Legacy hero rendering moved to src.login_ui

# ------------------------------------------------------------------------------
# Sign up / Login / Forgot password
# ------------------------------------------------------------------------------


def calc_blog_height(num_posts: int) -> int:
    """Return the container height needed for the desktop blog card grid.

    The blog cards render inside a CSS grid defined as
    ``repeat(auto-fill, minmax(240px, 1fr))`` with a ``16px`` gap and a maximum
    width of ``1120px``.  On wide viewports this produces four columns, so each
    row requires space for four cards plus the gaps between them.  Each card is
    approximately ``312px`` tall.  The function computes the minimum height
    necessary to show all posts without leaving excessive blank space.

    Parameters
    ----------
    num_posts: int
        Number of blog posts to display.

    Returns
    -------
    int
        Height in pixels for the blog card container.
    """

    CARD_HEIGHT = 312
    ROW_GAP = 16
    CARD_MIN_WIDTH = 240
    GRID_MAX_WIDTH = 1120

    # Desktop layout shows at most four columns: floor((max_width + gap) /
    # (min_width + gap)) = floor((1120 + 16) / (240 + 16)) = 4.
    CARDS_PER_ROW = max(
        1, math.floor((GRID_MAX_WIDTH + ROW_GAP) / (CARD_MIN_WIDTH + ROW_GAP))
    )

    if num_posts <= 0:
        return 0

    rows = math.ceil(num_posts / CARDS_PER_ROW)
    return CARD_HEIGHT * rows + ROW_GAP * (rows - 1)


def login_page():
    if st.session_state.get("logged_in"):
        try:
            render_logged_in_topbar()
        except Exception:
            pass
        try:
            ensure_student_level()
        except Exception:
            pass
        return

    hide_fn = globals().get("hide_sidebar")
    if callable(hide_fn):
        hide_fn()

    try:
        renew_session_if_needed()
    except Exception:
        pass

    # 1) Get Google auth URL (also completes flow if ?code=...)
    auth_url = render_google_oauth(return_url=True) or ""

    # 2) Branded hero (Google button suppressed inside the template)
    render_falowen_login(auth_url, show_google_in_hero=False)
    st.divider()

    # 3) Returning user section (Google CTA below the form)
    login_success = render_returning_login_area()
    render_google_brand_button_once(auth_url, center=True)

    # Guard: only schedule the post-login rerun once, and clear URL params first
    def _run_once(key: str) -> bool:
        if st.session_state.get(key):
            return False
        st.session_state[key] = True
        return True

    if login_success and _run_once("post_login_rerun"):
        try:
            # Remove any lingering query params like ?code=... from OAuth/deeplinks
            for k in list(st.query_params.keys()):
                st.query_params[k] = ""
        except Exception:
            pass
        st.session_state["need_rerun"] = True

    # 4) Explanation banner + tabs (keep your existing content below)
    render_signup_request_banner()
    tab2, tab3 = st.tabs(["🧾 Sign Up (Approved)", "📝 Request Access"])
    with tab2:
        render_signup_form()
    with tab3:
        st.markdown(
            """
            <div class="page-wrap" style="text-align:center; margin-top:8px;">
              <a href="https://docs.google.com/forms/d/e/1FAIpQLSenGQa9RnK9IgHbAn1I9rSbWfxnztEUcSjV0H-VFLT-jkoZHA/viewform?usp=header" 
                 target="_blank" rel="noopener">
                <button style="background:#1f2d7a; color:white; padding:10px 20px; border:none; border-radius:8px; cursor:pointer;">
                  📝 Open Request Access Form
                </button>
              </a>
              <div style="color:#64748b; font-size:.95rem; margin-top:6px;">
                We’ll email you once your account is ready.
              </div>
            </div>
            """,
            unsafe_allow_html=True,
        )


    # (Optional) help/links/steps/footer blocks can follow...


    # Help + quick contacts
    st.markdown("""
    <div class="page-wrap">
      <div class="help-contact-box" aria-label="Help and contact options" style="text-align:center;">
        <b>❓ Need help or access?</b><br>
        <a href="https://api.whatsapp.com/send?phone=233205706589" target="_blank" rel="noopener">📱 WhatsApp us</a>
        &nbsp;|&nbsp;
        <a href="mailto:learngermanghana@gmail.com" target="_blank" rel="noopener">✉️ Email</a>
      </div>
    </div>
    """, unsafe_allow_html=True)

    # Steps (1-2-3)
    st.markdown("---")
    LOGIN_IMG_URL      = "https://i.imgur.com/pFQ5BIn.png"
    COURSEBOOK_IMG_URL = "https://i.imgur.com/pqXoqSC.png"
    RESULTS_IMG_URL    = "https://i.imgur.com/uiIPKUT.png"
    c1, c2, c3 = st.columns(3)
    with c1:
        st.markdown(f"""
        <img src="{LOGIN_IMG_URL}" alt="Login screenshot"
             style="width:100%; height:220px; object-fit:cover; border-radius:12px; pointer-events:none; user-select:none;">
        <div style="height:8px;"></div>
        <h3 style="margin:0 0 4px 0;">1️⃣ Sign in</h3>
        <p style="margin:0;">Use your <b>student code or email</b> — or the <b>Google</b> button above.</p>
        """, unsafe_allow_html=True)
    with c2:
        st.markdown(f"""
        <img src="{COURSEBOOK_IMG_URL}" alt="Course Book screenshot"
             style="width:100%; height:220px; object-fit:cover; border-radius:12px; pointer-events:none; user-select:none;">
        <div style="height:8px;"></div>
        <h3 style="margin:0 0 4px 0;">2️⃣ Learn & submit</h3>
        <p style="margin:0;">Watch lessons, practice vocab, and <b>submit assignments</b> in the Course Book.</p>
        """, unsafe_allow_html=True)
    with c3:
        st.markdown(f"""
        <img src="{RESULTS_IMG_URL}" alt="Results screenshot"
             style="width:100%; height:220px; object-fit:cover; border-radius:12px; pointer-events:none; user-select:none;">
        <div style="height:8px;"></div>
        <h3 style="margin:0 0 4px 0;">3️⃣ Get results</h3>
        <p style="margin:0;">You’ll get an <b>email when marked</b>. Check <b>Results & Resources</b> for feedback.</p>
        """, unsafe_allow_html=True)

    # Blog posts / announcements
    blog_posts = fetch_blog_feed(limit=4)[:4]
    if blog_posts:
        st.markdown("---")
        st.markdown(
            '<h2 style="text-align:center;">Falowen Blog</h2>',
            unsafe_allow_html=True,
        )
        height = globals().get("calc_blog_height", lambda n: 380)(len(blog_posts))
        render_blog_cards(blog_posts, height=height)
        st.markdown(
            '<div style="text-align:center;margin:4px 0 0;">'
            '<a href="https://blog.falowen.app/" target="_blank" rel="noopener">Read more</a>'
            '</div>',
            unsafe_allow_html=True,
        )

    # Footer links
    st.markdown("""
    <div class="page-wrap" style="text-align:center; margin:12px 0;">
      <a href="https://www.learngermanghana.com/tutors"           target="_blank" rel="noopener">👩‍🏫 Tutors</a>
      &nbsp;|&nbsp;
      <a href="https://www.learngermanghana.com/upcoming-classes" target="_blank" rel="noopener">🗓️ Upcoming Classes</a>
      &nbsp;|&nbsp;
      <a href="https://register.falowen.app/#privacy-policy"      target="_blank" rel="noopener">🔒 Privacy</a>
      &nbsp;|&nbsp;
      <a href="https://register.falowen.app/#terms-of-service"    target="_blank" rel="noopener">📜 Terms</a>
      &nbsp;|&nbsp;
      <a href="https://www.learngermanghana.com/contact-us"       target="_blank" rel="noopener">✉️ Contact</a>
      &nbsp;|&nbsp;
      <a href="https://register.falowen.app"                      target="_blank" rel="noopener">📝 Register</a>
      &nbsp;|&nbsp;
      <a href="https://register.falowen.app/#about-us"            target="_blank" rel="noopener">ℹ️ About Us</a>
      &nbsp;|&nbsp;
      <a href="https://script.google.com/macros/s/AKfycbwXrfiuKl65Va_B2Nr4dFnyLRW5z6wT5kAbCj6cNl1JxdOzWVKT_ZMwdh2pN_dbdFoy/exec" target="_blank" rel="noopener">🗑️ Delete Account</a>
      &nbsp;|&nbsp;
      <a href="https://blog.falowen.app/"                         target="_blank" rel="noopener">📰 Blog</a>
    </div>
    """, unsafe_allow_html=True)

    from datetime import UTC, datetime as _dt_now
    st.markdown(f"""
    <div class="page-wrap" style="text-align:center;color:#64748b; margin-bottom:16px;">
      © {_dt_now.now(UTC).year} Learn Language Education Academy • Accra, Ghana<br>
      Need help? <a href="mailto:learngermanghana@gmail.com">Email</a> •
      <a href="https://api.whatsapp.com/send?phone=233205706589" target="_blank" rel="noopener">WhatsApp</a>
    </div>
    """, unsafe_allow_html=True)


def render_logged_in_topbar():
    name  = st.session_state.get("student_name", "")
    level = st.session_state.get("student_level", "—")
    code  = st.session_state.get("student_code", "—")

    st.markdown(
        """
        <style>
          .dash-topwrap{
            background:#f5f9ff;
            border:1px solid rgba(30,64,175,.12);
            border-radius:14px;
            padding:14px 16px;
            margin:4px 0 10px 0;
            box-shadow:0 6px 14px rgba(2,6,23,.06);
          }
          .dash-title{ font-size:1.55rem; font-weight:900; color:#19213a; margin:0 0 4px 0; }
          .dash-sub{ color:#475569; font-size:.95rem; }
          div[data-testid="stButton"] > button[kind="primary"]{
            background:#1f2d7a; border:1px solid #1b2a6e; border-radius:10px; font-weight:700;
            box-shadow:0 4px 10px rgba(31,45,122,.18);
          }
          div[data-testid="stButton"] > button[kind="primary"]:hover{ filter:brightness(1.05); }
        </style>
        """,
        unsafe_allow_html=True
    )
    top = st.container()
    with top:
        c1, c2 = st.columns([1, 0.18])
        with c1:
            st.markdown(
                f"""
                <div class="dash-topwrap">
                  <div class="dash-title">👋 Welcome, {name}</div>
                  <div class="dash-sub">Level: {level} · Code: {code}</div>
                </div>
                """,
                unsafe_allow_html=True
            )
        with c2:
            st.button(
                "Log out",
                key="logout_global",
                type="primary",
                width="stretch",
                on_click=do_logout,
            )

    level_key = (level or "").strip().upper()
    tip = LEVEL_TIPS.get(level_key, "Keep practicing and immerse yourself daily.")
    st.info(tip)


# ------------------------------------------------------------------------------
# Level-aware welcome video (YouTube) used in the sidebar (IDs can be added later)
# ------------------------------------------------------------------------------
def dashboard_page():
    """Render the dashboard for logged-in users."""
    if not st.session_state.get("logged_in"):
        login_page()
        return
    try:
        render_logged_in_topbar()
    except Exception:
        pass
    try:
        ensure_student_level()
    except Exception:
        pass


def render_level_welcome_video(level: str | None):
    level = (level or "").strip().upper() or "A1"
    YT_WELCOME = {"A1":"", "A2":"", "B1":"", "B2":"", "C1":"", "C2":""}  # fill IDs later
    vid = YT_WELCOME.get(level) or ""
    if not vid:
        st.info(f"No welcome video added yet for {level}. Check back soon!")
        return
    components.html(
        f"""
        <div style="position:relative;padding-bottom:56.25%;height:0;overflow:hidden;border-radius:12px;
                    box-shadow:0 4px 12px rgba(0,0,0,.08);">
          <iframe
            src="https://www.youtube.com/embed/{vid}"
            title="Welcome • {level}"
            frameborder="0"
            allow="accelerometer; autoplay; clipboard-write; encrypted-media; gyroscope; picture-in-picture; web-share"
            allowfullscreen
            style="position:absolute;top:0;left:0;width:100%;height:100%;border:0;border-radius:12px;">
          </iframe>
        </div>
        """, height=320, scrolling=False
    )


# ------------------------------------------------------------------------------
# Sidebar (publish-ready)
# ------------------------------------------------------------------------------
def render_sidebar_published():
    def _qp_set_safe(**kwargs):
        if "_qp_set" in globals():
            try: _qp_set(**kwargs); return
            except Exception: pass
        try:
            for k, v in kwargs.items():
                st.query_params[k] = "" if v is None else str(v)
        except Exception:
            pass

    def _go(tab_name: str):
        st.session_state["nav_sel"] = tab_name
        st.session_state["main_tab_select"] = tab_name
        _qp_set_safe(tab=tab_name)
        if tab_name != "Chat • Grammar • Exams":
            st.session_state.pop("_chat_focus_tab", None)
        st.session_state["need_rerun"] = True

    def _go_chat_main():
        st.session_state["_chat_focus_tab"] = None
        _go("Chat • Grammar • Exams")

    def _go_zoom_class():
        st.session_state["nav_sel"] = "My Course"
        st.session_state["main_tab_select"] = "My Course"
        st.session_state["coursebook_subtab"] = "🧑‍🏫 Classroom"
        st.session_state["classroom_page"] = "Join on Zoom"
        _qp_set_safe(tab="My Course")
        st.session_state.pop("_chat_focus_tab", None)
        st.session_state["need_rerun"] = True

    def _go_post_qna():
        st.session_state["nav_sel"] = "My Course"
        st.session_state["main_tab_select"] = "My Course"
        st.session_state["coursebook_subtab"] = "🧑‍🏫 Classroom"
        st.session_state["classroom_page"] = "Class Notes & Q&A"
        _qp_set_safe(tab="My Course")
        st.session_state.pop("_chat_focus_tab", None)
        st.session_state["need_rerun"] = True

    def _go_course_submit():
        st.session_state["nav_sel"] = "My Course"
        st.session_state["main_tab_select"] = "My Course"
        st.session_state["coursebook_subtab"] = "📘 Course Book"
        st.session_state["coursebook_page"] = COURSEBOOK_SUBMIT_LABEL
        st.session_state["coursebook_prev_page"] = COURSEBOOK_SUBMIT_LABEL
        _qp_set_safe(tab="My Course")
        st.session_state.pop("_chat_focus_tab", None)
        st.session_state["need_rerun"] = True
    if st.session_state.get("logged_in", False):
        st.sidebar.markdown("## Quick access")
        st.sidebar.button("🏠 Dashboard",                width="stretch", on_click=_go, args=("Dashboard",))
        st.sidebar.button("📈 My Course",                width="stretch", on_click=_go, args=("My Course",))
        st.sidebar.button("📊 Results & Resources",      width="stretch", on_click=_go, args=("My Results and Resources",))
        st.sidebar.button("🗣️ Chat • Grammar • Exams", width="stretch", on_click=_go_chat_main)
        st.sidebar.button("✅ Submit Assignment",       width="stretch", on_click=_go_course_submit)
        st.sidebar.button("✍️ Schreiben Trainer",        width="stretch", on_click=_go, args=("Schreiben Trainer",))
        st.sidebar.button("🎥 Join on Zoom",             width="stretch", on_click=_go_zoom_class)
        st.sidebar.button("❓ Class Notes & Q&A",         width="stretch", on_click=_go_post_qna)
        st.sidebar.divider()

        st.sidebar.markdown("## Our Socials")
        st.sidebar.markdown(
            """
- 📸 [Instagram](https://www.instagram.com/lleaghana/)
- ▶️ [YouTube](https://www.youtube.com/@LLEAGhana)
- 🎵 [TikTok](https://www.tiktok.com/@lleaghana)
- 💼 [LinkedIn](https://www.linkedin.com/in/lleaghana/)
            """
        )
        st.sidebar.divider()

        st.sidebar.markdown("## How-to & tips")
        first_time_quick_guide = not st.session_state.get("_seen_quick_guide", False)
        if first_time_quick_guide:
            st.toast("👋 New here? Peek at the Quick guide in the sidebar to get started!")
        with st.sidebar.expander("📚 Quick guide", expanded=first_time_quick_guide):
            st.markdown(
                """
                - **Submit work:** My Course → Submit → **Confirm & Submit** (locks after submission).
                - **Check feedback:** **Results & Resources** shows marks, comments, downloads.
                - **Practice speaking:** **Tools → Sprechen** for instant pronunciation feedback.
                - **Build vocab:** **Schreiben Trainer → Vocab Trainer** for daily words & review cycles.
                - **Track progress:** **Dashboard** shows streaks, next lesson, and missed items.
                """
            )
        if first_time_quick_guide:
            st.session_state["_seen_quick_guide"] = True

        with st.sidebar.expander("🧭 Dashboard tabs, explained", expanded=False):
            st.markdown(
                """
                - **Dashboard:** Overview (streak, next lesson, missed, leaderboard, new posts).
                - **My Course:** Lessons, materials, and submission flow.
                - **Results & Resources:** Marks, feedback, downloadable resources.
                - **Chat • Grammar • Exams:** Guided conversation practice plus instant pronunciation feedback.
                - **Schreiben Trainer:** Structured writing with iterative feedback and 📚 vocab practice tools.
                """
            )

        with st.sidebar.expander("🔔 Telegram notifications", expanded=False):
            st.markdown(
                """
- Open the Falowen bot link or search for `@falowenbot`, tap **Start**, then type your student code (e.g. `kwame202`)
- To deactivate: send `/stop`
                """
            )

        st.sidebar.divider()

        st.sidebar.markdown("## Support")
        st.sidebar.markdown(
            """
- 📱 [WhatsApp](https://api.whatsapp.com/send?phone=233205706589)
- ✉️ [Email](mailto:learngermanghana@gmail.com)
- 🐞 [Report an issue](mailto:learngermanghana@gmail.com?subject=Falowen%20Bug%20Report)
            """
        )

        st.sidebar.markdown("## Resources")
        st.sidebar.markdown(
            """
- 👩‍🏫 [Tutors](https://www.learngermanghana.com/tutors)
- 🗓️ [Upcoming Classes](https://www.learngermanghana.com/upcoming-classes)
- 📰 [Blog](https://blog.falowen.app)
- ✉️ [About Us](https://register.falowen.app/#about-us)
            """
        )



# ------------------------------------------------------------------------------
# OpenAI (used elsewhere in app)
# ------------------------------------------------------------------------------
OPENAI_API_KEY = st.secrets.get("OPENAI_API_KEY") or os.getenv("OPENAI_API_KEY")
if not OPENAI_API_KEY:
    st.error("Missing OpenAI API key. Please add OPENAI_API_KEY in Streamlit secrets.")
    raise RuntimeError("Missing OpenAI API key")
os.environ["OPENAI_API_KEY"] = OPENAI_API_KEY
client = OpenAI(api_key=OPENAI_API_KEY)


def apply_profile_ai_correction(about_key: str) -> None:
    """Use OpenAI to correct and enhance the user's profile biography."""
    current_text = st.session_state.get(about_key, "")
    if not current_text.strip():
        return
    if not OPENAI_API_KEY:
        st.error("Missing OpenAI API key.")
        return
    try:
        resp = client.chat.completions.create(
            model="gpt-4o-mini",
            messages=[
                {
                    "role": "system",
                    "content": (
                        "You are a helpful assistant that corrects and enhances a student's biography. "
                        "Return only the improved biography."
                    ),
                },
                {"role": "user", "content": current_text},
            ],
            temperature=0,
            max_tokens=300,
        )
        ai_text = (resp.choices[0].message.content or "").strip()
        if ai_text:
            st.session_state[about_key] = ai_text
    except Exception as e:
        logging.exception("Profile AI correction error")
        st.error(f"AI correction failed: {e}")


def apply_status_ai_correction(text: str) -> Tuple[str, str]:
    """Return an AI-improved version of *text* and a brief explanation."""
    if not text.strip():
        return text, ""
    try:
        resp = client.chat.completions.create(
            model="gpt-4o-mini",
            messages=[
                {
                    "role": "system",
                    "content": (
                        "You are a helpful assistant that improves a student's forum post. "
                        "Return a JSON object with keys 'improved' for the corrected post "
                        "and 'explanation' for a short explanation of the changes."
                    ),
                },
                {"role": "user", "content": text},
            ],
            temperature=0,
            max_tokens=400,
        )
        raw = resp.choices[0].message.content or ""
        try:
            data = json.loads(raw)
            improved = (data.get("improved") or "").strip()
            explanation = (data.get("explanation") or "").strip()
        except Exception:
            improved = raw.strip()
            explanation = ""
        return improved, explanation
    except Exception as e:
        logging.exception("Status AI correction error")
        st.error(f"AI correction failed: {e}")
        return text, ""


def apply_note_ai_correction(text: str) -> Tuple[str, str]:
    """Return an AI-improved version of a learning note and an explanation."""
    if not text.strip():
        return text, ""
    try:
        resp = client.chat.completions.create(
            model="gpt-4o-mini",
            messages=[
                {
                    "role": "system",
                    "content": (
                        "You are a helpful assistant that improves a student's learning note. "
                        "Return a JSON object with keys 'improved' for the corrected note "
                        "and 'explanation' for a short explanation of the changes."
                    ),
                },
                {"role": "user", "content": text},
            ],
            temperature=0,
            max_tokens=400,
        )
        raw = resp.choices[0].message.content or ""
        try:
            data = json.loads(raw)
            improved = (data.get("improved") or "").strip()
            explanation = (data.get("explanation") or "").strip()
        except Exception:
            improved = raw.strip()
            explanation = ""
        return improved, explanation
    except Exception as e:
        logging.exception("Learning note AI correction error")
        st.error(f"AI correction failed: {e}")
        return text, ""


def diff_with_markers(original: str, corrected: str) -> str:
    """Generate HTML diff using <mark> tags for additions and deletions."""
    diff_lines = difflib.unified_diff(
        original.splitlines(),
        corrected.splitlines(),
        lineterm="",
    )
    html_lines = ["<pre>"]
    for line in diff_lines:
        if line.startswith(("---", "+++", "@@")):
            continue
        if line.startswith("+"):
            html_lines.append(
                f"<mark style='background-color:#d4fcbc'>+ {html.escape(line[1:])}</mark>"
            )
        elif line.startswith("-"):
            html_lines.append(
                f"<mark style='background-color:#ffbdbd'>- {html.escape(line[1:])}</mark>"
            )
        else:
            html_lines.append(html.escape(line))
    html_lines.append("</pre>")
    return "\n".join(html_lines)


# ------------------------------------------------------------------------------
# Seed state from query params / restore session / reset-link path / go to login
# ------------------------------------------------------------------------------
bootstrap_state()
seed_falowen_state_from_qp()
bootstrap_session_from_qp()

# If visiting with password-reset token
if not st.session_state.get("logged_in", False):
    tok = st.query_params.get("token")
    if isinstance(tok, list):
        tok = tok[0] if tok else None
    if tok:
        reset_password_page(tok)
        st.stop()

# Gate
if not st.session_state.get("logged_in", False):
    login_page()
    if not st.session_state.get("logged_in", False):
        st.stop()

# ==================== LOGGED IN ====================
# Ensure the roster row is available for downstream tabs
ensure_student_row()

# Show header immediately after login on every page
render_logged_in_topbar()

# Theme bits (chips etc.)
inject_notice_css()

# Sidebar (no logout; logout lives in the header)
render_sidebar_published()

# Falowen blog updates (render once)
new_posts = fetch_blog_feed()

st.markdown("---")
st.markdown("**You’re logged in.** Continue to your lessons and tools from the navigation.")



# =========================================================
# ============== Data loaders & helpers ===================
# =========================================================
@st.cache_data(ttl=43200)
def _load_full_vocab_sheet_cached():
    SHEET_ID = "1I1yAnqzSh3DPjwWRh9cdRSfzNSPsi7o4r5Taj9Y36NU"
    csv_url = f"https://docs.google.com/spreadsheets/d/{SHEET_ID}/export?format=csv&gid=0"
    try:
        resp = requests.get(csv_url, timeout=8)
        resp.raise_for_status()
        df = pd.read_csv(io.StringIO(resp.text), dtype=str)
    except requests.RequestException as e:
        st.error(f"Could not load vocab sheet: {e}")
        return pd.DataFrame(columns=["level", "german", "english", "example"])
    except Exception:
        st.error("Could not load vocab sheet.")
        return pd.DataFrame(columns=["level", "german", "english", "example"])
    df.columns = df.columns.str.strip().str.lower()

    def _match(colnames, *cands):
        s = set(colnames)
        for c in cands:
            if c in s: return c
        for c in colnames:
            if any(c.startswith(x) for x in cands): return c
        return None

    col_level   = _match(df.columns, "level")
    col_german  = _match(df.columns, "german", "de", "word", "wort")
    col_english = _match(df.columns, "english", "en", "meaning", "translation")
    col_example = _match(df.columns, "example", "sentence", "usage")
    if not (col_level and col_german and col_english):
        return pd.DataFrame(columns=["level", "german", "english", "example"])

    rename = {col_level:"level", col_german:"german", col_english:"english"}
    if col_example: rename[col_example] = "example"
    df = df.rename(columns=rename)
    if "example" not in df.columns: df["example"] = ""
    for c in ["level","german","english","example"]:
        df[c] = df[c].astype(str).str.strip()
    df = df[df["level"].notna() & (df["level"] != "")]
    df["level"] = df["level"].str.upper()
    return df[["level","german","english","example"]]

def load_full_vocab_sheet():
    """Return full vocab sheet DataFrame from session state or cache."""
    if "full_vocab_df" not in st.session_state:
        st.session_state["full_vocab_df"] = _load_full_vocab_sheet_cached()
    return st.session_state["full_vocab_df"]

def get_vocab_of_the_day(df: pd.DataFrame, level: str):
    if df is None or df.empty: return None
    if not {"level","german","english","example"}.issubset(df.columns): return None
    lvl = (level or "").upper().strip()
    subset = df[df["level"] == lvl]
    if subset.empty: return None
    idx = date.today().toordinal() % len(subset)
    row = subset.reset_index(drop=True).iloc[idx]
    return {"german": row.get("german",""), "english": row.get("english",""), "example": row.get("example","")}


def render_lesson_language_support(info: MutableMapping[str, Any] | None, level_key: str) -> None:
    """Show quick vocab and grammar reminders for the current lesson."""

    info = info or {}
    grammar_topic = _safe_str(info.get("grammar_topic"))
    vocab_df = load_full_vocab_sheet()
    suggestions = gather_language_support(info, level_key, vocab_df, VOCAB_LISTS)

    if not grammar_topic and not suggestions:
        return

    st.markdown("###### 💡 Quick Language Support")
    if grammar_topic:
        st.caption(f"Grammar focus: {grammar_topic}")

    if suggestions:
        for entry in suggestions:
            german = _safe_str(entry.get("german"))
            english = _safe_str(entry.get("english"))
            example = _safe_str(entry.get("example"))
            bullet = f"**{german}**" if german else ""
            if english:
                bullet = f"{bullet} — {english}" if bullet else english
            if bullet:
                line = f"- {bullet}"
            elif example:
                line = f"- _{example}_"
            else:
                continue
            if example and bullet:
                line += f"  \n  _{example}_"
            st.markdown(line)
    else:
        st.caption("No quick vocabulary matches found for this lesson.")


@st.cache_data(ttl=3600)
def _load_reviews_cached():
    SHEET_ID = "137HANmV9jmMWJEdcA1klqGiP8nYihkDugcIbA-2V1Wc"
    url = f"https://docs.google.com/spreadsheets/d/{SHEET_ID}/gviz/tq?tqx=out:csv&sheet=Sheet1"
    df = pd.read_csv(url)
    df.columns = df.columns.str.strip().str.lower()
    return df

def load_reviews():
    """Return reviews DataFrame cached and stored in session state."""
    if "reviews_df" not in st.session_state:
        st.session_state["reviews_df"] = _load_reviews_cached()
    return st.session_state["reviews_df"]

CONTRACT_DATE_FORMATS = (
    "%Y-%m-%d",
    "%Y-%m-%d %H:%M:%S",
    "%Y-%m-%dT%H:%M:%S",
    "%m/%d/%Y",
    "%d.%m.%y",
    "%d.%m.%Y",
    "%d/%m/%Y",
    "%d-%m-%Y",
)


def _parse_contract_date_value(date_str: Any):
    """Return a naive ``datetime`` for *date_str* or ``None`` if parsing fails."""

    if isinstance(date_str, datetime):
        dt = date_str
        if dt.tzinfo is not None:
            return dt.astimezone(UTC).replace(tzinfo=None)
        return dt

    if hasattr(date_str, "to_pydatetime"):
        try:
            converted = date_str.to_pydatetime()
        except Exception:
            converted = None
        if converted is not None:
            return _parse_contract_date_value(converted)

    text = "" if date_str is None else str(date_str).strip()
    if not text or text.lower() in ("nan", "none"):
        return None

    iso_candidate = text.replace("Z", "+00:00")
    try:
        parsed = datetime.fromisoformat(iso_candidate)
    except ValueError:
        parsed = None
    if parsed is not None:
        if parsed.tzinfo is not None:
            parsed = parsed.astimezone(UTC).replace(tzinfo=None)
        return parsed

    trimmed = text[:-1].strip() if text.endswith("Z") else text
    for fmt in CONTRACT_DATE_FORMATS:
        try:
            return datetime.strptime(trimmed, fmt)
        except ValueError:
            continue

    for sep in (" ", "T"):
        if sep in trimmed:
            base = trimmed.split(sep, 1)[0].strip()
            if base and base != trimmed:
                return _parse_contract_date_value(base)

    return None


def parse_contract_start(date_str: Any):

    """Parse a contract start date across common and ISO timestamp formats."""

    return _parse_contract_date_value(date_str)


def _compute_finish_date_estimates(start_str: Any, total_lessons: Any, parse_start_fn):
    """Return projected completion dates keyed by weekly study frequency."""

    try:
        total = int(total_lessons)
    except (TypeError, ValueError):
        return None

    if total <= 0:
        return None

    parse_fn = parse_start_fn if callable(parse_start_fn) else parse_contract_start
    try:
        parsed = parse_fn(start_str)
    except Exception:
        parsed = None

    if not parsed:
        return None

    if isinstance(parsed, datetime):
        start_date = parsed.date()
    elif isinstance(parsed, date):
        start_date = parsed
    elif hasattr(parsed, "date"):
        start_date = parsed.date()
    else:
        return None

    weeks_three = (total + 2) // 3
    weeks_two = (total + 1) // 2
    weeks_one = total

    return {
        3: start_date + timedelta(weeks=weeks_three),
        2: start_date + timedelta(weeks=weeks_two),
        1: start_date + timedelta(weeks=weeks_one),
    }


def _dict_tts_bytes_de(text: str) -> Optional[bytes]:
    """Return MP3 bytes for German *text* using gTTS.

    On failure, log and return ``None`` instead of raising to avoid crashing the app.
    """
    if not text:
        return None
    try:
        from gtts import gTTS

        buf = io.BytesIO()
        gTTS(text=text, lang="de").write_to_fp(buf)
        return buf.getvalue()
    except Exception as exc:  # pragma: no cover - best effort
        logging.warning("gTTS synthesis failed: %s", exc)
        return None

# ------------------------------- Footer -------------------------------
FOOTER_LINKS = {
    "👩‍🏫 Tutors": "https://www.learngermanghana.com/tutors",
    "🗓️ Upcoming Classes": "https://www.learngermanghana.com/upcoming-classes",
    "🔒 Privacy": "https://register.falowen.app/#privacy-policy",
    "📜 Terms": "https://register.falowen.app/#terms-of-service",
    "✉️ Contact": "https://www.learngermanghana.com/contact-us",
    "📝 Register": "https://register.falowen.app",
    "ℹ️ About Us": "https://register.falowen.app/#about-us",
    "🗑️ Delete Account": "https://script.google.com/macros/s/AKfycbwXrfiuKl65Va_B2Nr4dFnyLRW5z6wT5kAbCj6cNl1JxdOzWVKT_ZMwdh2pN_dbdFoy/exec",
    "📰 Blog": "https://blog.falowen.app/",
}

def render_app_footer(links: dict):
    st.markdown(
        """
        <style>
          .app-footer{ margin-top:18px; padding:16px 14px; border-top:1px solid rgba(148,163,184,.35); color:#475569; }
          .app-footer a{ text-decoration:none; font-weight:700; }
          .app-footer .row{ display:flex; flex-wrap:wrap; gap:14px; }
          @media (max-width:640px){ .app-footer{ padding:14px 10px; } }
        </style>
        """,
        unsafe_allow_html=True
    )
    parts = [f'<a href="{href}" target="_blank">{label}</a>' for label, href in links.items()]
    st.markdown(
        f"""
        <div class="app-footer">
          <div class="row">
            {" | ".join(parts)}
          </div>
          <div style="margin-top:6px;font-size:.9rem;">© 2025 Learn Language Education Academy • Accra, Ghana – Need help? Email • WhatsApp</div>
        </div>
        """,
        unsafe_allow_html=True
    )




# =========================================================
# ===================== NAV & HELPERS =====================
# =========================================================

# --- Query-param helpers (single API; no experimental mix) ---
if "_qp_get_first" not in globals():
    def _qp_get_first(key: str, default: str = "") -> str:
        """Return first value from st.query_params (new API-safe)."""
        try:
            val = st.query_params.get(key, default)
            if isinstance(val, list):
                return (val[0] if val else default)
            return str(val)
        except Exception:
            return default

if "_qp_set" not in globals():
    def _qp_set(**kwargs):
        """Set URL query params using only the production API."""
        try:
            for k, v in kwargs.items():
                st.query_params[k] = "" if v is None else str(v)
        except Exception:
            # If browser doesn't allow URL changes, just skip
            pass

if "build_course_day_link" not in globals():
    def build_course_day_link(day: int | str, tab: str = "My Course") -> str:
        """Return a link to a specific Course Book day."""
        try:
            day_val = int(day)
        except Exception:
            day_val = day
        try:
            tab_q = _urllib.quote(tab)
        except Exception:
            tab_q = tab
        return f"?tab={tab_q}&day={day_val}"

# --- Nav dropdown (mobile-friendly, simple text) ---
def render_dropdown_nav():
    tabs = [
        "Dashboard",
        "My Course",
        "My Results and Resources",
        "Chat • Grammar • Exams",
        "Schreiben Trainer",
    ]
    icons = {
        "Dashboard": "🏠",
        "My Course": "📈",
        "My Results and Resources": "📊",
        "Chat • Grammar • Exams": "🗣️",
        "Schreiben Trainer": "✍️",
    }

    # Sticky banner
    st.markdown(
        """
        <div class="nav-sticky">
          <div style="padding:8px 14px;background:#ecfeff;border:1px solid #67e8f9;border-radius:12px;
                      margin:0;display:flex;align-items:center;gap:10px;justify-content:space-between;">
            <div style="font-weight:800;color:#0f172a;font-size:1.05rem;">🧭 Main Menu</div>
            <div style="color:#0c4a6e;font-size:0.95rem;">Use the selector <b>below</b> to switch sections</div>
          </div>
        </div>
        """,
        unsafe_allow_html=True,
    )

    # Default from URL OR session
    default = _qp_get_first("tab", st.session_state.get("main_tab_select", "Dashboard"))
    if default == "Vocab Trainer":
        default = "Schreiben Trainer"
        st.session_state["main_tab_select"] = default
        st.session_state["nav_sel"] = default
        st.session_state.pop("_chat_focus_tab", None)
        st.session_state["schreiben_pending_subtab"] = "Vocab Trainer"
        student_code_for_nav = st.session_state.get("student_code")
        if student_code_for_nav:
            st.session_state[f"schreiben_sub_tab_{student_code_for_nav}"] = "Vocab Trainer"
    if default not in tabs:
        default = "Dashboard"

    def _fmt(x: str) -> str:
        return f"{icons.get(x,'•')}  {x}"

    def _on_nav_change() -> None:
        sel_val = st.session_state["nav_dd"]
        st.session_state["main_tab_select"] = sel_val
        st.session_state["nav_sel"] = sel_val
        if sel_val != "Chat • Grammar • Exams":
            st.session_state.pop("_chat_focus_tab", None)
        _qp_set(tab=sel_val)

    sel = st.selectbox(
        "🧭 Main menu (tap ▾)",
        tabs,
        index=tabs.index(default),
        key="nav_dd",
        format_func=_fmt,
        help="This is the main selector. Tap ▾ to view all sections.",
        on_change=_on_nav_change,
    )



    # “You’re here” chip
    st.markdown(
        f"""
        <div style="margin-top:6px;">
          <span style="background:#e0f2fe;border:1px solid #7dd3fc;color:#075985;
                       padding:4px 10px;border-radius:999px;font-size:0.92rem;">
            You’re viewing: {icons.get(sel,'•')} <b>{sel}</b>
          </span>
        </div>
        """,
        unsafe_allow_html=True,
    )
    return sel

# --- Initialize nav (MUST be before any "if tab == ..." checks) ---
inject_notice_css()
try:
    if "nav_sel" not in st.session_state:
        st.session_state["nav_sel"] = _qp_get_first("tab", "Dashboard")
        st.session_state["main_tab_select"] = st.session_state["nav_sel"]
    tab = render_dropdown_nav()
except Exception as e:
    st.warning(f"Navigation init issue: {e}. Falling back to Dashboard.")
    tab = "Dashboard"
render_announcements_once(new_posts, tab == "Dashboard")


def _go_attendance() -> None:
    """Jump to the Attendance page inside the Classroom tab."""

    st.session_state["nav_sel"] = "My Course"
    st.session_state["main_tab_select"] = "My Course"
    st.session_state["coursebook_subtab"] = "🧑‍🏫 Classroom"
    st.session_state["cb_prev_subtab"] = "🧑‍🏫 Classroom"
    st.session_state["classroom_page"] = "Attendance"
    st.session_state["classroom_prev_page"] = "Attendance"
    _qp_set(tab="My Course")
    st.session_state.pop("_chat_focus_tab", None)
    st.session_state["need_rerun"] = True


def _go_next_assignment(day_value: Any) -> None:
    """Jump straight to the Assignment tab for ``day_value``."""

    st.session_state["nav_sel"] = "My Course"
    st.session_state["main_tab_select"] = "My Course"
    st.session_state["coursebook_subtab"] = "📘 Course Book"
    st.session_state["cb_prev_subtab"] = "📘 Course Book"
    st.session_state["coursebook_page"] = COURSEBOOK_ASSIGNMENT_LABEL
    st.session_state["coursebook_prev_page"] = COURSEBOOK_ASSIGNMENT_LABEL
    params = {"tab": "My Course"}
    if day_value not in (None, "", "?"):
        try:
            params["day"] = int(day_value)
        except Exception:
            params["day"] = day_value
    _qp_set(**params)
    st.session_state.pop("_chat_focus_tab", None)
    st.session_state["need_rerun"] = True


# =========================================================
# ===================== Dashboard =========================
# =========================================================
_ASSIGNMENT_DATE_COLUMNS = (
    "date",
    "submission_date",
    "submissiondate",
    "submitted_on",
    "submittedon",
    "submitted_at",
    "submittedat",
    "submitted",
    "timestamp",
    "created_at",
    "createdat",
    "created",
    "completed_at",
    "completedat",
)

_ASSIGNMENT_DATE_REGEX_PATTERNS = (
    re.compile(r"(?P<year>\d{4})[-/](?P<month>\d{1,2})[-/](?P<day>\d{1,2})"),
    re.compile(r"(?P<day>\d{1,2})[\./-](?P<month>\d{1,2})[\./-](?P<year>\d{4})"),
)


def _normalize_assignment_submission_dates(
    df: pd.DataFrame,
    *,
    candidate_columns: Iterable[str] = _ASSIGNMENT_DATE_COLUMNS,
) -> pd.Series:
    """Return normalized ``datetime.date`` objects for assignment submissions."""

    if not isinstance(df, pd.DataFrame):
        return pd.Series(dtype="object")

    if df.empty:
        return pd.Series([pd.NaT] * len(df), index=df.index, dtype="object")

    column_lookup = {str(col).strip().lower(): col for col in df.columns}
    source_column: Optional[str] = None
    for candidate in candidate_columns:
        if candidate in column_lookup:
            source_column = column_lookup[candidate]
            break

    if not source_column:
        return pd.Series([pd.NaT] * len(df), index=df.index, dtype="object")

    source = df[source_column]

    def _coerce(value: Any) -> Any:
        parsed_dt = _parse_contract_date_value(value)
        if parsed_dt is not None:
            return parsed_dt.date()

        try:
            ts = pd.to_datetime(value, errors="coerce")
        except Exception:
            ts = pd.NaT

        if pd.notna(ts):
            if isinstance(ts, pd.Timestamp):
                if ts.tzinfo is not None:
                    try:
                        ts = ts.tz_convert(None)
                    except (TypeError, ValueError):
                        try:
                            ts = ts.tz_localize(None)
                        except (TypeError, ValueError):
                            pass
                return ts.date()
            try:
                return ts.date()
            except Exception:
                pass

        text = "" if value is None else str(value).strip()
        if not text or text.lower() in ("nan", "none"):
            return pd.NaT

        for pattern in _ASSIGNMENT_DATE_REGEX_PATTERNS:
            match = pattern.search(text)
            if not match:
                continue
            parts = match.groupdict()
            try:
                year = int(parts["year"])
                month = int(parts["month"])
                day = int(parts["day"])
                return date(year, month, day)
            except (KeyError, ValueError):
                continue

        return pd.NaT

    normalized = source.apply(_coerce)
    normalized.index = source.index
    return normalized


if tab == "Dashboard":
    # ---------- Helpers ----------
    def safe_get(row, key, default=""):
        try: return row.get(key, default)
        except Exception: pass
        try: return getattr(row, key, default)
        except Exception: pass
        try: return row[key]
        except Exception: return default

    # Fallback parsers if globals not present
    def _fallback_parse_date(s):
        return _parse_contract_date_value(s)

    def _fallback_add_months(dt, n):
        y = dt.year + (dt.month - 1 + n) // 12
        m = (dt.month - 1 + n) % 12 + 1
        d = min(dt.day, calendar.monthrange(y, m)[1])
        return dt.replace(year=y, month=m, day=d)

    parse_contract_start_fn = globals().get("parse_contract_start", _fallback_parse_date)
    parse_contract_end_fn   = globals().get("parse_contract_end",   _fallback_parse_date)
    add_months_fn           = globals().get("add_months",           _fallback_add_months)

    # Global styles for chips & mini-cards
    inject_notice_css()

    # ---------- Ensure we have a student row ----------
    student_row = ensure_student_row(stop_if_missing=True)

    st.markdown("<div style='height:6px'></div>", unsafe_allow_html=True)

    st.divider()
    # ---------- 3) Motivation mini-cards (streak / vocab / leaderboard) ----------
    _student_code_raw = (st.session_state.get("student_code", "") or "").strip()
    _student_code = _student_code_raw.lower()
    _df_assign = load_assignment_scores()
    _df_assign["date"] = _normalize_assignment_submission_dates(_df_assign)
    _mask_student = _df_assign["studentcode"].str.lower().str.strip() == _student_code

    _dates = sorted(_df_assign[_mask_student]["date"].dropna().unique(), reverse=True)
    _streak = 1 if _dates else 0
    for i in range(1, len(_dates)):
        if (_dates[i - 1] - _dates[i]).days == 1:
            _streak += 1
        else:
            break

    _monday = date.today() - timedelta(days=date.today().weekday())
    _weekly_goal = 3
    _submitted_this_week = _df_assign[_mask_student & (_df_assign["date"] >= _monday)].shape[0]
    _goal_left = max(0, _weekly_goal - _submitted_this_week)

    _level = (safe_get(student_row, "Level", "A1") or "A1").upper().strip()
    _vocab_df = load_full_vocab_sheet()
    _vocab_item = get_vocab_of_the_day(_vocab_df, _level)

    _df_assign['level'] = _df_assign['level'].astype(str).str.upper().str.strip()
    _df_assign['score'] = pd.to_numeric(_df_assign['score'], errors='coerce')
    _df_assign_best = select_best_assignment_attempts(_df_assign)
    _min_assignments = 3
    _df_level = (
        _df_assign_best[_df_assign_best['level'] == _level]
        .groupby(['studentcode', 'name'], as_index=False)
        .agg(total_score=('score', 'sum'), completed=('assignment', 'nunique'))
    )
    _df_level = _df_level[_df_level['completed'] >= _min_assignments]
    _df_level = _df_level.sort_values(['total_score', 'completed'], ascending=[False, False]).reset_index(drop=True)
    _df_level['Rank'] = _df_level.index + 1
    _your_row = _df_level[
        _df_level['studentcode'].astype(str).str.strip().str.lower() == _student_code
    ]
    _total_students = len(_df_level)

    _streak_line = (
        f"<span class='pill pill-green'>{_streak} day{'s' if _streak != 1 else ''} streak</span>"
        if _streak > 0 else
        "<span class='pill pill-amber'>Start your streak today</span>"
    )
    _goal_line = (
        f"Submitted {_submitted_this_week}/{_weekly_goal} this week"
        + (f" — {_goal_left} to go" if _goal_left else " — goal met 🎉")
    )

    if _vocab_item:
        _vocab_chip = f"<span class='pill pill-purple'>{_vocab_item.get('german','')}</span>"
        _vocab_sub = f"{_vocab_item.get('english','')} · Level {_level}"
    else:
        _vocab_chip = "<span class='pill pill-amber'>No vocab available</span>"
        _vocab_sub = f"Level {_level}"

    if not _your_row.empty:
        _rank = int(_your_row.iloc[0]["Rank"])
        _total_score = int(_your_row.iloc[0]["total_score"])
        _rank_text = f"Rank #{_rank} of {_total_students} — {_total_score} pts"
        _lead_chip = "<span class='pill pill-purple'>On the board</span>"
    else:
        _rank_text = "Complete 3+ assignments to be ranked"
        _lead_chip = "<span class='pill pill-amber'>Not ranked yet</span>"

    _summary = get_assignment_summary(_student_code, _level, _df_assign)

    _missed_raw = _summary.get("missed", [])
    if isinstance(_missed_raw, (list, tuple, set)):
        _missed_list = [str(item).strip() for item in _missed_raw if str(item).strip()]
    elif isinstance(_missed_raw, str):
        _missed_list = [_missed_raw.strip()] if _missed_raw.strip() else []
    else:
        _missed_list = []

    _failed_raw = _summary.get("failed", [])
    if isinstance(_failed_raw, (list, tuple, set)):
        _failed_list = [str(item).strip() for item in _failed_raw if str(item).strip()]
    elif isinstance(_failed_raw, str):
        _failed_list = [_failed_raw.strip()] if _failed_raw.strip() else []
    else:
        _failed_list = []

    _next_lesson = _summary.get("next")

    if _missed_list:
        _missed_chip = f"<span class='pill pill-amber'>{len(_missed_list)} missed</span>"
        _missed_preview = ", ".join(_missed_list[:2]) + ("…" if len(_missed_list) > 2 else "")
    else:
        _missed_chip = "<span class='pill pill-green'>None</span>"
        _missed_preview = "You're on track"

    if _failed_list:
        _next_chip = "<span class='pill pill-amber'>Rework failed assignment</span>"
        if len(_failed_list) == 1:
            _next_sub = _failed_list[0]
        else:
            _next_sub = f"{_failed_list[0]} (+{len(_failed_list) - 1} more)"
    elif _next_lesson:
        _next_title = (
            f"Day {_next_lesson.get('day','?')}: {_next_lesson.get('chapter','?')} – {_next_lesson.get('topic','')}"
        )
        _next_chip = f"<span class='pill pill-purple'>{_next_title}</span>"
        _next_sub = _next_lesson.get("goal", "")
    elif _missed_list:
        _next_chip = "<span class='pill pill-amber'>Finish missed work</span>"
        _next_sub = "Complete skipped assignments first"
    else:
        _next_chip = "<span class='pill pill-green'>All caught up</span>"
        _next_sub = ""
    _class_name_clean, _class_name_lookup = _resolve_class_name(
        safe_get(student_row, "ClassName", ""),
        level=_level,
    )
    _att_sessions, _att_hours = (0, 0.0)
    if _class_name_lookup and _student_code_raw:
        _att_sessions, _att_hours = fetch_attendance_summary(
            _student_code_raw,
            _class_name_lookup,
        )
    _attendance_chip = (
        f"<span class='pill pill-purple'>{_att_sessions} sessions • {_att_hours:.1f}h</span>"
    )



    st.markdown(
        f"""
        <div class="minirow">
          <div class="minicard">
            <h4>🏅 Assignment Streak</h4>
            <div>{_streak_line}</div>
            <div class="sub">{_goal_line}</div>
          </div>
          <div class="minicard">
            <h4>🗣️ Vocab of the Day</h4>
            <div>{_vocab_chip}</div>
            <div class="sub">{_vocab_sub}</div>
          </div>
          <div class="minicard">
            <h4>🏆 Leaderboard</h4>
            <div>{_lead_chip}</div>
            <div class="sub">{_rank_text}</div>
          </div>
          <div class="minicard">
            <h4>📚 Missed Assignments</h4>
            <div>{_missed_chip}</div>
            <div class="sub">{_missed_preview}</div>
          </div>
          <div class="minicard">
            <h4>⏭️ Next Assignment</h4>
            <div>{_next_chip}</div>
            <div class="sub">{_next_sub}</div>
          </div>
          <div class="minicard">
            <h4>🕛 Attendance</h4>
            <div>{_attendance_chip}</div>
            <div class="sub"></div>
          </div>
        </div>
        """,
        unsafe_allow_html=True
    )
    if _next_lesson:
        raw_day = _next_lesson.get("day", "?")
        day_text = str(raw_day).strip()
        if not day_text or day_text.lower() in {"none", "nan"}:
            button_label = "Start your next assignment"
        else:
            button_label = f"Start Day {day_text} assignment"
        st.button(
            button_label,
            type="primary",
            width="stretch",
            key="btn_dash_next_assignment",
            on_click=_go_next_assignment,
            args=(_next_lesson.get("day"),),
        )
    st.button("View attendance", on_click=_go_attendance)
    st.divider()

    # ---------- Student header (compact) + details (expander) ----------
    name = safe_get(student_row, "Name")
    level = safe_get(student_row, "Level", "")
    code  = safe_get(student_row, "StudentCode", "")
    _class_raw = safe_get(student_row, "ClassName", "")
    _, class_name = _resolve_class_name(_class_raw, level=level)
    try:
        bal_val = float(str(safe_get(student_row, "Balance", 0)).replace(",", "").strip() or 0)
    except Exception:
        bal_val = 0.0

    st.markdown(
        f"<div style='display:flex;flex-wrap:wrap;gap:10px;align-items:center;"
        f"padding:8px 10px;border:1px solid rgba(148,163,184,.35);border-radius:10px;"
        f"background:#ffffff;'>"
        f"<b>👤 {name}</b>"
        f"<span style='background:#eef4ff;color:#2541b2;padding:2px 8px;border-radius:999px;'>Level: {level}</span>"
        f"<span style='background:#f3e8ff;color:#6b21a8;padding:2px 8px;border-radius:999px;'>Class: {class_name}</span>"
        f"<span style='background:#f1f5f9;color:#334155;padding:2px 8px;border-radius:999px;'>Code: <code>{code}</code></span>"
        + (
            f"<span style='background:#fff7ed;color:#7c2d12;padding:2px 8px;border-radius:999px;'>Balance: {format_cedis(bal_val)}</span>"
            if bal_val > 0
            else f"<span style='background:#ecfdf5;color:#065f46;padding:2px 8px;border-radius:999px;'>Balance: {format_cedis(0)}</span>"
        )
        + "</div>",
        unsafe_allow_html=True
    )

    with st.expander("👤 Student details", expanded=False):
        info_html = f"""
        <div style='
            background:#f8fbff;
            border:1.6px solid #cfe3ff;
            border-radius:12px;
            padding:12px 14px;
            margin-top:8px;
            box-shadow:0 2px 8px rgba(44,106,221,0.04);
            font-size:1.04em;
            color:#17325e;
            font-family:"Segoe UI","Arial",sans-serif;
            letter-spacing:.01em;'>
            <div style="font-weight:700;font-size:1.12em;margin-bottom:6px;">
                👤 {name}
            </div>
            <div style="font-size:1em; margin-bottom:4px;">
                <b>Level:</b> {safe_get(student_row, 'Level', '')} &nbsp;|&nbsp; 
                <b>Code:</b> <code>{safe_get(student_row, 'StudentCode', '')}</code> &nbsp;|&nbsp;
                <b>Status:</b> {safe_get(student_row, 'Status', '')}
            </div>
            <div style="font-size:1em; margin-bottom:4px;">
                <b>Email:</b> {safe_get(student_row, 'Email', '')} &nbsp;|&nbsp;
                <b>Phone:</b> {safe_get(student_row, 'Phone', '')} &nbsp;|&nbsp;
                <b>Location:</b> {safe_get(student_row, 'Location', '')}
            </div>
            <div style="font-size:1em;">
                <b>Contract:</b> {safe_get(student_row, 'ContractStart', '')} ➔ {safe_get(student_row, 'ContractEnd', '')} &nbsp;|&nbsp;
                <b>Enroll Date:</b> {safe_get(student_row, 'EnrollDate', '')}
            </div>
        </div>
        """
        st.markdown(info_html, unsafe_allow_html=True)

    # ---------- Payments & Renewal (policy-aligned, all inside one expander) ----------
    from datetime import datetime as _dt
    import calendar as _cal

    _read_money = globals().get("_read_money")
    if _read_money is None:
        def _read_money(x):
            try:
                s = str(x).replace(",", "").strip()
                return float(s) if s not in ("", "nan", "None") else 0.0
            except Exception:
                return 0.0

    def _fallback_parse_date(s):
        for f in ("%Y-%m-%d", "%m/%d/%Y", "%d.%m.%y", "%d/%m/%Y", "%d-%m-%Y"):
            try:
                return _dt.strptime(str(s).strip(), f)
            except Exception:
                pass
        return None

    def _fallback_add_months(dt, n):
        y = dt.year + (dt.month - 1 + n) // 12
        m = (dt.month - 1 + n) % 12 + 1
        d = min(dt.day, _cal.monthrange(y, m)[1])
        return dt.replace(year=y, month=m, day=d)

    _parse_start = (
        globals().get("parse_contract_start_fn")
        or globals().get("parse_contract_start")
        or _fallback_parse_date
    )
    _parse_end = (
        globals().get("parse_contract_end_fn")
        or globals().get("parse_contract_end")
        or _fallback_parse_date
    )
    _add_months = (
        globals().get("add_months_fn")
        or globals().get("add_months")
        or _fallback_add_months
    )

    _today = _dt.today().date()

    _cs = None
    for _k in ["ContractStart", "StartDate", "ContractBegin", "Start", "Begin"]:
        _s = str(safe_get(student_row, _k, "") or "").strip()
        if _s:
            _cs = _parse_start(_s)
            break
    _first_due_dt = _add_months(_cs, 1) if _cs else None
    _first_due = _first_due_dt.date() if _first_due_dt and hasattr(_first_due_dt, "date") else _first_due_dt

    _balance = _read_money(safe_get(student_row, "Balance", 0))

    _exp_title = "💳 Payments (info)"
    _severity = "info"
    if _balance > 0 and _first_due:
        if _today > _first_due:
            _days_over = (_today - _first_due).days
            _exp_title = f"💳 Payments • overdue {_days_over}d"
            _severity = "error"
            _msg = (
                f"💸 **Overdue by {_days_over} day{'s' if _days_over != 1 else ''}.** "
                f"Amount due: **{format_cedis(_balance)}**. First due: {_first_due:%d %b %Y}."
            )
        elif _today == _first_due:
            _exp_title = "💳 Payments • due today"
            _severity = "warning"
            _msg = f"⏳ **Payment due today** ({_first_due:%d %b %Y}). Amount due: **{format_cedis(_balance)}**."
        else:
            _exp_title = "💳 Payments (info)"
            _severity = "info"
            _days_left = (_first_due - _today).days
            _msg = (
                f"No payment expected yet. Your first payment date is **{_first_due:%d %b %Y}** "
                f"(in {_days_left} day{'s' if _days_left != 1 else ''}). Current balance: **{format_cedis(_balance)}**."
            )
    elif _balance > 0 and not _first_due:
        _exp_title = "💳 Payments • schedule unknown"
        _severity = "info"
        _msg = (
            "ℹ️ You have a positive balance, but I couldn’t read your contract start date "
            "to compute the first payment date. Please contact the office."
        )
    else:
        _exp_title = "💳 Payments (info)"
        _severity = "info"
        if _first_due:
            _msg = (
                "No outstanding balance. You’re not expected to pay anything now. "
                f"Your first payment date (if applicable) is **{_first_due:%d %b %Y}**."
            )
        else:
            _msg = (
                "No outstanding balance. You’re not expected to pay anything now. "
                "We’ll compute your first payment date after your contract start is on file."
            )

    with st.expander(_exp_title, expanded=False):
        if _severity == "error":
            st.error(_msg)
        elif _severity == "warning":
            st.warning(_msg)
        else:
            st.info(_msg)

        _cs_str = _cs.strftime("%d %b %Y") if _cs else "—"
        _fd_str = _first_due.strftime("%d %b %Y") if _first_due else "—"
        st.markdown(
            f"""
            **Details**
            - Contract start: **{_cs_str}**
            - First payment due (start + 1 month): **{_fd_str}**
            - Current balance: **{format_cedis(_balance)}**
            """
        )

        EXT_FEE = 1000
        _ce = _parse_end(safe_get(student_row, "ContractEnd", ""))
        _ce_date = _ce.date() if hasattr(_ce, "date") else _ce
        if _ce_date:
            _days_left = (_ce_date - _today).days
            if _days_left < 0:
                st.error(
                    f"⚠️ Your contract ended on **{_ce_date:%d %b %Y}**. "
                    f"If you need more time, extension costs **{format_cedis(EXT_FEE)}/month**."
                )
            elif _days_left <= 14:
                st.warning(
                    f"⏰ Your contract ends in **{_days_left} day{'s' if _days_left != 1 else ''}** "
                    f"(**{_ce_date:%d %b %Y}**). Extension costs **{format_cedis(EXT_FEE)}/month**."
                )

    # ---------- Always-visible Contract Alert ----------
    from datetime import datetime as _dt

    def _fallback_parse_date(_s):
        for _f in ("%Y-%m-%d", "%m/%d/%Y", "%d.%m.%y", "%d/%m/%Y", "%d-%m-%Y"):
            try:
                return _dt.strptime(str(_s).strip(), _f)
            except Exception:
                pass
        return None

    _parse_end = (
        globals().get("parse_contract_end_fn")
        or globals().get("parse_contract_end")
        or _fallback_parse_date
    )

    _today = _dt.today().date()
    _ce_raw = _parse_end(safe_get(student_row, "ContractEnd", ""))
    _ce_date = _ce_raw.date() if hasattr(_ce_raw, "date") else _ce_raw

    st.markdown("""
    <style>
      .contract-alert { border-radius:12px; padding:12px 14px; margin:8px 0 10px 0; font-weight:600; }
      .ca-warn { background:#fff7ed; color:#7c2d12; border:1px solid #fed7aa; }
      .ca-err  { background:#fef2f2; color:#991b1b; border:1px solid #fecaca; }
      .ca-text { font-size:1rem; line-height:1.55; }
      .ca-cta  { margin-top:6px; font-size:.95rem; }
      @media (max-width:640px){
        .contract-alert{ padding:10px 12px; }
        .ca-text{ font-size:1.02rem; }
      }
    </style>
    """, unsafe_allow_html=True)

    if _ce_date:
        _days_left = (_ce_date - _today).days
        _student_code = str(safe_get(student_row, "StudentCode", "") or "").strip().lower()
        _alert_key = f"hide_contract_alert:{_student_code}:{_ce_date.isoformat()}:{_today.isoformat()}"
        _ext_fee = 1000

        if not st.session_state.get(_alert_key, False):
            if _days_left < 0:
                _msg = (
                    f"⚠️ <b>Your contract ended on {_ce_date:%d %b %Y}.</b> "
                    f"To continue, extension costs <b>{format_cedis(_ext_fee)}/month</b>."
                )
                _cls = "ca-err"
            elif _days_left <= 14:
                _msg = (
                    f"⏰ <b>Your contract ends in {_days_left} day{'s' if _days_left != 1 else ''} "
                    f"({_ce_date:%d %b %Y}).</b> Extension costs <b>{format_cedis(_ext_fee)}/month</b>."
                )
                _cls = "ca-warn"
            else:
                _msg = ""
                _cls = ""

            if _msg:
                st.markdown(
                    f"<div class='contract-alert {_cls}'><div class='ca-text'>{_msg}</div></div>",
                    unsafe_allow_html=True
                )
                if st.button("Got it — hide this notice for today", key=f"btn_contract_alert_{_student_code}"):
                    st.session_state[_alert_key] = True
                    refresh_with_toast()

    # ---------- Class schedules ----------
    with st.expander("🗓️ Class Schedule & Upcoming Sessions", expanded=False):
        if not st.session_state.get("student_level"):
            ensure_student_level()
        GROUP_SCHEDULES = load_group_schedules()

        from datetime import datetime as _dt_local, timedelta as _td_local
        student_level_val = st.session_state.get("student_level", "")
        class_name_clean, class_name_lookup = _resolve_class_name(
            safe_get(student_row, "ClassName", ""),
            level=student_level_val,
        )
        class_name_display = class_name_clean or class_name_lookup
        class_schedule = GROUP_SCHEDULES.get(class_name_lookup)
        week_days = [
            "Monday",
            "Tuesday",
            "Wednesday",
            "Thursday",
            "Friday",
            "Saturday",
            "Sunday",
        ]

        if not class_name_lookup or not class_schedule:
            st.info("🚩 Your class is not set yet. Please contact your teacher or the office.")
        else:
            days = class_schedule.get("days", [])
            time_str = class_schedule.get("time", "")
            start_dt = class_schedule.get("start_date", "")
            end_dt = class_schedule.get("end_date", "")
            doc_url = class_schedule.get("doc_url", "")

            today = _dt_local.today().date()
            start_date_obj = None
            end_date_obj = None
            try:
                if start_dt:
                    start_date_obj = _dt_local.strptime(start_dt, "%Y-%m-%d").date()
            except Exception:
                start_date_obj = None
            try:
                if end_dt:
                    end_date_obj = _dt_local.strptime(end_dt, "%Y-%m-%d").date()
            except Exception:
                end_date_obj = None

            before_start = bool(start_date_obj and today < start_date_obj)
            after_end = bool(end_date_obj and today > end_date_obj)
            day_indices = [week_days.index(d) for d in days if d in week_days] if isinstance(days, list) else []

            def get_next_sessions(from_date, weekday_indices, limit=3, end_date=None):
                results = []
                if not weekday_indices:
                    return results
                check_date = from_date
                while len(results) < limit:
                    if end_date and check_date > end_date:
                        break
                    if check_date.weekday() in weekday_indices:
                        results.append(check_date)
                    check_date += _td_local(days=1)
                return results

            if before_start and start_date_obj:
                upcoming_sessions = get_next_sessions(start_date_obj, day_indices, limit=3, end_date=end_date_obj)
            elif after_end:
                upcoming_sessions = []
            else:
                upcoming_sessions = get_next_sessions(today, day_indices, limit=3, end_date=end_date_obj)

            if after_end:
                end_str = end_date_obj.strftime('%d %b %Y') if end_date_obj else end_dt
                st.error(
                    f"❌ Your class ({class_name_display}) ended on {end_str}. Please contact the office for next steps."
                )
            else:
                if upcoming_sessions:
                    items = []
                    for session_date in upcoming_sessions:
                        weekday_name = week_days[session_date.weekday()]
                        display_date = session_date.strftime("%d %b")
                        base_line = (
                            f"<div><b>{weekday_name}</b> "
                            f"<span style='color:#1976d2;'>{display_date}</span> "
                            f"<span style='color:#333;'>{html.escape(time_str or 'Time TBD')}</span></div>"
                        )

                        agenda_html = ""
                        session_plan = None
                        try:
                            session_plan = session_details_for_date(
                                class_name_lookup,
                                session_date,
                            ) if class_name_lookup else None
                        except Exception:
                            session_plan = None

                        if session_plan:
                            session_labels = [
                                str(item).strip()
                                for item in session_plan.get("sessions") or []
                                if isinstance(item, str) and item.strip()
                            ]
                            if session_labels:
                                agenda_items = "".join(
                                    f"<li style='margin:0 0 4px 0;'>{html.escape(label)}</li>"
                                    for label in session_labels
                                )
                                day_number = session_plan.get("day_number")
                                heading_text = (
                                    f"Day {day_number} focus"
                                    if isinstance(day_number, int)
                                    else "Session focus"
                                )
                                agenda_html = (
                                    "<div style='margin-top:6px;'>"
                                    f"<div style='font-weight:600;color:#0f172a;font-size:0.9em;'>{html.escape(heading_text)}</div>"
                                    "<ul style='margin:4px 0 0 18px;padding:0;font-size:0.9em;color:#1f2933;'>"
                                    f"{agenda_items}"
                                    "</ul>"
                                    "</div>"
                                )

                        items.append(
                            "<li style='margin-bottom:12px;'>"
                            f"{base_line}"
                            f"{agenda_html}"
                            "</li>"
                        )
                    session_items_html = (
                        "<ul style='padding-left:16px; margin:9px 0 0 0; list-style-type:disc;'>"
                        + "".join(items)
                        + "</ul>"
                    )
                else:
                    session_items_html = "<span style='color:#c62828;'>No upcoming sessions in the visible window.</span>"

                if before_start and start_date_obj:
                    days_until = (start_date_obj - today).days
                    label = f"Starts in {days_until} day{'s' if days_until != 1 else ''} (on {start_date_obj.strftime('%d %b %Y')})"
                    bar_html = f"""
        <div style="margin-top:8px; font-size:0.85em;">
          <div style="margin-bottom:4px;">{label}</div>
          <div style="background:#ddd; border-radius:6px; overflow:hidden; height:12px; width:100%;">
            <div style="width:3%; background:#1976d2; height:100%;"></div>
          </div>
        </div>"""
                elif start_date_obj and end_date_obj:
                    total_days = (end_date_obj - start_date_obj).days + 1
                    elapsed = max(0, (today - start_date_obj).days + 1) if today >= start_date_obj else 0
                    remaining = max(0, (end_date_obj - today).days)
                    percent = int((elapsed / total_days) * 100) if total_days > 0 else 100
                    percent = min(100, max(0, percent))
                    label = f"{remaining} day{'s' if remaining != 1 else ''} remaining in course"
                    bar_html = f"""
        <div style="margin-top:8px; font-size:0.85em;">
          <div style="margin-bottom:4px;">{label}</div>
          <div style="background:#ddd; border-radius:6px; overflow:hidden; height:12px; width:100%;">
            <div style="width:{percent}%; background: linear-gradient(90deg,#1976d2,#4da6ff); height:100%;"></div>
          </div>
          <div style="margin-top:2px; font-size:0.75em;">
            Progress: {percent}% (started {elapsed} of {total_days} days)
          </div>
        </div>"""
                else:
                    bar_html = f"""
        <div style="margin-top:8px; font-size:0.85em;">
          <b>Course period:</b> {start_dt or '[not set]'} to {end_dt or '[not set]'}
        </div>"""

                period_str = f"{start_dt or '[not set]'} to {end_dt or '[not set]'}"
                st.markdown(
                    f"""
        <div style='border:2px solid #17617a; border-radius:14px;
                    padding:13px 11px; margin-bottom:13px;
                    background:#eaf6fb; font-size:1.15em;
                    line-height:1.65; color:#232323;'>
          <b style="font-size:1.09em;">🗓️ Your Next Classes ({class_name}):</b><br>
          {session_items_html}
          {bar_html}
          <div style="font-size:0.98em; margin-top:6px;">
            <b>Course period:</b> {period_str}
          </div>
          {f'<a href="{doc_url}" target="_blank" '
            f'style="font-size:1em;color:#17617a;text-decoration:underline;margin-top:6px;display:inline-block;">📄 View/download full class schedule</a>'
            if doc_url else ''}
        </div>""",
                    unsafe_allow_html=True,
                )

    # ---------- Goethe exam ----------
    GOETHE_EXAM_DATES = {
        "A1": (date(2025, 10, 13), 2850, None),
        "A2": (date(2025, 10, 14), 2400, None),
        "B1": (date(2025, 10, 15), 2750, 880),
        "B2": (date(2025, 10, 16), 2500, 840),
        "C1": (date(2025, 10, 17), 2450, 700),
    }
    level = (safe_get(student_row, "Level", "") or "").upper().replace(" ", "")
    exam_info = GOETHE_EXAM_DATES.get(level)
    days_to_exam: Optional[int] = None
    fee_text = ""
    if exam_info:
        exam_date, fee, module_fee = exam_info
        days_to_exam = (exam_date - date.today()).days
        fee_text = f"**Fee:** {format_cedis(fee)}"
        if module_fee:
            fee_text += f" &nbsp; | &nbsp; **Per Module:** {format_cedis(module_fee)}"

    expander_title = (
        f"⏳ Goethe Exam: {days_to_exam} days left" if days_to_exam is not None else "⏳ Goethe Exam"
    )
    st.caption(expander_title)
    with st.expander(expander_title, expanded=False):
        if exam_info:
            register_link = "[Register online here](https://www.goethe.de/ins/gh/en/spr/prf.html)"
            if days_to_exam is not None and days_to_exam > 0:
                st.info(
                    "\n".join(
                        [
                            f"Your {level} exam is in {days_to_exam} days ({exam_date:%d %b %Y}).",
                            fee_text,
                            register_link,
                        ]
                    )
                )
            elif days_to_exam == 0:
                st.success(
                    "\n".join(
                        [
                            f"📝 Registration is today ({exam_date:%d %b %Y}).",
                            fee_text,
                            register_link,
                        ]
                    )
                )
            else:
                st.error(
                    "\n".join(
                        [
                            f"❌ Your {level} exam was on {exam_date:%d %b %Y}, {abs(days_to_exam)} days ago.",
                            fee_text,
                        ]
                    )
                )

            st.caption(
                EXAM_ADVICE.get(
                    level,
                    "No exam advice available for your level."
                )
            )
        else:
            st.warning("No exam date configured for your level.")
    st.divider()

    # ---------- Footer ----------
    render_app_footer(FOOTER_LINKS)





def _task_position_word(position: int) -> str:
    """Return a plain-English word describing the nth task."""

    ordinal_words = {
        1: "first",
        2: "second",
        3: "third",
        4: "fourth",
        5: "fifth",
        6: "sixth",
        7: "seventh",
        8: "eighth",
        9: "ninth",
        10: "tenth",
    }

    if position in ordinal_words:
        return ordinal_words[position]

    # Fallback to numeric ordinals for larger counts (e.g., 11th, 21st).
    if 10 <= position % 100 <= 20:
        suffix = "th"
    else:
        suffix = {1: "st", 2: "nd", 3: "rd"}.get(position % 10, "th")

    return f"{position}{suffix}"


def render_section(day_info: dict, key: str, title: str, icon: str) -> None:
    """Render a lesson section (supports list or single dict)."""
    content = day_info.get(key)
    if not content:
        return
    items = content if isinstance(content, list) else [content]
    st.markdown(f"#### {icon} {title}")
    for idx, part in enumerate(items):
        if len(items) > 1:
            position = idx + 1
            chapter = (part.get("chapter", "") or "").strip()
            chapter_suffix = f": Chapter {chapter}" if chapter else ""
            st.markdown(
                "###### "

                f"{icon} This is your {_task_position_word(position)} task"
                f"{chapter_suffix}"

            )
        if part.get('video'):
            st.video(part['video'])
        if part.get('grammarbook_link'):
            render_link("📘 Grammar Book (Notes)", part['grammarbook_link'])
            st.markdown(
                '<em>Further notice:</em> 📘 contains notes; 📒 is your workbook assignment.',
                unsafe_allow_html=True
            )
        if part.get('workbook_link'):
            render_link("📒 Workbook (Assignment)", part['workbook_link'])
            render_assignment_reminder()
        extras = part.get('extra_resources')
        if extras:
            for ex in (extras if isinstance(extras, list) else [extras]):
                render_link("🔗 Extra", ex)

# -------------------------
# Slack helpers (optional)
# -------------------------
SLACK_DEBUG = (os.getenv("SLACK_DEBUG", "0") == "1")

def _slack_url() -> str:
    """Resolve Slack webhook URL (ENV first, then st.secrets)."""
    url = (os.getenv("SLACK_WEBHOOK_URL") or "").strip()
    if not url:
        try:
            url = (st.secrets.get("slack", {}).get("webhook_url", "") if hasattr(st, "secrets") else "").strip()
        except Exception:
            url = ""
    return url

def get_slack_webhook() -> str:
    """Back-compat alias to _slack_url()."""
    return _slack_url()

def notify_slack(text: str) -> Tuple[bool, str]:
    """
    Post a plain text message to the Slack webhook.
    Returns (ok, info). If SLACK_DEBUG=1, more verbose info is printed in logs.
    """
    url = _slack_url()
    if not url:
        return False, "missing_webhook"
    try:
        resp = api_post(url, json={"text": text}, timeout=6)
        ok = 200 <= resp.status_code < 300
        return ok, f"status={resp.status_code}"
    except Exception as e:
        return False, str(e)

def notify_slack_submission(
    webhook_url: str,
    *,
    student_name: str,
    student_code: str,
    level: str,
    day: int,
    chapter: str,
    receipt: str,
    preview: str
) -> None:
    """Send a compact submission notification to Slack (best-effort)."""
    if not webhook_url:
        return
    text = (
        f"*New submission* • {student_name} ({student_code})\n"
        f"*Level:* {level}  •  *Day:* {day}\n"
        f"*Chapter:* {chapter}\n"
        f"*Ref:* `{receipt}`\n"
        f"*Preview:* {preview[:180]}{'…' if len(preview) > 180 else ''}"
    )
    try:
        api_post(webhook_url, json={"text": text}, timeout=6)
    except Exception:
        pass  # never block the student


def has_telegram_subscription(student_code: str) -> bool:
    """Return True if the student has enabled Telegram notifications."""
    _db = globals().get("db")
    if _db is None:
        return False
    try:
        snap = _db.collection("telegram_subscriptions").document(student_code).get()
        return snap.exists and bool((snap.to_dict() or {}).get("chat_id"))
    except Exception:
        return False

# -------------------------
# Firestore helpers (uses your existing `db` and `from firebase_admin import firestore`)
# -------------------------

# -------------------------
# Misc existing helper preserved
# -------------------------
def post_message(
    level: str,
    class_name: str,
    code: str,
    name: str,
    content: str,
    reply_to: Optional[str] = None,
) -> None:
    """Post a message to the class board for a specific class."""
    posts_ref = (
        db.collection("class_board")
        .document(level)
        .collection("classes")
        .document(class_name)
        .collection("posts")
    )
    posts_ref.add(
        {
            "student_code": code,
            "student_name": name,
            "content": content.strip(),
            "created_at": _dt.now(_timezone.utc),
            "reply_to": reply_to,
        }
    )

RESOURCE_LABELS = {
    'video': '🎥 Video',
    'grammarbook_link': '📘 Grammar',
    'workbook_link': '📒 Workbook',
    'extra_resources': '🔗 Extra'
}


def _next_available_lesson_day(
    schedule: Sequence[MutableMapping[str, Any]] | Sequence[dict],
    current_index: int,
) -> Optional[int]:
    """Return the next non-zero ``day`` value following ``current_index``."""

    for entry in schedule[current_index + 1 :]:
        day_val = _coerce_day((entry or {}).get("day"))
        if day_val not in (None, 0):
            return day_val
    for entry in schedule:
        day_val = _coerce_day((entry or {}).get("day"))
        if day_val not in (None, 0):
            return day_val
    return None


def render_day_zero_onboarding(
    info: MutableMapping[str, Any] | dict,
    schedule: Sequence[MutableMapping[str, Any]] | Sequence[dict],
    idx: int,
) -> None:
    """Render a dedicated onboarding layout for the tutorial day."""

    st.caption("Review the tutorial if you need a refresher.")

    goal_text = _safe_str(info.get("goal"))
    intro_text = _safe_str(info.get("instruction"))
    video_url = _safe_str(info.get("tutorial_video_url"))
    if not video_url:
        section = info.get("lesen_hören")
        if isinstance(section, dict):
            video_url = _safe_str(section.get("video") or section.get("youtube_link"))
        elif isinstance(section, Sequence):
            for part in section:
                if isinstance(part, dict):
                    video_url = _safe_str(part.get("video") or part.get("youtube_link"))
                    if video_url:
                        break
    cards = info.get("onboarding_cards") or []

    st.markdown(
        """
        <style>
        .day0-card{background:#f8fafc;border:1px solid #e2e8f0;border-radius:16px;padding:18px 16px;
                   box-shadow:0 8px 24px rgba(15,23,42,.08);min-height:260px;display:flex;flex-direction:column;gap:12px;}
        .day0-card__title{font-size:1.1rem;font-weight:600;color:#0f172a;}
        .day0-card__helper{color:#475569;font-size:.95rem;line-height:1.4;}
        .day0-card ol{margin:0;padding-left:1.2rem;color:#1e293b;font-size:.95rem;line-height:1.45;}
        .day0-card__cta{margin-top:auto;}
        .day0-card__cta button{width:100%;border-radius:999px;}
        @media (max-width:768px){.day0-card{min-height:auto;}}
        </style>
        """,
        unsafe_allow_html=True,
    )

    if goal_text:
        st.markdown(f"#### 🚀 {goal_text}")
    else:
        st.markdown("#### 🚀 Welcome to Falowen")
    if intro_text:
        st.caption(intro_text)
    if video_url:
        st.video(video_url)

    if not isinstance(cards, Sequence) or isinstance(cards, (str, bytes)) or not cards:
        info_lines: List[str] = []
        if goal_text:
            info_lines.append(f"🎯 **Goal:** {goal_text}")
        if intro_text:
            info_lines.append(f"📝 **Instruction:** {intro_text}")
        if info_lines:
            st.info("\n\n".join(info_lines))
        return

    target_day = _next_available_lesson_day(schedule, idx) or 1

    def _set_coursebook_page(page: str) -> None:
        st.session_state["coursebook_page"] = page
        st.session_state["coursebook_prev_page"] = page

    def _jump_course(page: str) -> None:
        _go_next_assignment(target_day)
        _set_coursebook_page(page)

    def _jump_classroom() -> None:
        st.session_state["nav_sel"] = "My Course"
        st.session_state["main_tab_select"] = "My Course"
        st.session_state["coursebook_subtab"] = "🧑‍🏫 Classroom"
        st.session_state["cb_prev_subtab"] = "🧑‍🏫 Classroom"
        _qp_set(tab="My Course")
        st.session_state["need_rerun"] = True

    def _go_dashboard() -> None:
        st.session_state["nav_sel"] = "Dashboard"
        st.session_state["main_tab_select"] = "Dashboard"
        _qp_set(tab="Dashboard")
        st.session_state["need_rerun"] = True

    action_map: Dict[str, Any] = {
        "overview": lambda: _jump_course(COURSEBOOK_OVERVIEW_LABEL),
        "assignment": lambda: _jump_course(COURSEBOOK_ASSIGNMENT_LABEL),
        "submit": lambda: _jump_course(COURSEBOOK_SUBMIT_LABEL),
        "classroom": _jump_classroom,
        "attendance": _go_attendance,
        "dashboard": _go_dashboard,
    }

    chunk = 3
    for start in range(0, len(cards), chunk):
        cols = st.columns(len(cards[start : start + chunk]))
        for col, card in zip(cols, cards[start : start + chunk]):
            with col:
                title_raw = _safe_str(card.get("title"), "")
                helper_raw = _safe_str(card.get("helper"), "")
                title = html.escape(title_raw)
                helper = html.escape(helper_raw)
                steps = card.get("steps") or []
                if not isinstance(steps, Sequence):
                    steps = []
                steps_html = "".join(
                    f"<li>{html.escape(_safe_str(step, ''))}</li>" for step in steps if _safe_str(step, "")
                )

                st.markdown("<div class='day0-card'>", unsafe_allow_html=True)
                if title:
                    st.markdown(
                        f"<div class='day0-card__title'>{title}</div>",
                        unsafe_allow_html=True,
                    )
                if helper:
                    st.markdown(
                        f"<div class='day0-card__helper'>{helper}</div>",
                        unsafe_allow_html=True,
                    )
                if steps_html:
                    st.markdown(
                        f"<ol>{steps_html}</ol>",
                        unsafe_allow_html=True,
                    )

                cta_label = _safe_str(card.get("cta_label"))
                action_key = _safe_lower(card.get("action"))
                action_fn = action_map.get(action_key)
                if cta_label and callable(action_fn):
                    st.markdown("<div class='day0-card__cta'>", unsafe_allow_html=True)
                    st.button(
                        cta_label,
                        key=f"day0_card_btn_{start}_{title_raw}",
                        on_click=action_fn,
                        use_container_width=True,
                    )
                    st.markdown("</div>", unsafe_allow_html=True)
                st.markdown("</div>", unsafe_allow_html=True)


# ---- Firestore Helpers ----
if tab == "My Course":
    # === HANDLE ALL SWITCHING *BEFORE* ANY WIDGET ===
    # Jump flags set by buttons elsewhere
    if st.session_state.get("__go_classroom"):
        st.session_state["coursebook_subtab"] = "🧑‍🏫 Classroom"
        del st.session_state["__go_classroom"]
        refresh_with_toast()

    if st.session_state.get("__go_notes"):
        st.session_state["coursebook_subtab"] = "📒 Learning Notes"
        del st.session_state["__go_notes"]
        refresh_with_toast()

    # Backward-compat: older code may still set this
    if st.session_state.get("switch_to_notes"):
        st.session_state["coursebook_subtab"] = "📒 Learning Notes"
        del st.session_state["switch_to_notes"]
        refresh_with_toast()

    # First run default
    if "coursebook_subtab" not in st.session_state:
        st.session_state["coursebook_subtab"] = "📘 Course Book"
    if "cb_prev_subtab" not in st.session_state:
        st.session_state["cb_prev_subtab"] = st.session_state["coursebook_subtab"]

    # Header (render once)
    st.markdown(
        '''
        <div style="
            padding: 16px;
            background: #007bff;
            color: #ffffff;
            border-radius: 8px;
            text-align: center;
            margin-bottom: 16px;
            box-shadow: 0 4px 6px rgba(0,0,0,0.1);
        ">
            <span style="font-size:1.8rem; font-weight:600;">📈 My Course</span>
        </div>
        ''',
        unsafe_allow_html=True
    )
    st.divider()

    # Subtabs (1: Classroom, 2: Course Book, 3: Learning Notes)
    def on_cb_subtab_change() -> None:
        prev = st.session_state.get("cb_prev_subtab")
        curr = st.session_state.get("coursebook_subtab")
        if prev == "📒 Learning Notes":
            code = st.session_state.get("student_code", "") or ""
            if not code:
                st.error("Student code is required.")
            else:
                notes_key = f"notes_{code}"
                notes = st.session_state.get(notes_key)
                if notes is not None:
                    save_notes_to_db(code, notes)
        elif prev == "🧑‍🏫 Classroom":
            code = (
                st.session_state.get("student_code")
                or (st.session_state.get("student_row") or {}).get("StudentCode", "")
            )
            if code:
                if str(st.session_state.get("q_text", "")).strip():
                    save_now("q_text", code)
                for k in [key for key in st.session_state.keys() if key.startswith("q_reply_box_")]:
                    if str(st.session_state.get(k, "")).strip():
                        save_now(k, code)
        elif prev == "📘 Course Book":
            draft_key = st.session_state.get("coursebook_draft_key")
            code = (
                st.session_state.get("student_code")
                or (st.session_state.get("student_row") or {}).get("StudentCode", "")
            )
            if draft_key and code:
                last_val_key, *_ = _draft_state_keys(draft_key)
                if st.session_state.get(draft_key, "") != st.session_state.get(last_val_key, ""):
                    save_now(draft_key, code)
        st.session_state["cb_prev_subtab"] = curr


    # Subtabs (1: Classroom, 2: Course Book, 3: Learning Notes)
    cb_subtab = st.radio(
        "Select section:",
        ["🧑‍🏫 Classroom", "📘 Course Book", "📒 Learning Notes"],
        horizontal=True,
        key="coursebook_subtab",
        on_change=on_cb_subtab_change,
    )

    # ---------- DB (Firestore) bootstrap ----------
    def _get_db():
        global db
        existing = (
            db
            or getattr(_falowen_sessions, "db", None)
            or getattr(_falowen_sessions, "_db_client", None)
        )
        if existing is not None:
            _falowen_sessions.db = existing
            if hasattr(_falowen_sessions, "_db_client"):
                _falowen_sessions._db_client = existing
            db = existing
            return existing
        # Try Firebase Admin SDK first (firestore.client())
        client = None
        try:
            import firebase_admin
            from firebase_admin import firestore as fbfs

            if not firebase_admin._apps:
                firebase_admin.initialize_app()
            client = fbfs.client()
        except Exception:
            client = None
        if client is None:
            try:
                from google.cloud import firestore as gcf

                client = gcf.Client()
            except Exception:
                st.error(
                    "Firestore client isn't configured. Provide Firebase Admin creds or set GOOGLE_APPLICATION_CREDENTIALS.",
                    icon="🛑",
                )
                raise
        _falowen_sessions.db = client
        if hasattr(_falowen_sessions, "_db_client"):
            _falowen_sessions._db_client = client
        db = client
        return client

    db = _get_db()


    # === COURSE BOOK SUBTAB (mini-tabs inside) ===
    if cb_subtab == "📘 Course Book":
        from datetime import date, timedelta  # needed inside this branch

        st.markdown(
            '''
            <div style="
                padding: 16px;
                background: #007bff;
                color: #ffffff;
                border-radius: 8px;
                text-align: center;
                margin-bottom: 16px;
                box-shadow: 0 4px 6px rgba(0,0,0,0.1);
            ">
                <span style="font-size:1.8rem; font-weight:600;">📘 Course Book</span>
            </div>
            ''',
            unsafe_allow_html=True
        )
        st.divider()

        # ---- Load schedule (normalized) ----
        if not st.session_state.get("student_level"):
            ensure_student_level()
        student_level = st.session_state.get("student_level", "A1")
        level_key = (student_level or "A1").strip().upper()
        schedules = load_level_schedules()
        schedule = schedules.get(level_key, schedules.get("A1", []))
        if not schedule:
            st.warning(f"No lessons found for level **{level_key}**.")
            # Removed st.stop() so downstream sections (e.g., class board) can still render

        student_row = st.session_state.get("student_row") or {}
        _class_name_clean, class_name_lookup = _resolve_class_name(
            student_row.get("ClassName", ""),
            level=student_level,
        )

        next_coursebook_session = None
        if class_name_lookup:
            try:
                next_coursebook_session = next_session_details(class_name_lookup)
            except Exception:
                next_coursebook_session = None

        if next_coursebook_session:
            plan_date = next_coursebook_session.get("date")
            date_label = ""
            if isinstance(plan_date, date):
                date_label = plan_date.strftime("%a %d %b")
            elif isinstance(next_coursebook_session.get("date_iso"), str):
                date_label = str(next_coursebook_session.get("date_iso"))
            elif plan_date:
                try:
                    date_label = str(plan_date)
                except Exception:
                    date_label = ""

            weekday = next_coursebook_session.get("weekday")
            if weekday and date_label and weekday not in date_label:
                date_line = f"{weekday} • {date_label}"
            elif date_label:
                date_line = date_label
            elif weekday:
                date_line = weekday
            else:
                date_line = ""

            day_number = next_coursebook_session.get("day_number")
            heading_text = (
                f"Next live class — Day {day_number} focus"
                if isinstance(day_number, int)
                else "Next live class focus"
            )

            session_labels = [
                str(item).strip()
                for item in next_coursebook_session.get("sessions") or []
                if isinstance(item, str) and item.strip()
            ]
            agenda_html = ""
            if session_labels:
                agenda_items = "".join(
                    f"<li style='margin:0 0 4px 0;'>{html.escape(label)}</li>"
                    for label in session_labels
                )
                agenda_html = (
                    "<ul style='margin:8px 0 0 18px;padding:0;color:#1f2933;font-size:0.95em;'>"
                    f"{agenda_items}"
                    "</ul>"
                )

            summary_line = next_coursebook_session.get("summary")
            if session_labels and summary_line:
                summary_line = None

            info_html = [
                "<div style='margin:0 0 16px 0;padding:16px;border-radius:12px;", 
                "background:#f8fafc;border:1px solid #e2e8f0;'>",
                f"<div style='font-weight:600;color:#0f172a;font-size:1.05rem;'>{html.escape(heading_text)}</div>",
            ]
            if date_line:
                info_html.append(
                    f"<div style='margin-top:4px;color:#334155;font-size:0.95rem;'>{html.escape(date_line)}</div>"
                )
            if summary_line:
                info_html.append(
                    f"<div style='margin-top:6px;color:#0f172a;font-size:0.95rem;'>{html.escape(summary_line)}</div>"
                )
            if agenda_html:
                info_html.append(agenda_html)
            info_html.append("</div>")
            st.markdown("".join(info_html), unsafe_allow_html=True)

        # ---------- mini-tabs inside Course Book ----------
        if "coursebook_page" not in st.session_state:
            st.session_state["coursebook_page"] = COURSEBOOK_OVERVIEW_LABEL
        if "coursebook_prev_page" not in st.session_state:
            st.session_state["coursebook_prev_page"] = st.session_state["coursebook_page"]

        if st.session_state.get("coursebook_page") in COURSEBOOK_ASSIGNMENT_LEGACY_LABELS:
            st.session_state["coursebook_page"] = COURSEBOOK_ASSIGNMENT_LABEL
        if st.session_state.get("coursebook_prev_page") in COURSEBOOK_ASSIGNMENT_LEGACY_LABELS:
            st.session_state["coursebook_prev_page"] = COURSEBOOK_ASSIGNMENT_LABEL

        assignment_labels = COURSEBOOK_ASSIGNMENT_LEGACY_LABELS | {COURSEBOOK_ASSIGNMENT_LABEL}

        def on_coursebook_page_change() -> None:
            prev = st.session_state.get("coursebook_prev_page")
            curr = st.session_state.get("coursebook_page")
            if prev in assignment_labels or prev == COURSEBOOK_SUBMIT_LABEL:
                draft_key = st.session_state.get("coursebook_draft_key")
                code = (
                    st.session_state.get("student_code")
                    or (st.session_state.get("student_row") or {}).get("StudentCode", "")
                )
                if draft_key and code:
                    last_val_key, *_ = _draft_state_keys(draft_key)
                    if st.session_state.get(draft_key, "") != st.session_state.get(last_val_key, ""):
                        save_now(draft_key, code)
            st.session_state["coursebook_prev_page"] = curr

        # ---- Search ----
        query = st.text_input("🔍 Search for topic, chapter, grammar, day, or anything…")
        search_terms = [q for q in query.strip().lower().split() if q] if query else []

        if search_terms:
            matches = [(i, d) for i, d in enumerate(schedule) if filter_matches(d, search_terms)]
            if not matches:
                st.warning("No matching lessons. Try simpler terms or check spelling.")
                # Removed st.stop() so downstream sections (e.g., class board) can still render

            labels = []
            for _, d in matches:
                title = highlight_terms(f"Day {d['day']}: {d['topic']}", search_terms)
                grammar = highlight_terms(d.get("grammar_topic", ""), search_terms)
                labels.append(f"{title}  {'<span style=\"color:#007bff\">['+grammar+']</span>' if grammar else ''}")

            st.markdown("<span style='font-weight:700; font-size:1rem;'>Lessons:</span>", unsafe_allow_html=True)
            sel = st.selectbox(
                "Lesson",
                list(range(len(matches))),
                format_func=lambda i: labels[i],
                key="course_search_sel",
                label_visibility="collapsed",
            )
            idx = matches[sel][0]
        else:
            st.markdown("<span style='font-weight:700; font-size:1rem;'>Choose your lesson/day:</span>", unsafe_allow_html=True)
            qp_day = _qp_get_first("day", "")
            default_idx = 0
            if schedule:
                try:
                    day_val = int(qp_day)
                    min_day = schedule[0]["day"]
                    max_day = schedule[-1]["day"]
                    day_val = max(min_day, min(day_val, max_day))
                    default_idx = next((i for i, d in enumerate(schedule) if d["day"] == day_val), 0)
                except Exception:
                    pass
            idx = st.selectbox(
                "Lesson selection",
                list(range(len(schedule))),
                index=default_idx,
                format_func=lambda i: f"Day {schedule[i]['day']} - {schedule[i]['topic']} (Chapter {schedule[i].get('chapter', '?')})",
                label_visibility="collapsed",
            )

        st.divider()

        # ---- Progress ----
        total = len(schedule)
        done = idx + 1
        pct = int(done / total * 100) if total else 0
        st.progress(pct)
        st.markdown(f"**You’ve loaded {done} / {total} lessons ({pct}%)**")
        st.divider()

        # ---- Lesson info ----
        info = schedule[idx]
        lesson_key = lesson_key_build(
            student_level,
            info.get("day", 0),
            info.get("chapter", ""),
        )
        draft_key = f"draft_{lesson_key}"
        st.session_state["coursebook_draft_key"] = draft_key
        chapter = info.get("chapter")
        title_txt = f"Day {info['day']}: {info['topic']}"
        st.markdown(
            f"### {highlight_terms(title_txt, search_terms)} (Chapter {chapter or '?'})",
            unsafe_allow_html=True,
        )
        if info.get("grammar_topic"):
            st.markdown(f"**🔤 Grammar Focus:** {highlight_terms(info['grammar_topic'], search_terms)}", unsafe_allow_html=True)

        day_value = _coerce_day(info.get("day"))

        if day_value == 0:
            render_day_zero_onboarding(info, schedule, idx)
        elif info.get("goal") or info.get("instruction"):
            st.info(
                f"🎯 **Goal:** {info.get('goal','')}\n\n"
                f"📝 **Instruction:** {info.get('instruction','')}"
            )

        coursebook_section = None
        if day_value != 0:
            coursebook_section = st.radio(
                "Section",
                COURSEBOOK_SECTION_OPTIONS,
                key="coursebook_page",
                on_change=on_coursebook_page_change,
            )
        else:
            st.session_state.setdefault("coursebook_prev_page", COURSEBOOK_OVERVIEW_LABEL)
            st.session_state.setdefault("coursebook_page", COURSEBOOK_OVERVIEW_LABEL)

        # ---- Class discussion count & link ----
        student_row = st.session_state.get("student_row") or {}
        _class_name_clean, class_name_lookup = _resolve_class_name(
            student_row.get("ClassName", ""),
            level=student_level,
        )
        class_name = class_name_lookup

        if class_name and chapter:
            board_base = (
                db.collection("class_board")
                .document(student_level)
                .collection("classes")
                .document(class_name)
                .collection("posts")
            )
            post_count = sum(
                1
                for _ in board_base.where(
                    filter=FieldFilter("chapter", "==", chapter)
                ).stream()
            )
            link_key = CLASS_DISCUSSION_LINK_TMPL.format(chapter=chapter)
            count_txt = f" ({post_count})" if post_count else ""
            st.info(
                f"📣 {CLASS_DISCUSSION_PROMPT} "
                f"{CLASS_DISCUSSION_LABEL}{count_txt}. "
                f"{CLASS_DISCUSSION_REMINDER}"
            )

            def _launch_class_thread(chap: str) -> None:
                current_row = st.session_state.get("student_row") or {}
                if isinstance(current_row, dict):
                    updated_row = dict(current_row)
                else:
                    try:
                        updated_row = dict(current_row)
                    except Exception:
                        updated_row = {}
                updated_row["ClassName"] = class_name_lookup
                st.session_state["student_row"] = updated_row
                go_class_thread(chap)

            st.button(
                CLASS_DISCUSSION_LABEL,
                key=link_key,
                on_click=_launch_class_thread,
                args=(chapter,),
            )
            if post_count == 0:
                st.caption("No posts yet. Clicking will show the full board.")
        elif not class_name:
            st.error(
                "This class discussion board is unavailable. Select another "
                "classroom tab and return, or log out and back in to refresh "
                "your roster."
            )
        else:
            st.warning("Missing chapter for discussion board.")

        st.divider()

        student_row = st.session_state.get("student_row", {})

        # OVERVIEW
        if coursebook_section == COURSEBOOK_OVERVIEW_LABEL:
        
            with st.expander("📚 Course Book & Study Recommendations", expanded=True):
                LEVEL_TIME = {"A1": 15, "A2": 25, "B1": 30, "B2": 40, "C1": 45}
                rec_time = LEVEL_TIME.get(level_key, 20)
                st.info(f"⏱️ **Recommended:** Invest about {rec_time} minutes to complete this lesson fully.")

                student_row = st.session_state.get("student_row", {})
                start_str   = student_row.get("ContractStart", "")
                parse_start = (
                    globals().get("parse_contract_start_fn")
                    or globals().get("parse_contract_start")
                )
                estimates = _compute_finish_date_estimates(start_str, total, parse_start)

                if estimates:
                    end_three = estimates[3]
                    end_two   = estimates[2]
                    end_one   = estimates[1]
                    _, content = st.columns([3, 7])
                    with content:
                        st.success(f"If you complete **three sessions per week**, you will finish by **{end_three.strftime('%A, %d %B %Y')}**.")
                        st.info(f"If you complete **two sessions per week**, you will finish by **{end_two.strftime('%A, %d %B %Y')}**.")
                        st.warning(f"If you complete **one session per week**, you will finish by **{end_one.strftime('%A, %d %B %Y')}**.")
                else:
                    _, content = st.columns([3, 7])
                    with content:
                        st.warning(
                            "❓ We couldn't load your finish date estimates. Try scrolling up, "
                            "switching to a different tab and back, or logging out and logging "
                            "in again. If the problem persists, please contact administration."
                        )

        # ASSIGNMENT (activities + resources; tolerant across A1–C1)
        elif coursebook_section in assignment_labels:

            draft_text = st.session_state.get(draft_key, "")
            recovered_code = _recover_student_code(
                lesson_key=lesson_key,
                draft_text=draft_text if draft_text else None,
            )
            student_row = (
                _update_student_code_session_state(recovered_code)
                if recovered_code
                else st.session_state.get("student_row")
                or {}
            )

            if not recovered_code:
                manual_key = "assignment_student_code_input"
                st.warning(
                    "We couldn't detect your student code automatically. "
                    "Enter it below so your work is linked to your account."
                )
                manual_value = st.text_input(
                    "Student code",
                    key=manual_key,
                    placeholder="e.g. KWAME123",
                    help="This appears on your student ID card or welcome email.",
                )
                manual_code = _safe_lower(manual_value)
                if manual_code and manual_code.lower() != "demo001":
                    student_row = _update_student_code_session_state(manual_code)
                    st.caption("Student code saved. You're all set to continue.")

            # ---------- helpers ----------
            def _as_list(x):
                if not x: return []
                return x if isinstance(x, list) else [x]

            def _is_url(u: str) -> bool:
                try:
                    p = urlparse(str(u))
                    return p.scheme in ("http", "https") and bool(p.netloc)
                except Exception:
                    return False

            def _canon_video(u: str) -> str:
                """Stable id for a video url (YouTube => yt:ID, else normalized url)."""
                if not u:
                    return ""
                try:
                    p = urlsplit(u)
                    host = (p.netloc or "").lower().replace("www.", "")
                    path = (p.path or "/").strip("/")
                    if "youtube.com" in host or "youtu.be" in host:
                        vid = ""
                        if "youtube.com" in host:
                            q = parse_qs(p.query or "")
                            vid = (q.get("v", [""])[0] or "").strip()
                            if not vid:
                                parts = path.split("/")
                                if parts:
                                    if parts[0] in {"embed", "shorts", "live", "v"} and len(parts) > 1:
                                        vid = parts[1].strip()
                                    elif len(parts) == 1:
                                        vid = parts[0].strip()
                        else:  # youtu.be links
                            vid = path.split("/")[0].strip()

                        vid = vid.strip()
                        if vid:
                            return f"yt:{vid}"
                        return u.strip().lower()

                    return u.strip().lower()
                except Exception:
                    return str(u).strip().lower()

            def _pick_primary_video(
                *candidates: Optional[str],
                seen: Optional[Collection[str]] = None,
            ) -> tuple[str, List[str]]:
                """Return the preferred playable url and all canonical ids for the candidates."""

                preferred_url = ""
                fallback_url = ""
                canon_ids: List[str] = []
                seen_ids: Collection[str] = seen or ()

                for candidate in candidates:
                    if not _is_url(candidate):
                        continue

                    candidate_url = str(candidate)
                    cid = _canon_video(candidate_url) or candidate_url.strip().lower()
                    if cid and cid not in canon_ids:
                        canon_ids.append(cid)

                    if not fallback_url:
                        fallback_url = candidate_url

                    if preferred_url:
                        continue

                    if not cid or cid not in seen_ids:
                        preferred_url = candidate_url

                if not preferred_url:
                    preferred_url = fallback_url

                return preferred_url, canon_ids

            def pick_sections(day_info: dict):
                """Find any section keys present for this lesson across levels."""
                candidates = [
                    ("lesen_hören",        "Lesen & Hören",        "📚"),
                    ("lesen_hoeren",       "Lesen & Hören",        "📚"),
                    ("lesenhoeren",        "Lesen & Hören",        "📚"),
                    ("lesen",              "Lesen",                "📖"),
                    ("hören",              "Hören",                "🎧"),
                    ("hoeren",             "Hören",                "🎧"),
                    ("schreiben_sprechen", "Schreiben & Sprechen", "📝"),
                    ("sprechen_schreiben", "Schreiben & Sprechen", "📝"),
                    ("sprechen",           "Sprechen",             "🗣️"),
                    ("schreiben",          "Schreiben",            "✍️"),
                ]
                found = []
                for key, title, icon in candidates:
                    if day_info.get(key):
                        found.append((key, title, icon))
                return found

            def render_section_any(day_info, key, title, icon, seen_videos: set):
                content = day_info.get(key)
                if not content:
                    return

                if isinstance(content, dict):
                    items = [content]
                elif isinstance(content, list):
                    items = [c for c in content if isinstance(c, dict)]
                    if len(items) != len(content):
                        logging.warning("Expected dict elements in '%s' list, skipping non-dict entries", key)
                else:
                    logging.warning("Expected dict or list for '%s', got %s", key, type(content).__name__)
                    return

                st.markdown(f"#### {icon} {title}")
                for idx_part, part in enumerate(items):
                    chapter = part.get('chapter', '')
                    video = part.get('video')
                    youtube_link = part.get('youtube_link')
                    grammarbook_link = part.get('grammarbook_link')
                    workbook_link = part.get('workbook_link')
                    extras = part.get('extra_resources')

                    if len(items) > 1:
                        position = idx_part + 1
                        chapter_clean = (chapter or "").strip()
                        chapter_suffix = f": Chapter {chapter_clean}" if chapter_clean else ""
                        st.markdown(
                            "###### "
                            f"{icon} This is your {_task_position_word(position)} task"
                            f"{chapter_suffix}"
                        )
                    else:
                        st.markdown(f"###### {icon} Chapter {chapter}")
                    # videos (embed once)
<<<<<<< HEAD
                    chosen_video, video_ids = _pick_primary_video(
                        video, youtube_link, seen=seen_videos
                    )
                    should_render = bool(chosen_video) and (
                        not video_ids or any(cid not in seen_videos for cid in video_ids)
                    )

                    if should_render:
                        st.markdown(
                            f"[🎬 Recorded lecture video on YouTube]({chosen_video})"
                        )

                    for cid in video_ids:
                        seen_videos.add(cid)
=======
                    for maybe_vid in [video, youtube_link]:
                        if _is_url(maybe_vid):
                            cid = _canon_video(maybe_vid)
                            if cid not in seen_videos:
                                st.markdown(
                                    f"[🎬 Recorded lecture video on YouTube]({maybe_vid})"
                                )
                                seen_videos.add(cid)
>>>>>>> 92eae15f
                    # links/resources inline
                    if grammarbook_link:
                        st.markdown(f"- [📘 Grammar Book (Notes)]({grammarbook_link})")
                        st.markdown(
                            "<em>Reminder:</em> 📘 gives you the grammar from today's lecture; 📒 is the assignment you must complete.",
                            unsafe_allow_html=True,
                        )
                    if workbook_link:
                        st.markdown(f"- [📒 Workbook (Assignment)]({workbook_link})")
                        render_assignment_reminder()
                    if extras:
                        for ex in _as_list(extras):
                            st.markdown(f"- [🔗 Extra]({ex})")

            # ---------- YOUR WORK (tolerant across levels; embeds each video at most once) ----------
            st.markdown("### 🧪 Your Work")
            seen_videos = set()
            sections = pick_sections(info)

            if sections:
                for key, title, icon in sections:
                    render_section_any(info, key, title, icon, seen_videos)
            else:
                # Fallback: show top-level resources even if there are no section keys
                showed = False
<<<<<<< HEAD
                chosen_video, video_ids = _pick_primary_video(
                    info.get("video"), info.get("youtube_link"), seen=seen_videos
                )
                if chosen_video and (
                    not video_ids or any(cid not in seen_videos for cid in video_ids)
                ):
                    st.markdown(
                        f"[🎬 Recorded lecture video on YouTube]({chosen_video})"
                    )
=======
                if info.get("video"):
                    cid = _canon_video(info["video"])
                    if cid not in seen_videos:
                        st.markdown(
                            f"[🎬 Recorded lecture video on YouTube]({info['video']})"
                        )
                        seen_videos.add(cid)
>>>>>>> 92eae15f
                    showed = True

                for cid in video_ids:
                    seen_videos.add(cid)
                if info.get("grammarbook_link"):
                    st.markdown(f"- [📘 Grammar Book (Notes)]({info['grammarbook_link']})")
                    showed = True
                if info.get("workbook_link"):
                    st.markdown(f"- [📒 Workbook (Assignment)]({info['workbook_link']})")
                    render_assignment_reminder()
                    showed = True
                for ex in _as_list(info.get("extra_resources")):
                    st.markdown(f"- [🔗 Extra]({ex})")
                    showed = True

                if not showed:
                    st.info(
                        "No activity sections or links found for this lesson. Check the lesson data for A2/B1 key names."
                    )

            # --- quick access to translators and language support ---
            translator_col, support_col = st.columns([1, 1.6])
            with translator_col:
                st.markdown(
                    "[🌐 DeepL Translator](https://www.deepl.com/translator) &nbsp; | &nbsp; "
                    "[🌐 Google Translate](https://translate.google.com)",
                    unsafe_allow_html=True,
                )
            with support_col:
                render_lesson_language_support(info, level_key)

            st.markdown("#### 🎬 Video of the Day for Your Level")
            playlist_ids = get_playlist_ids_for_level(level_key)
            fetch_videos = fetch_youtube_playlist_videos
            playlist_id = random.choice(playlist_ids) if playlist_ids else None

            reflection_prompts = [
                "📝 After watching, jot down two new words or phrases you heard.",
                "🗣️ Pause the video and repeat a key sentence aloud to practice pronunciation.",
                "💬 Summarize the main idea of the video in one or two simple sentences.",
            ]

            if playlist_id:
                if st.button("🔄 Refresh videos", key=f"refresh_vod_{level_key}"):
                    st.cache_data.clear()
                    st.session_state["need_rerun"] = True
                st.caption(
                    "Click 'Refresh videos' to clear cached playlist data and reload from YouTube if results look out of date."
                )
                try:
                    video_list = fetch_videos(playlist_id)
                except Exception:
                    video_list = []
                if video_list:
                    today_idx = date.today().toordinal() % len(video_list)
                    video = video_list[today_idx]
                    st.markdown(f"**{video['title']}**")
                    st.video(video['url'])
                    description = video.get("description")
                    if description:
                        st.caption(description)
                    else:
                        st.caption(random.choice(reflection_prompts))
                else:
                    st.info("No videos found for your level’s playlist. Check back soon!")
            else:
                st.info("No playlist found for your level yet. Stay tuned!")
            st.markdown("**The End**")


        # SUBMIT
        elif coursebook_section == COURSEBOOK_SUBMIT_LABEL:
            submission_disabled_reason = _submission_block_reason(info, schedule)
            submission_disabled = bool(submission_disabled_reason)

            st.markdown("### ✅ Submit Your Assignment")
            st.markdown(
                f"""
                <div style="box-sizing:border-box;padding:14px 16px;border-radius:10px;
                            background:#f0f9ff;border:1px solid #bae6fd;margin:6px 0 12px 0;">
                  <div style="font-size:1.05rem;">
                    📌 <b>You're on:</b> Level <b>{student_level}</b> • Day <b>{info['day']}</b> • Chapter <b>{info['chapter']}</b>
                  </div>
                  <div style="color:#0369a1;margin-top:4px;">
                    Make sure this matches the assignment your tutor set. If not, change the lesson from the dropdown above.
                  </div>
                </div>
                """,
                unsafe_allow_html=True
            )

            draft_text = st.session_state.get(draft_key, "")
            recovered_code = _recover_student_code(
                lesson_key=lesson_key,
                draft_text=draft_text if draft_text else None,
            )
            student_row = (
                _update_student_code_session_state(recovered_code)
                if recovered_code
                else st.session_state.get("student_row")
                or {}
            )
            code = _safe_str(student_row.get("StudentCode"), "demo001")
            name_default = _safe_str(student_row.get("Name"))
            missing_code = (not code) or (code.lower() == "demo001")

            locked_key = f"{lesson_key}_locked"
            needs_resubmit_key = f"{lesson_key}__needs_resubmit"

            code_input_key = "submit_student_code_input"
            if missing_code:
                _show_missing_code_warning(
                    name=name_default,
                    level=student_level,
                    lesson_info=info,
                )
                manual_value = st.text_input(
                    "Enter your student code to continue",
                    key=code_input_key,
                    placeholder="e.g. KWAME123",
                    help="This appears on your student ID card or welcome email.",
                )
                manual_code = _safe_lower(manual_value)
                if manual_code and manual_code.lower() != "demo001":
                    student_row = _update_student_code_session_state(manual_code)
                    code = manual_code
                    missing_code = False
                    st.success("Student code saved. You can now submit your work.")

                resubmit_should_show = (
                    st.session_state.get(locked_key, False)
                    or bool(st.session_state.get(f"{lesson_key}__receipt"))
                    or (st.session_state.get(needs_resubmit_key) is not None)
                )
                if resubmit_should_show:
                    stored_row = st.session_state.get("student_row") or {}
                    resubmit_name = name_default or _safe_str(stored_row.get("Name"))
                    candidate_code = (
                        st.session_state.get("student_code")
                        or stored_row.get("StudentCode")
                        or manual_code
                    )
                    render_resubmit_email_cta(
                        lesson_info=info,
                        student_name=resubmit_name,
                        student_code=candidate_code,
                    )
            else:
                st.session_state[code_input_key] = code

            if not missing_code:
                if submission_disabled:
                    st.info(submission_disabled_reason)

                st.session_state["student_code"] = code
                chapter_name = f"{info['chapter']} – {info.get('topic', '')}"

                name = st.text_input("Name", value=student_row.get('Name', ''))
                email = st.text_input("Email", value=student_row.get('Email', ''))

                db_locked = is_locked(student_level, code, lesson_key)
                success_notice_key = f"{lesson_key}__submit_success_notice"
                if db_locked:
                    st.session_state[locked_key] = True
                locked = db_locked or st.session_state.get(locked_key, False)
                locked_ui = locked or submission_disabled
                submit_in_progress_key = f"{lesson_key}_submit_in_progress"

                # ---------- save previous lesson on switch + force hydrate for this one ----------
                prev_active_key = st.session_state.get("__active_draft_key")
                if prev_active_key and prev_active_key != draft_key:
                    try:
                        prev_text = st.session_state.get(prev_active_key, "")
                        save_draft_to_db(code, prev_active_key, prev_text)
                    except Exception:
                        pass  # never block UI
                    # ensure the newly selected lesson re-hydrates from cloud
                    st.session_state.pop(f"{draft_key}__hydrated_v2", None)
                st.session_state["__active_draft_key"] = draft_key

                # ---------- Decide what to show (guarded hydration) ----------
                pending_key      = f"{draft_key}__pending_reload"
                pending_text_key = f"{draft_key}__reload_text"
                pending_ts_key   = f"{draft_key}__reload_ts"
                hydrated_key     = f"{draft_key}__hydrated_v2"  # only hydrate once per lesson

                last_val_key, last_ts_key, saved_flag_key, saved_at_key = _draft_state_keys(draft_key)

                # 1) If a forced reload was requested, apply it BEFORE widget creation
                if st.session_state.get(pending_key):
                    cloud_text = st.session_state.pop(pending_text_key, "")
                    cloud_ts   = st.session_state.pop(pending_ts_key, None)
                    st.session_state[pending_key] = False

                    st.session_state[draft_key]      = cloud_text or ""
                    st.session_state[last_val_key]   = st.session_state[draft_key]
                    st.session_state[last_ts_key]    = time.time()
                    st.session_state[saved_flag_key] = True
                    st.session_state[saved_at_key]   = (cloud_ts or datetime.now(_timezone.utc))
                    st.session_state[hydrated_key]   = True

                    try:
                        when = (cloud_ts.strftime('%Y-%m-%d %H:%M') + " UTC") if cloud_ts else "now"
                    except Exception:
                        when = "now"
                    st.info(f"Reloaded cloud draft (saved {when}).")

                else:
                    # 2) If a SUBMISSION exists, always enforce it (locked) on every run
                    latest = fetch_latest(student_level, code, lesson_key)
                    if latest and (latest.get("answer", "") is not None):
                        sub_txt = latest.get("answer", "") or ""
                        sub_ts  = latest.get("updated_at")

                        st.session_state[draft_key]      = sub_txt
                        st.session_state[last_val_key]   = sub_txt
                        st.session_state[last_ts_key]    = time.time()
                        st.session_state[saved_flag_key] = True
                        st.session_state[saved_at_key]   = (sub_ts or datetime.now(_timezone.utc))
                        st.session_state[locked_key]     = True
                        st.session_state[hydrated_key]   = True
                        locked = True  # enforce read-only

                        when = f"{sub_ts.strftime('%Y-%m-%d %H:%M')} UTC" if sub_ts else ""
                        st.success(f"Showing your submitted answer. {('Updated ' + when) if when else ''}")

                    else:
                        # 3) No submission → hydrate ONCE from cloud; after that, never clobber local typing
                        if not st.session_state.get(hydrated_key, False):
                            cloud_text, cloud_ts = load_draft_meta_from_db(code, draft_key)
                            if cloud_text is not None:
                                st.session_state[draft_key]      = cloud_text or ""
                                st.session_state[last_val_key]   = st.session_state[draft_key]
                                st.session_state[last_ts_key]    = time.time()
                                st.session_state[saved_flag_key] = True
                                st.session_state[saved_at_key]   = (cloud_ts or datetime.now(_timezone.utc))
                            else:
                                st.session_state.setdefault(draft_key, "")
                                st.session_state.setdefault(last_val_key, "")
                                st.session_state.setdefault(last_ts_key, time.time())
                                st.session_state.setdefault(saved_flag_key, False)
                                st.session_state.setdefault(saved_at_key, None)

                            st.session_state[hydrated_key] = True

                            if cloud_text:
                                when = f"{cloud_ts.strftime('%Y-%m-%d %H:%M')} UTC" if cloud_ts else ""
                                st.info(f"💾 Restored your saved draft. {('Last saved ' + when) if when else ''}")
                            elif not submission_disabled:
                                st.caption("Start typing your answer.")
                        else:
                            # If 'hydrated' but local is empty, pull cloud once
                            if not st.session_state.get(draft_key, "") and not locked_ui:
                                ctext, cts = load_draft_meta_from_db(code, draft_key)
                                if ctext:
                                    st.session_state[draft_key]      = ctext
                                    st.session_state[last_val_key]   = ctext
                                    st.session_state[last_ts_key]    = time.time()
                                    st.session_state[saved_flag_key] = True
                                    st.session_state[saved_at_key]   = (cts or datetime.now(_timezone.utc))

                st.subheader("✍️ Your Answer")

                locked_warning_message = None
                needs_resubmit = False
                if locked:
                    locked_warning_message = (
                        "This box is locked because you have already submitted your work."
                    )
                    needs_resubmit = st.session_state.get(needs_resubmit_key)
                    if needs_resubmit is None:
                        answer_text = st.session_state.get(draft_key, "").strip()
                        MIN_WORDS = 20
                        needs_resubmit = len(answer_text.split()) < MIN_WORDS
                    needs_resubmit = bool(needs_resubmit)
                    st.session_state[needs_resubmit_key] = needs_resubmit

                    render_resubmit_email_cta(
                        lesson_info=info,
                        student_name=(name or name_default),
                        student_code=code,
                    )
                show_resubmit_hint = locked and bool(needs_resubmit)

                # ---------- Editor (save on blur + debounce) ----------
                st.text_area(
                    "Type all your answers here",
                    height=500,
                    key=draft_key,              # value already hydrated in st.session_state[draft_key]
                    on_change=save_now,         # guaranteed save on blur/change
                    args=(draft_key, code),
                    disabled=locked_ui,
                    help="Autosaves on blur and in the background while you type."
                )
                render_umlaut_pad(draft_key, context=f"coursebook_{lesson_key}", disabled=locked_ui)

                # Debounced autosave (safe so empty first-render won't wipe a non-empty cloud draft)
                current_text = st.session_state.get(draft_key, "")
                last_val = st.session_state.get(last_val_key, "")
                if not locked_ui and (current_text.strip() or not last_val.strip()):
                    autosave_maybe(code, draft_key, current_text, min_secs=2.0, min_delta=12, locked=locked_ui)

                # ---------- Manual save + last saved time + safe reload ----------
                csave1, csave2, csave3 = st.columns([1, 1, 1])

                with csave1:
                    if st.button("💾 Save Draft now", disabled=locked_ui):
                        save_draft_to_db(code, draft_key, current_text)
                        st.session_state[last_val_key]   = current_text
                        st.session_state[last_ts_key]    = time.time()
                        st.session_state[saved_flag_key] = True
                        st.session_state[saved_at_key]   = datetime.now(_timezone.utc)
                        st.success("Draft saved.")

                with csave2:
                    ts = st.session_state.get(saved_at_key)
                    if ts:
                        st.caption("Last saved: " + ts.strftime("%Y-%m-%d %H:%M") + " UTC")
                    else:
                        st.caption("No local save yet")

                with csave3:
                    # Current draft text
                    draft_txt = st.session_state.get(draft_key, "") or ""

                    # Last-saved timestamp (for header)
                    _, _, _, saved_at_key = _draft_state_keys(draft_key)
                    ts = st.session_state.get(saved_at_key)
                    when = (
                        ts.astimezone(_timezone.utc).strftime("%Y-%m-%d %H:%M UTC")
                        if ts else datetime.now(_timezone.utc).strftime("%Y-%m-%d %H:%M UTC")
                    )

                    # Strip any previous backup header the student may have pasted back
                    def _strip_old_header(txt: str) -> str:
                        if not txt:
                            return ""
                        # Remove ONE leading “Falowen — Draft Backup … ======” block if present
                        pattern = r"(?s)\AFalowen\s+—\s+Draft\s+Backup.*?\n[-=]{8,}\n\n"
                        return re.sub(pattern, "", txt, count=1)

                    clean_body = (_strip_old_header(draft_txt).rstrip() + "\n")

                    # Build a simple, single header
                    header_lines = [
                        "Falowen — Draft Backup",
                        f"Level: {student_level}  •  Day: {info['day']}  •  Chapter: {info.get('chapter','')}",
                        f"Student: {name}  •  Code: {code}",
                        f"Saved (UTC): {when}",
                        "=" * 56,
                        ""  # blank line before body
                    ]
                    header = "\n".join(header_lines)

                    # Safe filename
                    safe_chapter = re.sub(r"[^A-Za-z0-9_.-]+", "_", str(info.get("chapter", "")))
                    fname = f"falowen_draft_{student_level}_day{info['day']}_{safe_chapter}.txt"

                    st.download_button(
                        "⬇️ Download draft (TXT)",
                        data=(header + clean_body).encode("utf-8"),
                        file_name=fname,
                        mime="text/plain",
                        help="Save a clean backup of your current draft",
                        key=f"{draft_key}__download_txt",
                        on_click=save_before_download,
                        kwargs={"draft_key": draft_key, "code": code, "skip_count": 2},
                    )

                if show_resubmit_hint:
                    st.info(
                        "🔒 This box is locked because you already submitted. Scroll up to use the resubmit email link if you need to send an update."
                    )

                with st.expander("📌 How to Submit", expanded=False):
                    st.markdown(f"""
                        1) Check you’re on the correct page: **Level {student_level} • Day {info['day']} • Chapter {info['chapter']}**.  
                        2) Tick the two confirmations below.  
                        3) Click **Confirm & Submit**.  
                        4) Your box will lock (read-only).  
                        _You’ll get an **email** when it’s marked. See **Results & Resources** for scores & feedback._
                    """)

                col1, col2 = st.columns([1, 1.2])
                success_notice = st.session_state.pop(success_notice_key, None)
                with col1:
                    st.markdown("#### 🧾 Finalize")
                    if success_notice:
                        success_msg = success_notice.get("message")
                        caption_msg = success_notice.get("caption")
                        if success_msg:
                            st.success(success_msg)
                        if caption_msg:
                            st.caption(caption_msg)
                    if locked_warning_message:
                        st.warning(locked_warning_message)
                    confirm_final = st.checkbox(
                        f"I confirm this is my complete work for Level {student_level} • Day {info['day']} • Chapter {info['chapter']}.",
                        key=f"confirm_final_{lesson_key}",
                        disabled=locked_ui
                    )
                    confirm_lock = st.checkbox(
                        "I understand it will be locked after I submit.",
                        key=f"confirm_lock_{lesson_key}",
                        disabled=locked_ui
                    )
                    can_submit = (
                        confirm_final
                        and confirm_lock
                        and (not locked_ui)
                    )

                with col2:
                    st.markdown("#### 🔍 Live Preview")
                    preview_text = st.session_state.get(draft_key, "") or ""
                    word_count = len(preview_text.split()) if preview_text else 0
                    if preview_text.strip():
                        st.caption(f"Word count: {word_count}")
                        preview_box = (
                            "<div style=\"max-height:360px;overflow:auto;padding:12px;border:1px solid #e2e8f0;"
                            "border-radius:8px;background:#f8fafc;white-space:pre-wrap;line-height:1.5;\">"
                            f"{html.escape(preview_text)}"
                            "</div>"
                        )
                        st.markdown(preview_box, unsafe_allow_html=True)
                    else:
                        st.info("Draft preview will appear here once you start typing.")
                        st.caption("Word count: 0")

                submit_in_progress = st.session_state.get(submit_in_progress_key, False)

                with col1:
                    if st.button(
                        "✅ Confirm & Submit",
                        type="primary",
                        disabled=(not can_submit) or submit_in_progress,
                    ):
                        st.session_state[submit_in_progress_key] = True
                        
                        try:

                            # 1) Try to acquire the lock first
                            got_lock = acquire_lock(student_level, code, lesson_key)

                            # If lock exists already, check whether a submission exists; if yes, reflect lock and rerun.
                            if not got_lock:
                                if has_existing_submission(student_level, code, lesson_key):
                                    st.session_state[locked_key] = True
                                    st.warning("You have already submitted this assignment. It is locked.")
                                    refresh_with_toast()
                                else:
                                    st.info("Found an old lock without a submission — recovering and submitting now…")

                            posts_ref = db.collection("submissions").document(student_level).collection("posts")

                            # 2) Pre-create doc (avoids add() tuple-order mismatch)
                            doc_ref = posts_ref.document()  # auto-ID now available
                            short_ref = f"{doc_ref.id[:8].upper()}-{info['day']}"

                            payload = {
                                "student_code": code,
                                "student_name": name or "Student",
                                "student_email": email,
                                "level": student_level,
                                "day": info["day"],
                                "chapter": chapter_name,
                                "lesson_key": lesson_key,
                                "answer": (st.session_state.get(draft_key, "") or "").strip(),
                                "status": "submitted",
                                "receipt": short_ref,  # persist receipt immediately
                                "created_at": firestore.SERVER_TIMESTAMP,
                                "updated_at": firestore.SERVER_TIMESTAMP,
                                "version": 1,
                            }

                            saved_ok = False

                            # Archive the draft so it won't rehydrate again (drafts_v2)
                            try:

                                doc_ref.set(payload)  # write the submission
                                saved_ok = True
                                st.caption(f"Saved to: `{doc_ref.path}`")  # optional debug
                            except Exception as e:
                                st.error(f"Could not save submission: {e}")

                            if saved_ok:
                                # 3) Success: lock UI, remember receipt, archive draft, notify, rerun
                                st.session_state[locked_key] = True
                                st.session_state[f"{lesson_key}__receipt"] = short_ref

                                success_msg = (
                                    f"Well done, {name or 'Student'}! Remember the pass mark is 60, "
                                    "and if you score below that you must revisit this Submit page to try again."
                                )
                                caption_msg = (
                                    f"Receipt: `{short_ref}` • Marks will arrive by email and via "
                                    "Telegram from @falowenbot. See **Results & Resources** for scores & feedback."
                                )
                                st.success(success_msg)
                                st.caption(caption_msg)
                                st.session_state[success_notice_key] = {
                                    "message": success_msg,
                                    "caption": caption_msg,
                                }
                                row = st.session_state.get("student_row") or {}
                                tg_subscribed = bool(
                                    row.get("TelegramChatID")
                                    or row.get("telegram_chat_id")
                                    or row.get("Telegram")
                                    or row.get("telegram")
                                )
                                if not tg_subscribed:
                                    try:
                                        tg_subscribed = has_telegram_subscription(code)
                                    except Exception:
                                        tg_subscribed = False
                                if tg_subscribed:
                                    st.info("You'll also receive a Telegram notification when your score is posted.")
                                else:
                                    with st.expander("🔔 Subscribe to Telegram notifications", expanded=False):
                                        st.markdown(
                                            "\n".join(
                                                [
                                                    "1. Search for **@falowenbot** on Telegram and open the chat.",
                                                    "2. Tap **Start**, then follow the prompts to connect your account so you can receive your marks.",
                                                    "3. To deactivate: send `/stop`",
                                                ]
                                            )
                                        )
                                answer_text = st.session_state.get(draft_key, "").strip()
                                MIN_WORDS = 20

                                st.session_state[f"{lesson_key}__needs_resubmit"] = (
                                    len(answer_text.split()) < MIN_WORDS
                                )


                                # Archive the draft so it won't rehydrate again (drafts_v2)
                                try:
                                    _draft_doc_ref(student_level, lesson_key, code).set(
                                        {"status": "submitted", "archived_at": firestore.SERVER_TIMESTAMP}, merge=True
                                    )
                                except Exception:
                                    pass

                                # Notify Slack (best-effort)
                                webhook = get_slack_webhook()
                                if webhook:
                                    notify_slack_submission(
                                        webhook_url=webhook,
                                        student_name=name or "Student",
                                        student_code=code,
                                        level=student_level,
                                        day=info["day"],
                                        chapter=chapter_name,
                                        receipt=short_ref,
                                        preview=st.session_state.get(draft_key, "")
                                    )

                                # Rerun so hydration path immediately shows locked view
                                refresh_with_toast(
                                    "Submission saved! Remember you need at least 60 points to pass."
                                )
                            else:
                                # 4) Failure: remove the lock doc so student can retry cleanly
                                try:
                                    db.collection("submission_locks").document(lock_id(student_level, code, lesson_key)).delete()
                                except Exception:
                                    pass
                                st.warning("Submission not saved. Please fix the issue and try again.")
                        finally:
                            st.session_state[submit_in_progress_key] = False
                            st.markdown("**The End**")




    if cb_subtab == "🧑‍🏫 Classroom":
        # --- Classroom banner (top of subtab) ---
        st.markdown(
            '''
            <div style="
                padding: 16px;
                background: #0ea5e9;
                color: #ffffff;
                border-radius: 8px;
                text-align: center;
                margin-bottom: 16px;
                box-shadow: 0 4px 6px rgba(0,0,0,0.1);
            ">
                <span style="font-size:1.8rem; font-weight:600;">🧑‍🏫 Classroom</span>
            </div>
            ''',
            unsafe_allow_html=True
        )
        st.divider()

        # ---------- Shared helpers & imports used across tabs ----------
        import math
        import os
        import io
        import re
        import json
        import hashlib
        import pandas as pd
        import requests
        from uuid import uuid4
        from datetime import datetime as _dt, timedelta as _td
        import urllib.parse as _urllib
        try:
            import streamlit.components.v1 as components
        except Exception:
            components = None

        student_row   = st.session_state.get("student_row") or {}
        student_code  = _safe_str(student_row.get("StudentCode"), "demo001")
        student_name  = _safe_str(student_row.get("Name"), "Student")
        student_level = _safe_upper(student_row.get("Level"), "A1")
        if student_code == "demo001":
            _show_missing_code_warning(name=student_name, level=student_level)
        class_name    = _safe_str(student_row.get("ClassName")) or f"{student_level} General"

        ADMINS = set()
        try:
            ADMINS = set(st.secrets["roles"]["admins"])
        except Exception:
            pass
        ADMINS |= ADMINS_BY_LEVEL.get(student_level, set())
        IS_ADMIN = student_code in ADMINS

        # ---------- slack helper (use global notify_slack if present; else env/secrets) ----------
        def _notify_slack(*parts: str):
            text = "".join(parts)
            try:
                fn = globals().get("notify_slack")
                if callable(fn):
                    try:
                        fn(text)
                        return
                    except Exception:
                        pass
                url = (os.getenv("SLACK_WEBHOOK_URL") or
                       (st.secrets.get("slack", {}).get("webhook_url", "") if hasattr(st, "secrets") else "")).strip()
                if url:
                    try:
                        requests.post(url, json={"text": text}, timeout=6)
                    except Exception:
                        pass
            except Exception:
                pass

        def _ukey(base: str) -> str:
            # unique widget key per class (prevents duplicate-key crashes)
            seed = f"{base}|{class_name}"
            return f"{base}_{hashlib.md5(seed.encode()).hexdigest()[:8]}"


        # ---------- MINI-TABS INSIDE 'CLASSROOM' (radio style) ----------
        if "classroom_page" not in st.session_state:
            st.session_state["classroom_page"] = "Calendar"
        if "classroom_prev_page" not in st.session_state:
            st.session_state["classroom_prev_page"] = st.session_state["classroom_page"]

        def on_classroom_page_change() -> None:
            prev = st.session_state.get("classroom_prev_page")
            curr = st.session_state.get("classroom_page")
            st.session_state["classroom_prev_page"] = curr

        classroom_section = st.radio(
            "Classroom section",
            [
                "Calendar",
                "Join on Zoom",
                "Members & Profile",
                "Class Notes & Q&A",
                "Attendance",
            ],
            horizontal=True,
            key="classroom_page",
            on_change=on_classroom_page_change,
        )

                # ===================== CALENDAR =====================
        if classroom_section == "Calendar":
            # Banner
            st.markdown(
                '''
                <div style="
                    padding: 12px;
                    background: #0ea5e9;
                    color: #ffffff;
                    border-radius: 8px;
                    text-align: center;
                    margin-bottom: 12px;
                    box-shadow: 0 2px 6px rgba(0,0,0,0.08);
                    font-weight: 600;
                ">
                    <span style="font-size:1.2rem;">📅 Calendar</span>
                    <div style="font-weight:500; font-size:0.98rem; margin-top:2px;">
                        Download the full course schedule or add reminders to your phone.
                    </div>
                </div>
                ''',
                unsafe_allow_html=True
            )
            st.divider()

            # Try dateutil if available; fall back gracefully.
            try:
                from dateutil import parser as _dateparse
            except Exception:
                _dateparse = None

            # -------- group schedule config (global/secrets/firestore/fallback) --------
            def _load_group_schedules():
                if not st.session_state.get("student_level"):
                    ensure_student_level()
                # 1) global
                cfg = globals().get("GROUP_SCHEDULES")
                if isinstance(cfg, dict) and cfg:
                    return cfg
                # 2) session_state
                cfg = st.session_state.get("GROUP_SCHEDULES")
                if isinstance(cfg, dict) and cfg:
                    globals()["GROUP_SCHEDULES"] = cfg
                    return cfg
                # 3) secrets
                try:
                    raw = st.secrets.get("group_schedules", None)
                    if raw:
                        cfg = json.loads(raw) if isinstance(raw, str) else raw
                        if isinstance(cfg, dict) and cfg:
                            st.session_state["GROUP_SCHEDULES"] = cfg
                            globals()["GROUP_SCHEDULES"] = cfg
                            return cfg
                except Exception:
                    pass
                # 4) Firestore (optional)
                try:
                    doc = db.collection("config").document("group_schedules").get()
                    if doc and getattr(doc, "exists", False):
                        data = doc.to_dict() or {}
                        cfg = data.get("data", data)
                        if isinstance(cfg, dict) and cfg:
                            st.session_state["GROUP_SCHEDULES"] = cfg
                            globals()["GROUP_SCHEDULES"] = cfg
                            return cfg
                except Exception:
                    pass
                    
                # 5) Shared fallback from module
                cfg = load_group_schedules()
                st.session_state["GROUP_SCHEDULES"] = cfg
                globals()["GROUP_SCHEDULES"] = cfg
                return cfg

            def _gdrive_direct_download(url: str) -> Optional[bytes]:
                if not url:
                    return None
                m = re.search(r"/file/d/([A-Za-z0-9_-]{20,})/", url) or re.search(r"[?&]id=([A-Za-z0-9_-]{20,})", url)
                file_id = m.group(1) if m else None
                if not file_id:
                    return None
                dl = f"https://drive.google.com/uc?export=download&id={file_id}"
                try:
                    r = requests.get(dl, timeout=15)
                    if r.status_code == 200 and r.content:
                        if b"uc-download-link" in r.content[:4000] and b"confirm" in r.content[:4000]:
                            return None
                        return r.content
                except Exception:
                    pass
                return None

            def _extract_text_from_pdf(pdf_bytes: bytes) -> str:
                from src.pdf_handling import extract_text_from_pdf
                return extract_text_from_pdf(pdf_bytes)

            _DATE_PATTERNS = [
                r"\b(20\d{2}-\d{2}-\d{2})\b",
                r"\b(\d{1,2}/\d{1,2}/20\d{2})\b",
                r"\b(\d{1,2}\s+(Jan|Feb|Mar|Apr|May|Jun|Jul|Aug|Sep|Sept|Oct|Nov|Dec)[a-z]*\s+20\d{2})\b",
                r"\b((Jan|Feb|Mar|Apr|May|Jun|Jul|Aug|Sep|Sept|Oct|Nov|Dec)[a-z]*\s+\d{1,2},\s*20\d{2})\b",
            ]

            def _parse_any_date(raw: str):
                if _dateparse:
                    for dayfirst in (False, True):
                        try:
                            return _dateparse.parse(raw, dayfirst=dayfirst, fuzzy=True).date()
                        except Exception:
                            pass
                for fmt in ("%Y-%m-%d", "%d %b %Y", "%b %d, %Y", "%m/%d/%Y", "%d/%m/%Y"):
                    try:
                        return _dt.strptime(raw, fmt).date()
                    except Exception:
                        pass
                return None

            def _find_dates_in_text(txt: str):
                found = []
                if not txt:
                    return found
                for pat in _DATE_PATTERNS:
                    for m in re.finditer(pat, txt, flags=re.IGNORECASE):
                        d = _parse_any_date(m.group(1))
                        if d:
                            found.append(d)
                uniq = []
                seen = set()
                for d in sorted(found):
                    if d not in seen:
                        seen.add(d)
                        uniq.append(d)
                return uniq

            def infer_start_end_from_doc(doc_url: str):
                pdf_bytes = _gdrive_direct_download(doc_url)
                if not pdf_bytes:
                    return None, None
                text = _extract_text_from_pdf(pdf_bytes)
                dates = _find_dates_in_text(text)
                if len(dates) >= 2:
                    return dates[0], dates[-1]
                if len(dates) == 1:
                    return dates[0], None
                return None, None

            GROUP_SCHEDULES = _load_group_schedules()

            class_cfg   = GROUP_SCHEDULES.get(class_name, {})
            days        = class_cfg.get("days", [])
            time_str    = class_cfg.get("time", "")
            start_str   = class_cfg.get("start_date", "")
            end_str     = class_cfg.get("end_date", "")
            doc_url     = class_cfg.get("doc_url", "")

            start_date_obj = None
            end_date_obj   = None
            try:
                if start_str:
                    start_date_obj = _dt.strptime(start_str, "%Y-%m-%d").date()
            except Exception:
                pass
            try:
                if end_str:
                    end_date_obj = _dt.strptime(end_str, "%Y-%m-%d").date()
            except Exception:
                pass

            _inferred_start = _inferred_end = False
            if (not start_date_obj or not end_date_obj) and doc_url:
                s, e = infer_start_end_from_doc(doc_url)
                if s and not start_date_obj:
                    start_date_obj = s; _inferred_start = True
                if e and not end_date_obj:
                    end_date_obj = e; _inferred_end = True

            if not (start_date_obj and end_date_obj and isinstance(time_str, str) and time_str.strip() and days):
                st.warning("This class doesn’t have a full calendar setup yet. Please contact the office.", icon="⚠️")
            else:
                _note_bits = []
                if _inferred_start or _inferred_end:
                    _note_bits.append("dates inferred from the schedule document")
                _note = f" ({', '.join(_note_bits)})" if _note_bits else ""
                st.info(
                    f"**Course period:** {start_date_obj.strftime('%d %b %Y')} → {end_date_obj.strftime('%d %b %Y')}{_note}",
                    icon="📅",
                )

                _WKD_ORDER = ["MO","TU","WE","TH","FR","SA","SU"]
                _FULL_TO_CODE = {
                    "monday":"MO","tuesday":"TU","wednesday":"WE","thursday":"TH","friday":"FR","saturday":"SA","sunday":"SU",
                    "mon":"MO","tue":"TU","tues":"TU","wed":"WE","thu":"TH","thur":"TH","thurs":"TH","fri":"FR","sat":"SA","sun":"SU"
                }
                DEFAULT_AMPM = "pm"

                def _normalize_time_groups(s: str) -> str:
                    s = (s or "").strip()
                    s = s.replace("–", "-").replace("—", "-")
                    s = re.sub(
                        r"(?i)\b(mon|tue|tues|wed|thu|thur|thurs|fri|sat|sun|monday|tuesday|wednesday|thursday|friday|saturday|sunday)\s*(\d)",
                        r"\1: \2",
                        s,
                    )
                    return s

                def _to_24h(h, m, ampm):
                    h = int(h); m = int(m); ap = (ampm or "").lower()
                    if ap == "pm" and h != 12: h += 12
                    if ap == "am" and h == 12: h = 0
                    return h, m

                def _parse_time_component_relaxed(s, default_ampm=DEFAULT_AMPM):
                    s = (s or "").strip().lower()
                    m = re.match(r"^(\d{1,2})(?::(\d{2}))?\s*(am|pm)?$", s)
                    if not m: return None
                    hh = int(m.group(1)); mm = int(m.group(2) or 0); ap = m.group(3)
                    if ap:
                        return _to_24h(hh, mm, ap)
                    if 0 <= hh <= 23:
                        if hh <= 12 and default_ampm in ("am","pm"):
                            return _to_24h(hh, mm, default_ampm)
                        return (hh, mm)
                    return None

                def _parse_time_range_relaxed(rng, default_ampm=DEFAULT_AMPM):
                    rng = (rng or "").strip().lower().replace("–","-").replace("—","-")
                    parts = [p.strip() for p in rng.split("-", 1)]
                    if len(parts) != 2: return None
                    a = _parse_time_component_relaxed(parts[0], default_ampm=default_ampm)
                    if not a: return None
                    ap_hint = re.search(r"(am|pm)\s*$", parts[0])
                    second_default = ap_hint.group(1) if ap_hint else default_ampm
                    b = _parse_time_component_relaxed(parts[1], default_ampm=second_default)
                    return (a, b) if b else None

                def _expand_day_token(tok):
                    tok = (tok or "").strip().lower().replace("–","-").replace("—","-")
                    if "-" in tok:
                        a, b = [t.strip() for t in tok.split("-", 1)]
                        a_code = _FULL_TO_CODE.get(a, ""); b_code = _FULL_TO_CODE.get(b, "")
                        if a_code and b_code:
                            ai = _WKD_ORDER.index(a_code); bi = _WKD_ORDER.index(b_code)
                            return _WKD_ORDER[ai:bi+1] if ai <= bi else _WKD_ORDER[ai:] + _WKD_ORDER[:bi+1]
                        return []
                    c = _FULL_TO_CODE.get(tok, "")
                    return [c] if c else []

                def _parse_time_blocks(time_str, days_list):
                    s = _normalize_time_groups(time_str)
                    blocks = []
                    if ":" in s:
                        groups = [g.strip() for g in s.split(",") if g.strip()]
                        for g in groups:
                            if ":" not in g:
                                continue
                            left, right = [x.strip() for x in g.split(":", 1)]
                            day_tokens = re.split(r"/", left)
                            codes = []
                            for tok in day_tokens:
                                codes.extend(_expand_day_token(tok))
                            tr = _parse_time_range_relaxed(right)
                            if codes and tr:
                                (sh, sm), (eh, em) = tr
                                blocks.append({
                                    "byday": sorted(set(codes), key=_WKD_ORDER.index),
                                    "start": (sh, sm), "end": (eh, em)
                                })
                        return blocks
                    tr = _parse_time_range_relaxed(s)
                    if not tr:
                        return []
                    (sh, sm), (eh, em) = tr
                    codes = []
                    for d in (days_list or []):
                        c = _FULL_TO_CODE.get(str(d).lower().strip(), "")
                        if c: codes.append(c)
                    codes = sorted(set(codes), key=_WKD_ORDER.index) or _WKD_ORDER[:]
                    return [{"byday": codes, "start": (sh, sm), "end": (eh, em)}]

                def _next_on_or_after(d, weekday_index):
                    delta = (weekday_index - d.weekday()) % 7
                    return d + _td(days=delta)

                _blocks = _parse_time_blocks(time_str, days)
                if not _blocks and (days and str(time_str or "").strip()):
                    tr_fallback = _parse_time_range_relaxed(str(time_str))
                    if tr_fallback:
                        (sh, sm), (eh, em) = tr_fallback
                        codes = []
                        for d in (days or []):
                            c = _FULL_TO_CODE.get(str(d).lower().strip(), "")
                            if c: codes.append(c)
                        if codes:
                            codes = sorted(set(codes), key=_WKD_ORDER.index)
                            _blocks = [{"byday": codes, "start": (sh, sm), "end": (eh, em)}]

                # === Next class countdown ======================
                def _compute_next_class_instance(now_utc: _dt):
                    if not _blocks:
                        return None, None, ""
                    _wmap = {"MO":0,"TU":1,"WE":2,"TH":3,"FR":4,"SA":5,"SU":6}
                    best = None
                    cur = max(start_date_obj, now_utc.date())
                    while cur <= end_date_obj:
                        widx = cur.weekday()
                        for blk in _blocks:
                            if any(_wmap[c] == widx for c in blk["byday"]):
                                sh, sm = blk["start"]; eh, em = blk["end"]
                                sdt = _dt(cur.year, cur.month, cur.day, sh, sm, tzinfo=_timezone.utc)   # Ghana == UTC
                                edt = _dt(cur.year, cur.month, cur.day, eh, em, tzinfo=_timezone.utc)
                                if edt <= now_utc:
                                    continue
                                def _fmt_ampm(h, m):
                                    ap = "AM" if h < 12 else "PM"
                                    hh = h if 1 <= h <= 12 else (12 if h % 12 == 0 else h % 12)
                                    return f"{hh}:{m:02d}{ap}"
                                label = f"{cur.strftime('%a %d %b')} • {_fmt_ampm(sh, sm)}–{_fmt_ampm(eh, em)}"
                                cand = (sdt, edt, label)
                                if (best is None) or (sdt < best[0]):
                                    best = cand
                        cur += _td(days=1)
                    return best if best else (None, None, "")

                def _human_delta_ms(ms: int) -> str:
                    s = max(0, ms // 1000)
                    d, r = divmod(s, 86400)
                    h, r = divmod(r, 3600)
                    m, _ = divmod(r, 60)
                    parts = []
                    if d: parts.append(f"{d}d")
                    if h: parts.append(f"{h}h")
                    if (d == 0) and (m or not parts):
                        parts.append(f"{m}m")
                    return " ".join(parts) if parts else "0m"

                _now = _dt.now(_timezone.utc)
                nxt_start, nxt_end, nxt_label = _compute_next_class_instance(_now)
                next_topic_label: Optional[str] = None
                next_session_items: List[str] = []
                if nxt_start and class_name:
                    next_session_details = None
                    try:
                        next_session_details = session_details_for_date(
                            class_name,
                            nxt_start.date(),
                        )
                    except Exception:
                        next_session_details = None

                    if next_session_details:
                        next_session_items = list(next_session_details.get("sessions") or [])
                        day_number = next_session_details.get("day_number")
                        summary = " • ".join(next_session_items)
                        if summary:
                            if isinstance(day_number, int):
                                next_topic_label = f"Day {day_number} — {summary}"
                            else:
                                next_topic_label = summary

                    if not next_topic_label:
                        try:
                            next_topic_label = session_summary_for_date(
                                class_name,
                                nxt_start.date(),
                            )
                        except Exception:
                            next_topic_label = None
                if nxt_start and nxt_end:
                    start_ms = int(nxt_start.timestamp() * 1000)
                    now_ms   = int(_now.timestamp() * 1000)
                    time_left_label = _human_delta_ms(start_ms - now_ms) if now_ms < start_ms else "now"
                    info_bits = [f"**Next class:** {nxt_label}"]
                    if next_topic_label:
                        info_bits.append(f"**Topic:** {next_topic_label}")
                    info_bits.append(f"**Starts in:** {time_left_label}")
                    st.info("  •  ".join(info_bits), icon="⏰")
                    if next_session_items:
                        agenda_lines = "\n".join(f"- {item}" for item in next_session_items)
                        st.markdown(
                            "**This class covers:**\n\n" + agenda_lines
                        )
                    if components:
                        components.html(
                            f"""
                            <div id="nextCount" style="margin:6px 0 2px;color:#0f172a;font-weight:600;"></div>
                            <script>
                              (function(){{
                                const startMs = {start_ms};
                                const el = document.getElementById('nextCount');
                                function tick(){{
                                  const now = Date.now();
                                  if (now >= startMs) {{
                                    el.textContent = "Class is LIVE or started.";
                                  }} else {{
                                    const diff = startMs - now;
                                    const s = Math.floor(diff/1000);
                                    const d = Math.floor(s/86400);
                                    const h = Math.floor((s%86400)/3600);
                                    const m = Math.floor((s%3600)/60);
                                    const sec = s % 60;
                                    let txt = "Starts in: ";
                                    if (d) txt += d + "d ";
                                    if (h) txt += h + "h ";
                                    if (d || h) {{
                                      txt += m + "m";
                                    }} else {{
                                      txt += m + "m " + sec + "s";
                                    }}
                                    el.textContent = txt;
                                  }}
                                  setTimeout(tick, 1000);
                                }}
                                tick();
                              }})();
                            </script>
                            """,
                            height=28,
                        )

                # ================= ICS BUILD (full course) =================
                ZOOM = {
                    "link": (st.secrets.get("zoom", {}).get("link", "") if hasattr(st, "secrets") else "") or "https://zoom.us",
                    "meeting_id": (st.secrets.get("zoom", {}).get("meeting_id", "") if hasattr(st, "secrets") else "") or "",
                    "passcode": (st.secrets.get("zoom", {}).get("passcode", "") if hasattr(st, "secrets") else "") or "",
                }
                _zl = (ZOOM or {}).get("link", "")
                _zid = (ZOOM or {}).get("meeting_id", "")
                _zpw = (ZOOM or {}).get("passcode", "")
                _details = f"Zoom link: {_zl}\\nMeeting ID: {_zid}\\nPasscode: {_zpw}"
                _dtstamp = _dt.now(_timezone.utc).strftime("%Y%m%dT%H%M%SZ")
                _until = _dt(end_date_obj.year, end_date_obj.month, end_date_obj.day, 23, 59, 59, tzinfo=_timezone.utc).strftime("%Y%m%dT%H%M%SZ")
                _summary = f"{class_name} — Live German Class"

                USE_TZID = False
                TZID = "Africa/Accra"

                _ics_lines = [
                    "BEGIN:VCALENDAR","VERSION:2.0","PRODID:-//Falowen//Course Scheduler//EN",
                    "CALSCALE:GREGORIAN","METHOD:PUBLISH",
                ]

                if not _blocks:
                    _start_dt = _dt(start_date_obj.year, start_date_obj.month, start_date_obj.day, 18, 0)
                    _end_dt   = _dt(start_date_obj.year, start_date_obj.month, start_date_obj.day, 19, 0)
                    if USE_TZID:
                        dtfmt = "%Y%m%dT%H%M%S"
                        dtstart_line = f"DTSTART;TZID={TZID}:{_start_dt.strftime(dtfmt)}"
                        dtend_line   = f"DTEND;TZID={TZID}:{_end_dt.strftime(dtfmt)}"
                    else:
                        dtstart_line = f"DTSTART:{_start_dt.strftime('%Y%m%dT%H%M%SZ')}"
                        dtend_line   = f"DTEND:{_end_dt.strftime('%Y%m%dT%H%M%SZ')}"
                    _ics_lines += [
                        "BEGIN:VEVENT",
                        f"UID:{uuid4()}@falowen",
                        f"DTSTAMP:{_dtstamp}",
                        dtstart_line,
                        dtend_line,
                        f"SUMMARY:{_summary}",
                        f"DESCRIPTION:{_details}",
                        f"URL:{_zl}",
                        "LOCATION:Zoom",
                        "BEGIN:VALARM","ACTION:DISPLAY","DESCRIPTION:Class starts soon","TRIGGER:-PT15M","END:VALARM",
                        "END:VEVENT",
                    ]
                else:
                    for blk in _blocks:
                        byday_codes = blk["byday"]
                        sh, sm = blk["start"]; eh, em = blk["end"]
                        _wmap = {"MO":0,"TU":1,"WE":2,"TH":3,"FR":4,"SA":5,"SU":6}
                        first_dates = []
                        for code in byday_codes:
                            widx = _wmap[code]
                            first_dates.append(_next_on_or_after(start_date_obj, widx))
                        first_date = min(first_dates)
                        dt_start = _dt(first_date.year, first_date.month, first_date.day, sh, sm)
                        dt_end   = _dt(first_date.year, first_date.month, first_date.day, eh, em)

                        if USE_TZID:
                            dtfmt = "%Y%m%dT%H%M%S"
                            dtstart_line = f"DTSTART;TZID={TZID}:{dt_start.strftime(dtfmt)}"
                            dtend_line   = f"DTEND;TZID={TZID}:{dt_end.strftime(dtfmt)}"
                        else:
                            dtstart_line = f"DTSTART:{dt_start.strftime('%Y%m%dT%H%M%SZ')}"
                            dtend_line   = f"DTEND:{dt_end.strftime('%Y%m%dT%H%M%SZ')}"

                        _ics_lines += [
                            "BEGIN:VEVENT",
                            f"UID:{uuid4()}@falowen",
                            f"DTSTAMP:{_dtstamp}",
                            dtstart_line,
                            dtend_line,
                            f"RRULE:FREQ=WEEKLY;BYDAY={','.join(byday_codes)};UNTIL={_until}",
                            f"SUMMARY:{_summary}",
                            f"DESCRIPTION:{_details}",
                            f"URL:{_zl}",
                            "LOCATION:Zoom",
                            "BEGIN:VALARM","ACTION:DISPLAY","DESCRIPTION:Class starts soon","TRIGGER:-PT15M","END:VALARM",
                            "END:VEVENT",
                        ]

                _ics_lines.append("END:VCALENDAR")
                _course_ics = "\n".join(_ics_lines)

                c1, c2 = st.columns([1, 1])
                with c1:
                    st.download_button(
                        "⬇️ Download full course (.ics)",
                        data=_course_ics,
                        file_name=f"{class_name.replace(' ', '_')}_course.ics",
                        mime="text/calendar",
                        key=_ukey("dl_course_ics"),
                    )
                with c2:
                    st.caption("Calendar created. Use the download button to import the full course.")

                # --- Quick Android repeat links ---
                _gcal_repeat_links = []
                try:
                    if _blocks:
                        _wmap = {"MO":0,"TU":1,"WE":2,"TH":3,"FR":4,"SA":5,"SU":6}
                        _code_to_pretty = {"MO":"Mon","TU":"Tue","WE":"Wed","TH":"Thu","FR":"Fri","SA":"Sat","SU":"Sun"}

                        def _fmt_time(h, m):
                            ap = "AM" if h < 12 else "PM"
                            hh = h if 1 <= h <= 12 else (12 if h % 12 == 0 else h % 12)
                            return f"{hh}:{m:02d}{ap}"

                        for blk in _blocks:
                            byday_codes = blk["byday"]
                            sh, sm = blk["start"]; eh, em = blk["end"]

                            first_dates = []
                            for code in byday_codes:
                                widx = _wmap[code]
                                first_dates.append(_next_on_or_after(start_date_obj, widx))
                            first_date = min(first_dates)

                            _start_dt = _dt(first_date.year, first_date.month, first_date.day, sh, sm)
                            _end_dt   = _dt(first_date.year, first_date.month, first_date.day, eh, em)
                            _start_str = _start_dt.strftime("%Y%m%dT%H%M%SZ")
                            _end_str   = _end_dt.strftime("%Y%m%dT%H%M%SZ")

                            _until = _dt(end_date_obj.year, end_date_obj.month, end_date_obj.day, 23, 59, 59).strftime("%Y%m%dT%H%M%SZ")
                            _rrule = f"RRULE:FREQ=WEEKLY;BYDAY={','.join(byday_codes)};UNTIL={_until}"

                            _days_pretty = "/".join(_code_to_pretty[c] for c in byday_codes)
                            _label = f"{_days_pretty} {_fmt_time(sh, sm)}–{_fmt_time(eh, em)}"

                            _recur_url = (
                                "https://calendar.google.com/calendar/render"
                                f"?action=TEMPLATE"
                                f"&text={_urllib.quote(_summary)}"
                                f"&dates={_start_str}/{_end_str}"
                                f"&details={_urllib.quote(_details)}"
                                f"&location={_urllib.quote('Zoom')}"
                                f"&ctz={_urllib.quote('Africa/Accra')}"
                                f"&recur={_urllib.quote(_rrule)}"
                                f"&sf=true"
                            )
                            _gcal_repeat_links.append((_label, _recur_url))
                except Exception:
                    _gcal_repeat_links = []

                if _gcal_repeat_links:
                    _items = "".join(
                        f"<li style='margin:4px 0;'><a href='{url.replace('&','&amp;')}' target='_blank'>Tap here: {lbl}</a></li>"
                        for (lbl, url) in _gcal_repeat_links
                    )
                    _phone_links_ul = f"<ul style='margin:6px 0 0 18px;padding:0;'>{_items}</ul>"
                else:
                    _phone_links_ul = (
                        "<div style='margin:6px 0 0 2px;color:#444;'>"
                        "No repeating blocks are set yet. Ask the office to add your class times."
                        "</div>"
                    )

                st.markdown(
                    f"""
                    **Computer or iPhone:** Download the **.ics** above and install.
                    - **Computer (Google Calendar web):** calendar.google.com → **Settings** → **Import & export** → **Import**.
                    - **iPhone (Apple Calendar via iCloud.com):**
                        1. Tap Download full course (.ics)** above and save the file to your device (Files app → iCloud Drive/Downloads).
                        2. Open Safari → iCloud.com → sign in with your Apple ID.
                        3. In iCloud Drive, locate the downloaded calendar file and tap it. If it doesn’t open, re-download it from this page and try again.
                        4. Choose **Calendar** when prompted, then tap **Add All** to import the events.

                    **Android (Google Calendar app):** The app **can’t import `.ics`**. Use these links (**with repeat**):
                    {_phone_links_ul}
                    <div style="margin:8px 0 0 2px;"></div>
                    """,
                    unsafe_allow_html=True,
                )

        # ===================== ATTENDANCE =====================
        elif classroom_section == "Attendance":
            with st.container():
                st.markdown(
                    """
                    <div style="
                        padding:10px 12px;
                        background:#f0f9ff;
                        border:1px solid #bae6fd;
                        border-radius:12px;
                        margin: 6px 0 8px 0;
                        display:flex;align-items:center;gap:8px;">
                      <span style="font-size:1.05rem;">📊 <b>Attendance</b></span>
                    </div>
                    """,
                    unsafe_allow_html=True,
                )
                records, sessions_attended, hours_invested = load_attendance_records(
                    student_code, class_name
                )
                cols = st.columns(2)
                cols[0].metric("Attended sessions", sessions_attended)
                cols[1].metric("Invested hours", f"{hours_invested:.1f}")
                if records:
                    df_att = pd.DataFrame(records)
                    df_att["Present"] = df_att.pop("present").map({True: "✓", False: ""})
                    df_att.rename(columns={"session": "Session"}, inplace=True)
                    st.dataframe(
                        df_att,
                        width="stretch",
                        hide_index=True,
                    )
                else:
                    st.info("No attendance records found yet.")

        # ===================== MEMBERS & PROFILE =====================
        elif classroom_section == "Members & Profile":
            # Subtle hint banner
            st.markdown(
                """
                <div style="
                    padding:10px 12px;
                    background:#f0f9ff;
                    border:1px solid #bae6fd;
                    border-radius:12px;
                    margin: 6px 0 8px 0;
                    display:flex;align-items:center;gap:8px;">
                  <span style="font-size:1.05rem;">👥 <b>Class Members</b></span>
                </div>
                """,
                unsafe_allow_html=True,
            )
            with st.container():
                try:
                    df_students = load_student_data()
                except Exception:
                    df_students = pd.DataFrame()
                if df_students is None:
                    df_students = pd.DataFrame()

                for col in (
                    "ClassName",
                    "Name",
                    "Email",
                    "Location",
                    "StudentCode",
                ):
                    if col not in df_students.columns:
                        df_students[col] = ""
                    df_students[col] = (
                        df_students[col].fillna("").astype(str).str.strip()
                    )

                same_class = df_students[df_students["ClassName"] == class_name].copy()
                if not same_class.empty:
                    def _about_for(code: str) -> str:
                        """Fetch the student's bio."""
                        return load_student_profile(code or "")

                    same_class["About"] = same_class["StudentCode"].apply(
                        _about_for
                    )
                _n = len(same_class)
                st.markdown(
                    f"""
                    <div style="display:flex;justify-content:space-between;align-items:center;margin:4px 0 6px 0;">
                      <div style="font-weight:600;color:#0f172a;">{class_name}</div>
                      <span style="background:#0ea5e922;border:1px solid #0ea5e9;color:#0369a1;
                                   padding:3px 8px;border-radius:999px;font-size:.9rem;">
                        {_n} member{'' if _n==1 else 's'}
                      </span>
                    </div>
                    """,
                    unsafe_allow_html=True,
                )

                cols_show = [
                    c for c in ["Name", "Email", "Location", "About"] if c in same_class.columns
                ]
                if not same_class.empty and cols_show:
                    for _, row in same_class[cols_show].reset_index(drop=True).iterrows():
                        name = row.get("Name", "")
                        email = row.get("Email", "")
                        location = row.get("Location", "")
                        about = row.get("About", "")

                        contact = " | ".join(
                            [part for part in [email, location] if part]
                        )

                        st.markdown(
                            f"""
                            <div style="width:100%;padding:8px 0;border-bottom:1px solid #e5e7eb;">
                                <div style="font-weight:600;color:#0f172a;">{name}</div>
                                <div style="font-size:.9rem;color:#475569;">{contact}</div>
                                <div style="margin-top:4px;">{about}</div>
                            </div>
                            """,
                            unsafe_allow_html=True,
                        )
                else:
                    st.info("No members found for this class yet.")
            st.info("Scroll down to update your profile description.")

            # --- Profile section ---
            st.markdown("---")
            with st.container():
                st.markdown(
                    """
                    <div style="
                        padding:10px 12px;
                        background:#f0f9ff;
                        border:1px solid #bae6fd;
                        border-radius:12px;
                        margin: 6px 0 8px 0;
                        display:flex;align-items:center;gap:8px;">
                      <span style="font-size:1.05rem;">👤 <b>Profile</b></span>
                    </div>
                    """,
                    unsafe_allow_html=True,
                )
                student_code = (st.session_state.get("student_code", "") or "").strip()
                loaded_key = "profile_loaded_code"
                about_key = "profile_about"
                edit_key = "profile_editing"
                cancel_profile_key = "profile_cancel"
                if (
                    student_code
                    and (
                        st.session_state.get(loaded_key) != student_code
                        or about_key not in st.session_state
                    )
                ):
                    st.session_state[about_key] = load_student_profile(student_code)
                    st.session_state[loaded_key] = student_code
                if not student_code:
                    st.session_state.setdefault(about_key, "")
                st.session_state.setdefault(edit_key, False)
                st.session_state.setdefault(cancel_profile_key, False)

                ai_flag = f"profile_ai_busy_{student_code}"
                if st.session_state.get(cancel_profile_key):
                    st.session_state[about_key] = (
                        load_student_profile(student_code) if student_code else ""
                    )
                    st.session_state.pop(ai_flag, None)
                    st.session_state[edit_key] = False
                    st.session_state[cancel_profile_key] = False

                editing = st.session_state.get(edit_key, False)
                if editing:
                    if st.session_state.get(ai_flag):
                        with st.spinner("Correcting with AI..."):
                            apply_profile_ai_correction(about_key)
                        st.session_state[ai_flag] = False
                        st.session_state.pop("need_rerun", None)
                    st.text_area("About me", key=about_key, height=300)
                else:
                    st.markdown(st.session_state[about_key])

                if not editing:
                    if st.button("Edit", disabled=not bool(student_code), key=_ukey("edit_profile")):
                        st.session_state[edit_key] = True
                else:
                    col1, col_ai, col2 = st.columns(3)
                    with col1:
                        if st.button("Save", key=_ukey("save_profile")):
                            try:
                                save_student_profile(student_code, st.session_state.get(about_key, ""))
                                st.success("Profile saved.")
                            except Exception:
                                st.error("Failed to save profile.")
                            finally:
                                st.session_state.pop(ai_flag, None)
                                st.session_state[edit_key] = False
                    with col_ai:
                        if st.button(
                            "✨ Correct with AI",
                            key=_ukey("ai_profile"),
                            disabled=st.session_state.get(ai_flag, False),
                        ):
                            st.session_state[ai_flag] = True
                            st.session_state["need_rerun"] = True
                    with col2:
                        if st.button("Cancel", key=_ukey("cancel_profile")):
                            st.session_state[cancel_profile_key] = True
                            st.rerun()

                if not bool(student_code):
                    st.info("Enter your student code to edit your profile.")

        # ===================== JOIN =====================
        elif classroom_section == "Join on Zoom":
            with st.container():
                st.markdown(
                    """
                    <div style="padding: 12px; background: #facc15; color: #000; border-radius: 8px;
                         font-size: 1rem; margin-bottom: 16px; text-align: left; font-weight: 600;">
                      📣 <b>Zoom Classroom (Official)</b><br>
                      This is the <u>official Zoom link</u> for your class. <span style="font-weight:500;">Add the calendar below to get notifications before each class.</span>
                    </div>
                    """,
                    unsafe_allow_html=True,
                )

                ZOOM = {
                    "link": "https://us06web.zoom.us/j/6886900916?pwd=bEdtR3RLQ2dGTytvYzNrMUV3eFJwUT09",
                    "meeting_id": "688 690 0916",
                    "passcode": "german",
                }
                # Allow secrets override
                try:
                    zs = st.secrets.get("zoom", {})
                    if zs.get("link"):       ZOOM["link"]       = zs["link"]
                    if zs.get("meeting_id"): ZOOM["meeting_id"] = zs["meeting_id"]
                    if zs.get("passcode"):   ZOOM["passcode"]   = zs["passcode"]
                except Exception:
                    pass

                # Build iOS/Android deep-link (opens Zoom app directly)
                _mid_digits = ZOOM["meeting_id"].replace(" ", "")
                _pwd_enc = _urllib.quote(ZOOM["passcode"] or "")
                zoom_deeplink = f"zoommtg://zoom.us/join?action=join&confno={_mid_digits}&pwd={_pwd_enc}"

                z1, z2 = st.columns([3, 2])
                with z1:
                    # Primary join button (browser)
                    try:
                        st.link_button("➡️ Join Zoom Meeting (Browser)", ZOOM["link"], key=_ukey("zoom_join_btn"))
                    except Exception:
                        st.markdown(f"[➡️ Join Zoom Meeting (Browser)]({ZOOM['link']})")

                    # Secondary: open in Zoom app (mobile deep link)
                    try:
                        st.link_button("📱 Open in Zoom App", zoom_deeplink, key=_ukey("zoom_app_btn"))
                    except Exception:
                        st.markdown(f"[📱 Open in Zoom App]({zoom_deeplink})")

                    st.write(f"**Meeting ID:** `{ZOOM['meeting_id']}`")
                    st.write(f"**Passcode:** `{ZOOM['passcode']}`")

                    # Copy helpers (mobile-friendly, safe escaping)
                    _link_safe = ZOOM["link"].replace("'", "\\'")
                    _id_safe   = ZOOM["meeting_id"].replace("'", "\\'")
                    _pwd_safe  = ZOOM["passcode"].replace("'", "\\'")
                    if components:
                        components.html(
                            f"""
                            <div style="display:flex;gap:8px;margin-top:8px;">
                              <button id="zCopyLink"
                                      style="padding:6px 10px;border-radius:8px;border:1px solid #cbd5e1;background:#f1f5f9;cursor:pointer;">
                                Copy Link
                              </button>
                              <button id="zCopyId"
                                      style="padding:6px 10px;border-radius:8px;border:1px solid #cbd5e1;background:#f1f5f9;cursor:pointer;">
                                Copy ID
                              </button>
                              <button id="zCopyPwd"
                                      style="padding:6px 10px;border-radius:8px;border:1px solid #cbd5e1;background:#f1f5f9;cursor:pointer;">
                                Copy Passcode
                              </button>
                            </div>
                            <script>
                              (function(){{
                                try {{
                                  var link = '{_link_safe}', mid = '{_id_safe}', pwd = '{_pwd_safe}';
                                  function wire(btnId, txt, label) {{
                                    var b = document.getElementById(btnId);
                                    if (!b) return;
                                    b.addEventListener('click', function(){{
                                      navigator.clipboard.writeText(txt).then(function(){{
                                        b.innerText = '✓ Copied ' + label;
                                        setTimeout(function(){{ b.innerText = 'Copy ' + label; }}, 1500);
                                      }}).catch(function(){{}});
                                    }});
                                  }}
                                  wire('zCopyLink', link, 'Link');
                                  wire('zCopyId',   mid,  'ID');
                                  wire('zCopyPwd',  pwd,  'Passcode');
                                }} catch(e) {{}}
                              }})();
                            </script>
                            """,
                            height=72,
                        )

                with z2:
                    st.info(
                        f"You’re viewing: **{class_name}**  \n\n"
                        "✅ Use the **calendar** tab to receive automatic class reminders.",
                        icon="📅",
                    )


        # ===================== Class Board =====================
        elif classroom_section == "Class Notes & Q&A":
            st.markdown("<div id='classnotes'></div>", unsafe_allow_html=True)
            if st.session_state.pop("__scroll_to_classnotes", False):
                st.markdown(
                    "<script>window.location.hash='classnotes';</script>",
                    unsafe_allow_html=True,
                )
            board_base = (
                db.collection("class_board")
                .document(student_level)
                .collection("classes")
                .document(class_name)
                .collection("posts")
            )

            _new7, _unans, _total = 0, 0, 0
            try:
                _now = _dt.now(_timezone.utc)
                try:
                    from firebase_admin import firestore as fbfs
                    direction_desc = getattr(fbfs.Query, "DESCENDING", "DESCENDING")
                    _qdocs = list(board_base.order_by("created_at", direction=direction_desc).limit(250).stream())
                except Exception:
                    _qdocs = list(board_base.order_by("created_at", direction="DESCENDING").limit(250).stream())

                for _doc in _qdocs:
                    _d = (_doc.to_dict() or {})
                    _total += 1
                    _rc = 0
                    if isinstance(_d.get("answers"), list):
                        _rc = len(_d["answers"])
                    elif isinstance(_d.get("replies"), list):
                        _rc = len(_d["replies"])
                    elif isinstance(_d.get("reply_count"), int):
                        _rc = int(_d["reply_count"])
                    if _rc == 0:
                        _unans += 1
                    _created = _to_datetime_any(_d.get("created_at") or _d.get("ts") or _d.get("timestamp"))
                    if _created and (_now - _created).days <= 7:
                        _new7 += 1
            except Exception:
                pass

            _badges = []
            if _new7 > 0:
                _badges.append(
                    f"<span style='margin-left:8px;background:#16a34a;color:#fff;padding:2px 8px;"
                    f"border-radius:999px;font-size:0.8rem;'>NEW · {_new7}</span>"
                )
            if _unans > 0:
                _badges.append(
                    f"<span style='margin-left:8px;background:#f97316;color:#fff;padding:2px 8px;"
                    f"border-radius:999px;font-size:0.8rem;'>UNANSWERED · {_unans}</span>"
                )
            _badge_html = "".join(_badges)

            st.markdown(
                f'''
                <div style="
                    padding:12px;
                    background:#2e7d32;
                    background-image:radial-gradient(circle, rgba(255,255,255,0.05) 1px, transparent 1px);
                    background-size:6px 6px;
                    color:#f5f5f5;
                    border-radius:8px;
                    margin-bottom:12px;
                    border:2px solid #c8c8c8;
                    box-shadow:inset 0 0 4px rgba(0,0,0,0.6), 0 2px 6px rgba(0,0,0,0.08);
                    font-family:'Chalkboard','Chalkduster','Comic Sans MS',cursive;
                    display:flex;align-items:center;justify-content:space-between;">
                    <div style="font-weight:700;font-size:1.15rem;">💬 Class Board — {class_name} {_badge_html}</div>
                    <div style="font-size:0.92rem;opacity:.9;">Share a post • Comment with {class_name} classmates</div>
                </div>
                ''',
                unsafe_allow_html=True
            )

            def _fmt_ts(ts):
                try:
                    return ts.strftime("%d %b %H:%M:%S")
                except Exception:
                    return ""

            def _normalize_legacy_post_content(text: str) -> str:
                """Clean artifacts from legacy wrapped posts for display."""
                if not text:
                    return ""

                normalized = text.replace("\r\n", "\n").replace("\r", "\n")

                # Remove leading double-spaces introduced by legacy rewrapping.
                normalized = normalized.lstrip()
                normalized = re.sub(r"(?m)(?<=\n)[ \t]{2,}(?=\S)", "", normalized)

                if "·" in normalized:
                    # Convert legacy middot bullets to regular bullets for consistency.
                    normalized = re.sub(
                        r"(?m)(^|\n)\s*·\s*",
                        lambda m: (m.group(1) or "") + "• ",
                        normalized,
                    )
                    normalized = normalized.replace(" · ", " • ")

                return normalized

            def format_post(text: str) -> str:
                """Normalize post text for consistent rendering."""
                cleaned = (text or "")
                cleaned = cleaned.replace("\r\n", "\n").replace("\r", "\n")
                cleaned = cleaned.strip()
                cleaned = re.sub(r"\n\s*\n+", "\n\n", cleaned)
                return cleaned

            def escape_with_linebreaks(text: str) -> str:
                """Escape text and convert newlines into HTML-friendly breaks."""
                if not text:
                    return ""

                normalized = _normalize_legacy_post_content(text)
                normalized = normalized.strip()
                normalized = re.sub(r"\n\s*\n+", "\n\n", normalized)

                paragraphs = [p for p in normalized.split("\n\n") if p != ""]
                if not paragraphs:
                    return ""

                escaped_paragraphs: List[str] = []
                for para in paragraphs:
                    escaped = html.escape(para)
                    escaped_paragraphs.append(escaped.replace("\n", "<br>"))

                return "".join(f"<p>{p}</p>" for p in escaped_paragraphs)

            # ---- Prepare lesson choices ----
            lesson_choices = []
            try:
                schedules = load_level_schedules()
                level_sched = schedules.get(student_level, schedules.get("A1", []))
                for item in level_sched:
                    day = item.get("day")
                    topic = item.get("topic")
                    if day is not None and topic:
                        lesson_choices.append(_schedule.full_lesson_title(item))
            except Exception:
                pass

            st.subheader("➕ Add a new post")
            st.info(
                "Decide whether you're responding to a classmate or posting your own question. "
                "If you're responding, scroll down to find the existing question and reply there. "
                "When you want to post a new question, use the text box below."
            )
            draft_key = "q_text"
            initialize_draft_state(student_code, draft_key)
            if st.session_state.get("__clear_q_form"):
                st.session_state.pop("__clear_q_form", None)
                st.session_state["q_topic"] = ""
                st.session_state["q_link"] = ""
                st.session_state["q_lesson"] = lesson_choices[0] if lesson_choices else ""
                st.session_state.pop("q_ai_suggestion", None)
                st.session_state.pop("q_ai_explanation", None)
                st.session_state.pop("q_ai_diff", None)
                st.session_state["q_forum_timer_minutes"] = 0
                reset_local_draft_state(draft_key)
                _clear_typing_state(
                    level=student_level,
                    class_code=class_name,
                    qid=_NEW_POST_TYPING_ID,
                    draft_key="q_text",
                    student_code=student_code,
                    student_name=student_name,
                )
            lesson = (
                st.selectbox("Lesson", lesson_choices, key="q_lesson")
                if lesson_choices
                else st.text_input("Lesson", key="q_lesson")
            )
            topic = st.text_input("Topic (optional)", key="q_topic")
            link = st.text_input("Link (optional)", key="q_link")
            timer_key = "q_forum_timer_minutes"
            if timer_key not in st.session_state:
                st.session_state[timer_key] = 0
            if IS_ADMIN:
                st.number_input(
                    "Forum timer (minutes)",
                    min_value=0,
                    step=5,
                    key=timer_key,
                    help="Automatically close replies after this many minutes.",
                )

            st.markdown(
                """
                <style>
                textarea[aria-label="Your content"] {
                    background-color: #f1f5f9;
                    color: #0f172a;
                    font-family: 'Chalkboard', 'Chalkduster', 'Comic Sans MS', cursive;
                    font-size: 1.1rem;
                    line-height: 1.4;
                }
                </style>
                """,
                unsafe_allow_html=True,
            )
            ai_flag = "__q_ai_busy"
            if st.session_state.get(ai_flag):
                with st.spinner("Correcting with AI..."):
                    original = st.session_state.get("q_text", "")
                    improved, explanation = apply_status_ai_correction(original)
                    st.session_state["q_ai_suggestion"] = improved
                    st.session_state["q_ai_explanation"] = explanation
                    st.session_state["q_ai_diff"] = diff_with_markers(original, improved)
                st.session_state[ai_flag] = False

            ta_col, ai_col = st.columns([3, 1])
            with ta_col:
                banner = _format_typing_banner(
                    fetch_active_typists(
                        student_level,
                        class_name,
                        _NEW_POST_TYPING_ID,
                    ),
                    student_code,
                )
                if banner:
                    st.caption(banner)
                new_q = st.text_area("Your content", key=draft_key, height=160)
                render_umlaut_pad("q_text", context="classboard_post")
                _update_typing_state(
                    level=student_level,
                    class_code=class_name,
                    qid=_NEW_POST_TYPING_ID,
                    draft_key="q_text",
                    student_code=student_code,
                    student_name=student_name,
                    text=new_q,
                )
                autosave_maybe(
                    student_code,
                    draft_key,
                    st.session_state.get(draft_key, ""),
                    min_secs=2.0,
                    min_delta=12,
                )
            with ai_col:
                if st.button(
                    "✨ Correct with AI",
                    key="qna_ai_correct",
                    disabled=st.session_state.get(ai_flag, False),
                ):
                    st.session_state[ai_flag] = True
                    st.rerun()

            if st.session_state.get("q_ai_diff"):
                st.markdown(st.session_state["q_ai_diff"], unsafe_allow_html=True)
                st.markdown("**Why these changes?**")
                st.markdown(st.session_state.get("q_ai_explanation", ""))
                acc_col, rej_col = st.columns(2)
                with acc_col:
                    if st.button("Accept", key="q_ai_accept"):
                        st.session_state["q_text"] = st.session_state.get("q_ai_suggestion", "")
                        st.session_state.pop("q_ai_suggestion", None)
                        st.session_state.pop("q_ai_explanation", None)
                        st.session_state.pop("q_ai_diff", None)
                        st.session_state["need_rerun"] = True
                with rej_col:
                    if st.button("Reject", key="q_ai_reject"):
                        st.session_state.pop("q_ai_suggestion", None)
                        st.session_state.pop("q_ai_explanation", None)
                        st.session_state.pop("q_ai_diff", None)
                        st.session_state["need_rerun"] = True

            if st.button("Post", key="qna_post_question"):
                formatted_q = format_post(new_q)
                if formatted_q:
                    q_id = str(uuid4())[:8]
                    payload = {
                        "content": formatted_q,
                        "asked_by_name": student_name,
                        "asked_by_code": student_code,
                        "timestamp": _dt.now(UTC),
                        "lesson": lesson,
                        "topic": (topic or "").strip(),
                        "link": (link or "").strip(),
                        "pinned": False,
                    }
                    timer_minutes_val = int(st.session_state.get("q_forum_timer_minutes", 0) or 0)
                    if timer_minutes_val > 0:
                        payload["expires_at"] = _dt.now(UTC) + timedelta(minutes=timer_minutes_val)
                    board_base.document(q_id).set(payload)
                    preview = (formatted_q[:180] + "…") if len(formatted_q) > 180 else formatted_q
                    topic_tag = f" • Topic: {payload['topic']}" if payload["topic"] else ""
                    _notify_slack(
                        f"📝 *New Class Board post* — {class_name}{topic_tag}\n",
                        f"*From:* {student_name} ({student_code})\n",
                        f"*When:* {_dt.now(UTC).strftime('%Y-%m-%d %H:%M')} UTC\n",
                        f"*Content:* {preview}"
                    )
                    _clear_typing_state(
                        level=student_level,
                        class_code=class_name,
                        qid=_NEW_POST_TYPING_ID,
                        draft_key="q_text",
                        student_code=student_code,
                        student_name=student_name,
                    )
                    clear_draft_after_post(student_code, draft_key)
                    st.session_state["__clear_q_form"] = True
                    st.success("Post published!")
                    refresh_with_toast()


            colsa, colsb, colsc = st.columns([2, 1, 1])
            with colsa:
                q_search = st.text_input("Search posts (text or topic)…", key="q_search")
            with colsb:
                show_latest = st.toggle("Newest first", value=True, key="q_show_latest")
            with colsc:
                if st.button("↻ Refresh", key="qna_refresh"):
                    refresh_with_toast()

            try:
                try:
                    from firebase_admin import firestore as fbfs
                    direction_desc = getattr(fbfs.Query, "DESCENDING", "DESCENDING")
                    q_docs = list(board_base.order_by("timestamp", direction=direction_desc).stream())
                except Exception:
                    q_docs = list(board_base.order_by("timestamp", direction="DESCENDING").stream())
                questions = [dict(d.to_dict() or {}, id=d.id) for d in q_docs]
            except Exception:
                q_docs = list(board_base.stream())
                questions = [dict(d.to_dict() or {}, id=d.id) for d in q_docs]
                questions.sort(key=lambda x: x.get("timestamp"), reverse=True)

            if q_search.strip():
                ql = q_search.lower()
                questions = [
                    q for q in questions
                    if ql in str(q.get("content", "")).lower() or ql in str(q.get("topic", "")).lower()
                ]
            if not show_latest:
                questions = list(reversed(questions))

            pinned_qs = [q for q in questions if q.get("pinned")]
            other_qs = [q for q in questions if not q.get("pinned")]
            questions = pinned_qs + other_qs

            def send_comment(
                q_id,
                student_code,
                student_name,
                class_name,
                board_base,
                draft_key,
                last_val_key,
                last_ts_key,
                saved_flag_key,
                saved_at_key,
            ):
                current_text = st.session_state.get(draft_key, "").strip()
                if not current_text:
                    return
                comment_payload = {
                    "content": current_text,
                    "replied_by_name": student_name,
                    "replied_by_code": student_code,
                    "timestamp": _dt.now(_timezone.utc),
                }
                c_ref = board_base.document(q_id).collection("comments")
                c_ref.document(str(uuid4())[:8]).set(comment_payload)
                prev = (
                    comment_payload["content"][:180] + "…"
                ) if len(comment_payload["content"]) > 180 else comment_payload["content"]
                _notify_slack(
                    f"💬 *New Class Board comment* — {class_name}\n",
                    f"*By:* {student_name} ({student_code})  •  *QID:* {q_id}\n",
                    f"*When:* {_dt.now(_timezone.utc).strftime('%Y-%m-%d %H:%M')} UTC\n",
                    f"*Comment:* {prev}",
                )
                save_draft_to_db(student_code, draft_key, "")
                _clear_typing_state(
                    level=student_level,
                    class_code=class_name,
                    qid=q_id,
                    draft_key=draft_key,
                    student_code=student_code,
                    student_name=student_name,
                )
                st.session_state[f"__clear_comment_draft_{q_id}"] = True
                st.session_state[last_val_key] = ""
                st.session_state[last_ts_key] = time.time()
                st.session_state[saved_flag_key] = False
                st.session_state[saved_at_key] = None
                st.success("Comment sent!")
                refresh_with_toast()

            comment_panel_active = (
                st.session_state.get("coursebook_subtab") == "🧑‍🏫 Classroom"
                and st.session_state.get("classroom_page") == "Class Notes & Q&A"
            )
            if comment_panel_active:
                try:
                    from streamlit_autorefresh import st_autorefresh
                except ImportError:
                    pass
                else:
                    st_autorefresh(interval=5000, key="classboard_comment_refresh")

            if not questions:
                st.info("No posts yet.")
            else:
                now_for_timer = _dt.now(UTC)
                for idx, q in enumerate(questions):
                    q_id = q.get("id", "")
                    ts = q.get("timestamp")
                    ts_label = _fmt_ts(ts)
                    pin_html = " 📌" if q.get("pinned") else ""
                    timer_info = build_forum_timer_indicator(q.get("expires_at"), now=now_for_timer)
                    timer_minutes_remaining = int(timer_info.get("minutes") or 0)
                    topic_html = (
                        f"<div style='font-weight:bold;color:#8d4de8;'>{html.escape(str(q.get('topic', '')))}</div>"
                        if q.get("topic")
                        else ""
                    )
                    content_html = escape_with_linebreaks(q.get("content", ""))
                    raw_link_value = q.get("link")
                    raw_link = str(raw_link_value).strip() if raw_link_value else ""
                    safe_link_html = ""
                    if raw_link:
                        parsed_link = urlparse(raw_link)
                        if parsed_link.scheme.lower() in {"http", "https"}:
                            safe_href = html.escape(raw_link, quote=True)
                            safe_label = html.escape(raw_link)
                            safe_link_html = (
                                "<div style='margin-top:4px;'>"
                                f"<a href='{safe_href}' target='_blank' rel='noopener noreferrer'>{safe_label}</a>"
                                "</div>"
                            )
                    link_html = safe_link_html
                    lesson_value = q.get("lesson")
                    lesson = str(lesson_value) if lesson_value else ""
                    if lesson:
                        day_part = lesson.split(":")[0]
                        day = day_part.split()[1] if len(day_part.split()) > 1 else ""
                        course_link = build_course_day_link(day)
                        safe_lesson = html.escape(lesson)
                        link_markup = ""
                        if course_link:
                            safe_course_link = html.escape(course_link, quote=True)
                            link_markup = (
                                f" – <a href='{safe_course_link}' target='_blank' rel='noopener noreferrer'>View page</a>"
                            )
                        lesson_html = (
                            "<div style='font-size:1.1rem;font-weight:600;color:#0f172a;'>"
                            f"📘 {safe_lesson}{link_markup}"
                            "</div>"
                        )
                    else:
                        lesson_html = ""
                    safe_author = html.escape(str(q.get("asked_by_name", "")))
                    safe_timestamp = html.escape(ts_label) if ts_label else ""
                    timestamp_html = (
                        f"<span style='color:#aaa;'> • {safe_timestamp}</span>" if safe_timestamp else ""
                    )
                    timer_html = ""
                    timer_label = timer_info.get("label") or ""
                    if timer_info.get("status") == "open" and timer_label:
                        timer_html = (
                            "<div style='margin-top:4px;font-size:0.95rem;font-weight:600;color:#dc2626;'>"
                            f"{html.escape(str(timer_label))}"
                            "</div>"
                        )
                    elif timer_info.get("status") == "closed" and timer_label:
                        timer_html = (
                            "<div style='margin-top:4px;font-size:0.95rem;font-weight:600;color:#64748b;'>"
                            f"{html.escape(str(timer_label))}"
                            "</div>"
                        )
                    post_html = (
                        "<div style='padding:10px;background:#f8fafc;border:1px solid #ddd;border-radius:6px;margin:6px 0;font-size:1rem;line-height:1.5;'>"
                        f"<b>{safe_author}</b>{pin_html}"
                        f"{timestamp_html}"
                        f"{timer_html}"
                        f"{lesson_html}"
                        f"{topic_html}"
                        f"{content_html}"
                        f"{link_html}"
                        "</div>"
                    )
                    st.markdown(post_html, unsafe_allow_html=True)

                    show_timer_warning = (
                        timer_info.get("status") == "open" and timer_minutes_remaining == 1
                    )

                    clear_q_edit_flag = f"__clear_q_edit_{q_id}"
                    if st.session_state.pop(clear_q_edit_flag, False):
                        for _k in [
                            f"q_edit_text_{q_id}",
                            f"q_edit_topic_{q_id}",
                            f"q_edit_link_{q_id}",
                            f"q_edit_lesson_{q_id}",
                            f"q_edit_text_input_{q_id}",
                            f"q_edit_topic_input_{q_id}",
                            f"q_edit_link_input_{q_id}",
                            f"q_edit_lesson_input_{q_id}",
                            f"q_edit_timer_input_{q_id}",
                        ]:
                            st.session_state.pop(_k, None)
                        _clear_typing_state(
                            level=student_level,
                            class_code=class_name,
                            qid=q_id,
                            draft_key=f"q_edit_text_{q_id}",
                            student_code=student_code,
                            student_name=student_name,
                        )

                    can_modify_q = (q.get("asked_by_code") == student_code) or IS_ADMIN
                    if can_modify_q:
                        qc1, qc2, qc3, _ = st.columns([1, 1, 1, 6])
                        with qc1:
                            if st.button("✏️ Edit", key=f"q_edit_btn_{q_id}"):
                                st.session_state[f"q_editing_{q_id}"] = True
                                st.session_state[f"q_edit_text_{q_id}"] = q.get("content", "")
                                st.session_state[f"q_edit_topic_{q_id}"] = q.get("topic", "")
                                st.session_state[f"q_edit_link_{q_id}"] = q.get("link", "")
                                st.session_state[f"q_edit_lesson_{q_id}"] = q.get("lesson", "")
                                st.session_state[f"q_edit_timer_input_{q_id}"] = timer_minutes_remaining
                        with qc2:
                            if st.button("🗑️ Delete", key=f"q_del_btn_{q_id}"):
                                try:
                                    c_ref = board_base.document(q_id).collection("comments")
                                    for rdoc in c_ref.stream():
                                        rdoc.reference.delete()
                                except Exception:
                                    pass
                                board_base.document(q_id).delete()
                                _notify_slack(
                                    f"🗑️ *Class Board post deleted* — {class_name}\n"
                                    f"*By:* {student_name} ({student_code}) • QID: {q_id}\n"
                                    f"*When:* {_dt.now(UTC).strftime('%Y-%m-%d %H:%M')} UTC"
                                )
                                st.success("Post deleted.")
                                refresh_with_toast()
                        with qc3:
                            pin_label = "📌 Unpin" if q.get("pinned") else "📌 Pin"
                            if st.button(pin_label, key=f"q_pin_btn_{q_id}"):
                                board_base.document(q_id).update({"pinned": not q.get("pinned", False)})
                                refresh_with_toast()

                        if st.session_state.get(f"q_editing_{q_id}", False):
                            with st.form(f"q_edit_form_{q_id}"):
                                if lesson_choices:
                                    current_lesson = st.session_state.get(f"q_edit_lesson_{q_id}", "")
                                    try:
                                        _idx = lesson_choices.index(current_lesson)
                                    except ValueError:
                                        _idx = 0
                                    new_lesson = st.selectbox(
                                        "Edit lesson",
                                        lesson_choices,
                                        index=_idx,
                                        key=f"q_edit_lesson_input_{q_id}"
                                    )
                                else:
                                    new_lesson = st.text_input(
                                        "Edit lesson",
                                        value=st.session_state.get(f"q_edit_lesson_{q_id}", ""),
                                        key=f"q_edit_lesson_input_{q_id}"
                                    )
                                new_topic = st.text_input(
                                    "Edit topic (optional)",
                                    value=st.session_state.get(f"q_edit_topic_{q_id}", ""),
                                    key=f"q_edit_topic_input_{q_id}"
                                )
                                new_link = st.text_input(
                                    "Edit link (optional)",
                                    value=st.session_state.get(f"q_edit_link_{q_id}", ""),
                                    key=f"q_edit_link_input_{q_id}"
                                )
                                if f"q_edit_timer_input_{q_id}" not in st.session_state:
                                    st.session_state[f"q_edit_timer_input_{q_id}"] = timer_minutes_remaining
                                if IS_ADMIN:
                                    st.number_input(
                                        "Forum timer (minutes)",
                                        min_value=0,
                                        step=5,
                                        key=f"q_edit_timer_input_{q_id}",
                                    )
                                banner = _format_typing_banner(
                                    fetch_active_typists(student_level, class_name, q_id),
                                    student_code,
                                )
                                if banner:
                                    st.caption(banner)
                                new_text = st.text_area(
                                    "Edit post",
                                    value=st.session_state.get(f"q_edit_text_{q_id}", ""),
                                    key=f"q_edit_text_input_{q_id}",
                                    height=150
                                )
                                _update_typing_state(
                                    level=student_level,
                                    class_code=class_name,
                                    qid=q_id,
                                    draft_key=f"q_edit_text_{q_id}",
                                    student_code=student_code,
                                    student_name=student_name,
                                    text=new_text,
                                )
                                save_edit = st.form_submit_button("💾 Save")
                                cancel_edit = st.form_submit_button("❌ Cancel")
                            if save_edit:
                                formatted_edit = format_post(new_text)
                                if formatted_edit:
                                    update_payload = {
                                        "content": formatted_edit,
                                        "topic": (new_topic or "").strip(),
                                        "link": (new_link or "").strip(),
                                        "lesson": new_lesson,
                                    }
                                    if IS_ADMIN:
                                        timer_minutes_updated = int(
                                            st.session_state.get(f"q_edit_timer_input_{q_id}", 0) or 0
                                        )
                                        if timer_minutes_updated > 0:
                                            update_payload["expires_at"] = _dt.now(UTC) + timedelta(
                                                minutes=timer_minutes_updated
                                            )
                                        else:
                                            update_payload["expires_at"] = firestore.DELETE_FIELD
                                    board_base.document(q_id).update(update_payload)
                                    _notify_slack(
                                        f"✏️ *Class Board post edited* — {class_name}\n",
                                        f"*By:* {student_name} ({student_code}) • QID: {q_id}\n",
                                        f"*When:* {_dt.now(UTC).strftime('%Y-%m-%d %H:%M')} UTC\n",
                                        f"*New:* {(formatted_edit[:180] + '…') if len(formatted_edit) > 180 else formatted_edit}",
                                    )
                                    _clear_typing_state(
                                        level=student_level,
                                        class_code=class_name,
                                        qid=q_id,
                                        draft_key=f"q_edit_text_{q_id}",
                                        student_code=student_code,
                                        student_name=student_name,
                                    )
                                    st.session_state[f"q_editing_{q_id}"] = False
                                    st.session_state[f"__clear_q_edit_{q_id}"] = True
                                    st.success("Post updated.")
                                    refresh_with_toast()
                            if cancel_edit:
                                _clear_typing_state(
                                    level=student_level,
                                    class_code=class_name,
                                    qid=q_id,
                                    draft_key=f"q_edit_text_{q_id}",
                                    student_code=student_code,
                                    student_name=student_name,
                                )
                                st.session_state[f"q_editing_{q_id}"] = False
                                st.session_state[f"__clear_q_edit_{q_id}"] = True
                                refresh_with_toast()

                    c_ref = board_base.document(q_id).collection("comments")
                    try:
                        comments_docs = list(c_ref.order_by("timestamp").stream())
                    except Exception:
                        comments_docs = list(c_ref.stream())
                        comments_docs.sort(key=lambda c: (c.to_dict() or {}).get("timestamp"))

                    if comments_docs:
                        for c in comments_docs:
                            cid = c.id
                            c_data = c.to_dict() or {}
                            c_label = _fmt_ts(c_data.get("timestamp"))
                            commenter = c_data.get("replied_by_name", "")
                            role = "user" if c_data.get("replied_by_code") == student_code else "assistant"
                            message = st.chat_message(role)
                            header_html = f"**{commenter}**"
                            if c_label:
                                header_html = (
                                    f"{header_html} <span style='color:#94a3b8;font-size:0.85rem;'>{c_label}</span>"
                                )
                            message.markdown(header_html, unsafe_allow_html=True)
                            message.markdown(c_data.get("content", ""))

                            clear_c_edit_flag = f"__clear_c_edit_{q_id}_{cid}"
                            if st.session_state.pop(clear_c_edit_flag, False):
                                for _k in [
                                    f"c_edit_text_{q_id}_{cid}",
                                    f"c_edit_text_input_{q_id}_{cid}",
                                ]:
                                    st.session_state.pop(_k, None)
                                _clear_typing_state(
                                    level=student_level,
                                    class_code=class_name,
                                    qid=q_id,
                                    draft_key=f"c_edit_text_{q_id}_{cid}",
                                    student_code=student_code,
                                    student_name=student_name,
                                )

                            can_modify_c = (c_data.get("replied_by_code") == student_code) or IS_ADMIN
                            if can_modify_c:
                                controls = message.container()
                                rc1, rc2, _ = controls.columns([1, 1, 6])
                                with rc1:
                                    if st.button("✏️ Edit", key=f"c_edit_btn_{q_id}_{cid}"):
                                        st.session_state[f"c_editing_{q_id}_{cid}"] = True
                                        st.session_state[f"c_edit_text_{q_id}_{cid}"] = c_data.get("content", "")
                                with rc2:
                                    if st.button("🗑️ Delete", key=f"c_del_btn_{q_id}_{cid}"):
                                        c.reference.delete()
                                        _notify_slack(
                                            f"🗑️ *Class Board comment deleted* — {class_name}\n"
                                            f"*By:* {student_name} ({student_code}) • QID: {q_id}\n"
                                            f"*When:* {_dt.now(_timezone.utc).strftime('%Y-%m-%d %H:%M')} UTC"
                                        )
                                        st.success("Comment deleted.")
                                        refresh_with_toast()

                                if st.session_state.get(f"c_editing_{q_id}_{cid}", False):
                                    edit_container = controls.container()
                                    with edit_container.form(f"c_edit_form_{q_id}_{cid}"):
                                        banner = _format_typing_banner(
                                            fetch_active_typists(
                                                student_level,
                                                class_name,
                                                q_id,
                                            ),
                                            student_code,
                                        )
                                        if banner:
                                            st.caption(banner)
                                        new_rtext = st.text_area(
                                            "Edit comment",
                                            value=st.session_state.get(f"c_edit_text_{q_id}_{cid}", ""),
                                            key=f"c_edit_text_input_{q_id}_{cid}",
                                            height=80
                                        )
                                        _update_typing_state(
                                            level=student_level,
                                            class_code=class_name,
                                            qid=q_id,
                                            draft_key=f"c_edit_text_{q_id}_{cid}",
                                            student_code=student_code,
                                            student_name=student_name,
                                            text=new_rtext,
                                        )
                                        csave = st.form_submit_button("💾 Save")
                                        ccancel = st.form_submit_button("❌ Cancel")
                                    if csave and new_rtext.strip():
                                        c.reference.update({
                                            "content": new_rtext.strip(),
                                            "edited_at": _dt.now(_timezone.utc),
                                        })
                                        _notify_slack(
                                            f"✏️ *Class Board comment edited* — {class_name}\n"
                                            f"*By:* {student_name} ({student_code}) • QID: {q_id}\n"
                                            f"*When:* {_dt.now(_timezone.utc).strftime('%Y-%m-%d %H:%M')} UTC\n"
                                            f"*New:* {(new_rtext[:180] + '…') if len(new_rtext) > 180 else new_rtext}"
                                        )
                                        _clear_typing_state(
                                            level=student_level,
                                            class_code=class_name,
                                            qid=q_id,
                                            draft_key=f"c_edit_text_{q_id}_{cid}",
                                            student_code=student_code,
                                            student_name=student_name,
                                        )
                                        st.session_state[f"c_editing_{q_id}_{cid}"] = False
                                        st.session_state[f"__clear_c_edit_{q_id}_{cid}"] = True
                                        st.success("Comment updated.")
                                        refresh_with_toast()
                                    if ccancel:
                                        _clear_typing_state(
                                            level=student_level,
                                            class_code=class_name,
                                            qid=q_id,
                                            draft_key=f"c_edit_text_{q_id}_{cid}",
                                            student_code=student_code,
                                            student_name=student_name,
                                        )
                                        st.session_state[f"c_editing_{q_id}_{cid}"] = False
                                        st.session_state[f"__clear_c_edit_{q_id}_{cid}"] = True
                                        refresh_with_toast()

                    draft_key = f"classroom_comment_draft_{q_id}"
                    last_val_key, last_ts_key, saved_flag_key, saved_at_key = _draft_state_keys(draft_key)
                    if draft_key not in st.session_state:
                        txt, ts = load_draft_meta_from_db(student_code, draft_key)
                        st.session_state[draft_key] = txt or ""
                        st.session_state[last_val_key] = st.session_state[draft_key]
                        st.session_state[last_ts_key] = time.time()
                        st.session_state[saved_flag_key] = bool(txt)
                        st.session_state[saved_at_key] = ts
                    clear_flag = f"__clear_comment_draft_{q_id}"
                    if st.session_state.pop(clear_flag, False):
                        st.session_state[draft_key] = ""
                        _clear_typing_state(
                            level=student_level,
                            class_code=class_name,
                            qid=q_id,
                            draft_key=draft_key,
                            student_code=student_code,
                            student_name=student_name,
                        )
                    def apply_ai_correction(q_id: str, draft_key: str, current_text: str) -> None:
                        if not current_text.strip():
                            return
                        try:
                            resp = client.chat.completions.create(
                                model="gpt-4o-mini",
                                messages=[
                                    {
                                        "role": "system",
                                        "content": (
                                            "You are a helpful assistant that corrects German replies. "
                                            "Return only the corrected reply."
                                        ),
                                    },
                                    {
                                        "role": "user",
                                        "content": f"Question: {q.get('content','')}\nReply: {current_text}",
                                    },
                                ],
                                temperature=0,
                                max_tokens=300,
                            )
                            ai_text = (resp.choices[0].message.content or "").strip()
                            flagged = resp.choices[0].finish_reason == "content_filter"
                        except Exception:
                            ai_text = ""
                            flagged = False
                        if ai_text:
                            st.session_state[draft_key] = ai_text
                            save_ai_response(q_id, ai_text, flagged)

                    ai_flag = f"q_ai_busy_{q_id}"

                    current_text = st.session_state.get(draft_key, "")
                    if not isinstance(current_text, str):
                        current_text = ""
                    if st.session_state.get(ai_flag):
                        with st.spinner("Correcting with AI..."):
                            apply_ai_correction(q_id, draft_key, current_text)
                        st.session_state[ai_flag] = False
                        current_text = st.session_state.get(draft_key, "")
                        if not isinstance(current_text, str):
                            current_text = ""

                    banner = _format_typing_banner(
                        fetch_active_typists(student_level, class_name, q_id),
                        student_code,
                    )
                    if banner:
                        st.caption(banner)
                    reply_timer_label = build_forum_reply_indicator_text(timer_info)
                    if reply_timer_label:
                        reply_color = "#dc2626" if timer_info.get("status") == "open" else "#64748b"
                        st.markdown(
                            "<div style='font-size:0.95rem;font-weight:600;color:%s;margin:6px 0 -4px;'>%s</div>"
                            % (
                                reply_color,
                                html.escape(str(reply_timer_label)),
                            ),
                            unsafe_allow_html=True,
                        )
                    if show_timer_warning:
                        st.info(
                            "⏳ Time up soon—replies close in under a minute.",
                            icon="⏳",
                        )
                    st.text_area(
                        "Reply to this thread…",
                        key=draft_key,
                        placeholder="Reply to this thread…",
                        label_visibility="collapsed",
                    )
                    render_umlaut_pad(
                        draft_key,
                        context=f"classboard_reply_{q_id}",
                    )

                    current_text = st.session_state.get(draft_key, "")
                    if not isinstance(current_text, str):
                        current_text = ""
                    _update_typing_state(
                        level=student_level,
                        class_code=class_name,
                        qid=q_id,
                        draft_key=draft_key,
                        student_code=student_code,
                        student_name=student_name,
                        text=current_text,
                    )
                    autosave_maybe(student_code, draft_key, current_text, min_secs=2.0, min_delta=12)

                    send_col, ai_col = st.columns([1, 1])

                    with send_col:
                        if st.button(
                            "Send Reply",
                            key=f"q_send_comment_{q_id}",
                            type="primary",
                            width="stretch",
                        ):
                            if not current_text.strip():
                                st.warning("Type a reply first.")
                            else:
                                save_now(draft_key, student_code, show_toast=False)
                                send_comment(
                                    q_id,
                                    student_code,
                                    student_name,
                                    class_name,
                                    board_base,
                                    draft_key,
                                    last_val_key,
                                    last_ts_key,
                                    saved_flag_key,
                                    saved_at_key,
                                )
                                st.rerun()

                    with ai_col:
                        if st.button(
                            "✨ Correct with AI",
                            key=f"q_ai_btn_{q_id}",
                            disabled=st.session_state.get(ai_flag, False),
                            width="stretch",
                        ):
                            st.session_state[ai_flag] = True
                            st.rerun()

                    if idx < len(questions) - 1:
                        st.divider()

            st.markdown("<div style='height:16px'></div>", unsafe_allow_html=True)
            st.divider()
            st.button(
                "Log out",
                key=_ukey("classnotes_logout"),
                type="secondary",
                on_click=do_logout,
                help="End your session when you finish reading the Class Notes & Q&A feed.",
            )
#

    # === LEARNING NOTES SUBTAB ===
    elif cb_subtab == "📒 Learning Notes":
        st.markdown("""
            <div style="padding: 14px; background: #8d4de8; color: #fff; border-radius: 8px; 
            text-align:center; font-size:1.5rem; font-weight:700; margin-bottom:16px; letter-spacing:.5px;">
            📒 My Learning Notes
            </div>
        """, unsafe_allow_html=True)

        student_code = st.session_state.get("student_code", "") or ""
        if not student_code:
            st.error("Student code is required to view notes.")
            st.stop()
        key_notes = f"notes_{student_code}"

        if key_notes not in st.session_state:
            st.session_state[key_notes] = load_notes_from_db(student_code)
        notes = st.session_state[key_notes]

        if st.session_state.get("switch_to_edit_note"):
            st.session_state["course_notes_radio"] = "➕ Add/Edit Note"
            del st.session_state["switch_to_edit_note"]
        elif st.session_state.get("switch_to_library"):
            st.session_state["course_notes_radio"] = "📚 My Notes Library"
            del st.session_state["switch_to_library"]

        notes_subtab = st.radio(
            "Notebook",
            ["➕ Add/Edit Note", "📚 My Notes Library"],
            horizontal=True,
            key="course_notes_radio"
        )

        if notes_subtab == "➕ Add/Edit Note":
            # >>>> New helper message for pre-filled note context <<<<
            editing = st.session_state.get("edit_note_idx", None) is not None
            if editing:
                idx = st.session_state["edit_note_idx"]
                title = st.session_state.get("edit_note_title", "")
                tag = st.session_state.get("edit_note_tag", "")
                text = st.session_state.get("edit_note_text", "")
            else:
                title, tag, text = "", "", ""

            student_level = st.session_state.get("student_level", "A1")
            lesson_choices = []
            try:
                schedules = load_level_schedules()
                level_sched = schedules.get(student_level, schedules.get("A1", []))
                for item in level_sched:
                    day = item.get("day")
                    topic = item.get("topic")
                    if day is not None and topic:
                        lesson_choices.append(
                            f"Day {day} - {topic} (Chapter {item.get('chapter', '?')})"
                        )
            except Exception:
                pass

            if title and tag:
                st.info(f"You're adding a note for **{title}** ({tag}).")

            st.markdown("#### ✍️ Create a new note or update an old one")
            if st.session_state.pop("reset_note_form", False):
                for k in [
                    "learning_note_title",
                    "learning_note_tag",
                    "learning_note_draft",
                    "learning_note_last_saved",
                    "learning_note_lesson",
                ]:
                    st.session_state.pop(k, None)

            with st.form("note_form", clear_on_submit=True):
                st.session_state.setdefault("learning_note_title", title)
                st.session_state.setdefault("learning_note_tag", tag)
                st.session_state.setdefault("learning_note_draft", text)
                st.session_state.setdefault("learning_note_last_saved", None)
                st.session_state.setdefault(
                    "learning_note_lesson",
                    st.session_state.get(
                        "edit_note_lesson",
                        lesson_choices[0] if lesson_choices else "",
                    ),
                )

                st.selectbox("Lesson", lesson_choices, key="learning_note_lesson")

                st.text_input(
                    "Note Title",
                    max_chars=50,
                    key="learning_note_title",
                )
                st.text_input(
                    "Category/Tag (optional)",
                    max_chars=20,
                    key="learning_note_tag",
                )
                ta_col, ai_col = st.columns([3, 1])
                with ta_col:
                    st.text_area(
                        "Your Note",
                        height=200,
                        max_chars=3000,
                        key="learning_note_draft",
                    )
                with ai_col:
                    ai_btn = st.form_submit_button("✨ Correct with AI")

                col1, col2 = st.columns(2)
                save_btn = col1.form_submit_button("Save")
                cancel_btn = editing and col2.form_submit_button("❌ Cancel Edit")
                if save_btn:
                    autosave_learning_note(student_code, key_notes)
                    if not editing:
                        st.session_state["reset_note_form"] = True
                        st.session_state["need_rerun"] = True
                if st.session_state.get("learning_note_last_saved"):
                    st.caption(
                        f"Last saved {st.session_state['learning_note_last_saved']} UTC"
                    )

            if ai_btn:
                with st.spinner("Correcting with AI..."):
                    original = st.session_state.get("learning_note_draft", "")
                    improved, explanation = apply_note_ai_correction(original)
                    st.session_state["note_ai_suggestion"] = improved
                    st.session_state["note_ai_explanation"] = explanation
                    st.session_state["note_ai_diff"] = diff_with_markers(original, improved)
                st.session_state["need_rerun"] = True

            if st.session_state.get("note_ai_diff"):
                st.markdown(st.session_state["note_ai_diff"], unsafe_allow_html=True)
                st.markdown("**Why these changes?**")
                st.markdown(st.session_state.get("note_ai_explanation", ""))
                acc_col, rej_col = st.columns(2)
                with acc_col:
                    if st.button("Accept", key="note_ai_accept"):
                        st.session_state["learning_note_draft"] = st.session_state.get(
                            "note_ai_suggestion", ""
                        )
                        st.session_state.pop("note_ai_suggestion", None)
                        st.session_state.pop("note_ai_explanation", None)
                        st.session_state.pop("note_ai_diff", None)
                        st.session_state["need_rerun"] = True
                with rej_col:
                    if st.button("Reject", key="note_ai_reject"):
                        st.session_state.pop("note_ai_suggestion", None)
                        st.session_state.pop("note_ai_explanation", None)
                        st.session_state.pop("note_ai_diff", None)
                        st.session_state["need_rerun"] = True

            if cancel_btn:

                for k in [
                    "edit_note_idx",
                    "edit_note_title",
                    "edit_note_text",
                    "edit_note_tag",
                    "edit_note_lesson",
                    "learning_note_title",
                    "learning_note_tag",
                    "learning_note_draft",
                    "learning_note_lesson",
                    "learning_note_last_saved",
                ]:
                    if k in st.session_state:
                        del st.session_state[k]

                st.session_state["switch_to_library"] = True
                refresh_with_toast()

        elif notes_subtab == "📚 My Notes Library":
            st.markdown("#### 📚 All My Notes")

            if not notes:
                st.info("No notes yet. Add your first note in the ➕ tab!")
            else:
                search_term = st.text_input("🔎 Search your notes…", "")
                if search_term.strip():
                    filtered = []
                    st.markdown('<div style="height:10px"></div>', unsafe_allow_html=True)
                    for n in notes:
                        if (
                            search_term.lower() in n.get("title", "").lower()
                            or search_term.lower() in n.get("tag", "").lower()
                            or search_term.lower() in n.get("text", "").lower()
                            or search_term.lower() in n.get("lesson", "").lower()
                        ):
                            filtered.append(n)
                    notes_to_show = filtered
                    if not filtered:
                        st.warning("No matching notes found!")
                else:
                    notes_to_show = notes

                # --- Download Buttons (TXT, PDF, DOCX) FOR ALL NOTES ---
                all_notes = []
                for n in notes_to_show:
                    note_text = f"Title: {n.get('title','')}\n"
                    if n.get('tag'):
                        note_text += f"Tag: {n['tag']}\n"
                    if n.get("lesson"):
                        note_text += f"Lesson: {n['lesson']}\n"
                    note_text += n.get('text','') + "\n"
                    note_text += f"Date: {n.get('updated', n.get('created',''))}\n"
                    note_text += "-"*32 + "\n"
                    all_notes.append(note_text)
                txt_data = "\n".join(all_notes)

                st.download_button(
                    label="⬇️ Download All Notes (TXT)",
                    data=txt_data.encode("utf-8"),
                    file_name=f"{student_code}_notes.txt",
                    mime="text/plain"
                )

                # --- PDF Download (all notes, Unicode/emoji ready!) ---

                pdf_bytes = generate_notes_pdf(notes_to_show)

                st.download_button(
                    label="⬇️ Download All Notes (PDF)",
                    data=pdf_bytes,
                    file_name=f"{student_code}_notes.pdf",
                    mime="application/pdf",
                )

                # --- DOCX Download (all notes) ---
                def export_notes_to_docx(notes, student_code="student"):
                    doc = Document()
                    doc.add_heading("My Learning Notes", 0)
                    doc.add_heading("Table of Contents", level=1)
                    for idx, note in enumerate(notes):
                        doc.add_paragraph(f"{idx+1}. {note.get('title', '(No Title)')} - {note.get('created', note.get('updated',''))}")
                    doc.add_page_break()
                    for note in notes:
                        doc.add_heading(note.get('title','(No Title)'), level=1)
                        if note.get("tag"):
                            doc.add_paragraph(f"Tag: {note.get('tag','')}")
                        if note.get("lesson"):
                            doc.add_paragraph(f"Lesson: {note.get('lesson','')}")
                        doc.add_paragraph(note.get('text', ''))
                        doc.add_paragraph(f"Date: {note.get('created', note.get('updated',''))}")
                        doc.add_paragraph('-' * 40)
                        doc.add_paragraph("")
                    with tempfile.NamedTemporaryFile(delete=False, suffix=".docx") as f:
                        doc.save(f.name)
                        return f.name
                docx_path = export_notes_to_docx(notes_to_show, student_code)
                with open(docx_path, "rb") as f:
                    st.download_button(
                        label="⬇️ Download All Notes (DOCX)",
                        data=f.read(),
                        file_name=f"{student_code}_notes.docx",
                        mime="application/vnd.openxmlformats-officedocument.wordprocessingml.document"
                    )
                os.remove(docx_path)

                st.markdown("---")
                pinned_notes = [n for n in notes_to_show if n.get("pinned")]
                other_notes = [n for n in notes_to_show if not n.get("pinned")]
                show_list = pinned_notes + other_notes
                for i, note in enumerate(show_list):
                    st.markdown(
                        f"<div style='padding:12px 0 6px 0; font-weight:600; color:#7c3aed; font-size:1.18rem;'>"
                        f"{'📌 ' if note.get('pinned') else ''}{note.get('title','(No Title)')}"
                        f"</div>", unsafe_allow_html=True)
                    if note.get("tag"):
                        st.caption(f"🏷️ Tag: {note['tag']}")
                    if note.get("lesson"):
                        st.caption(f"📘 Lesson: {note['lesson']}")
                    st.markdown(
                        f"<div style='margin-top:-5px; margin-bottom:6px; font-size:1.08rem; line-height:1.7;'>{note['text'].replace('\n', '<br>')}</div>",
                        unsafe_allow_html=True)
                    st.caption(f"🕒 {note.get('updated',note.get('created',''))}")

                    # --- Per-Note Download Buttons (TXT, PDF, DOCX) ---
                    download_cols = st.columns([1,1,1])
                    with download_cols[0]:
                        # TXT per note
                        txt_note = f"Title: {note.get('title','')}\n"
                        if note.get('tag'):
                            txt_note += f"Tag: {note['tag']}\n"
                        if note.get("lesson"):
                            txt_note += f"Lesson: {note['lesson']}\n"
                        txt_note += note.get('text', '') + "\n"
                        txt_note += f"Date: {note.get('updated', note.get('created',''))}\n"
                        st.download_button(
                            label="⬇️ TXT",
                            data=txt_note.encode("utf-8"),
                            file_name=f"{student_code}_{note.get('title','note').replace(' ','_')}.txt",
                            mime="text/plain",
                            key=f"download_txt_{i}"
                        )
                    with download_cols[1]:
                        # PDF per note (Unicode/emoji ready!)
                        pdf_bytes_single = generate_single_note_pdf(note)
                        st.download_button(
                            label="⬇️ PDF",
                            data=pdf_bytes_single,
                            file_name=f"{student_code}_{note.get('title','note').replace(' ','_')}.pdf",
                            mime="application/pdf",
                            key=f"download_pdf_{i}",
                        )
                    with download_cols[2]:
                        # DOCX per note
                        doc_single = Document()
                        doc_single.add_heading(note.get('title','(No Title)'), level=1)
                        if note.get("tag"):
                            doc_single.add_paragraph(f"Tag: {note.get('tag','')}")
                        if note.get("lesson"):
                            doc_single.add_paragraph(f"Lesson: {note.get('lesson','')}")
                        doc_single.add_paragraph(note.get('text', ''))
                        doc_single.add_paragraph(f"Date: {note.get('updated', note.get('created',''))}")
                        single_docx_io = io.BytesIO()
                        doc_single.save(single_docx_io)
                        st.download_button(
                            label="⬇️ DOCX",
                            data=single_docx_io.getvalue(),
                            file_name=f"{student_code}_{note.get('title','note').replace(' ','_')}.docx",
                            mime="application/vnd.openxmlformats-officedocument.wordprocessingml.document",
                            key=f"download_docx_{i}"
                        )

                    cols = st.columns([1,1,1,1])
                    with cols[0]:
                        if st.button("✏️ Edit", key=f"edit_{i}"):
                            st.session_state["edit_note_idx"] = i
                            st.session_state["edit_note_title"] = note["title"]
                            st.session_state["edit_note_text"] = note["text"]
                            st.session_state["edit_note_tag"] = note.get("tag", "")
                            st.session_state["edit_note_lesson"] = note.get("lesson", "")
                            st.session_state["switch_to_edit_note"] = True
                            refresh_with_toast()
                    with cols[1]:
                        if st.button("🗑️ Delete", key=f"del_{i}"):
                            notes.remove(note)
                            st.session_state[key_notes] = notes
                            save_notes_to_db(student_code, notes)
                            st.success("Note deleted.")
                            refresh_with_toast()
                    with cols[2]:
                        if note.get("pinned"):
                            if st.button("📌 Unpin", key=f"unpin_{i}"):
                                note["pinned"] = False
                                st.session_state[key_notes] = notes
                                save_notes_to_db(student_code, notes)
                                refresh_with_toast()
                        else:
                            if st.button("📍 Pin", key=f"pin_{i}"):
                                note["pinned"] = True
                                st.session_state[key_notes] = notes
                                save_notes_to_db(student_code, notes)
                                refresh_with_toast()
                    with cols[3]:
                        st.caption("")




# =========================== MY RESULTS & RESOURCES ===========================
if tab == "My Results and Resources":
    render_results_and_resources_tab()


@st.cache_data
def build_dict_df(levels):
    rows = []
    sentence_map = {}

    # Collect sentences for each token in the sentence bank
    for lvl in levels:
        for item in SENTENCE_BANK.get(lvl, []):
            sentence = item.get("target_de", "")
            for tok in item.get("tokens", []):
                t = str(tok).strip()
                if not t or t in [",", ".", "!", "?", ":", ";"]:
                    continue
                sentence_map.setdefault((lvl, t), sentence)

    # Build initial rows from the vocab lists
    for lvl in levels:
        for entry in VOCAB_LISTS.get(lvl, []):
            de = entry[0]
            en = entry[1]
            pron = entry[2] if len(entry) > 2 else ""
            sent = sentence_map.get((lvl, de), "")
            rows.append(
                {
                    "Level": lvl,
                    "German": de,
                    "English": en,
                    "Pronunciation": pron,
                    "Sentence": sent,
                }
            )

    df = (
        pd.DataFrame(rows)
        if rows
        else pd.DataFrame(
            columns=["Level", "German", "English", "Pronunciation", "Sentence"]
        )
    )

    # Add extra tokens that appear in the sentence bank but not in the vocab list
    extra = []
    for (lvl, t), sent in sentence_map.items():
        if not ((df["German"] == t) & (df["Level"] == lvl)).any():
            extra.append(
                {
                    "Level": lvl,
                    "German": t,
                    "English": "",
                    "Pronunciation": "",
                    "Sentence": sent,
                }
            )
    if extra:
        df = pd.concat([df, pd.DataFrame(extra)], ignore_index=True)

    if not df.empty:
        df = df.drop_duplicates(subset=["Level", "German"]).reset_index(drop=True)
    return df


def render_vocab_trainer_section() -> None:
    # --- Who is this? ---
    student_code = st.session_state.get("student_code", "") or ""
    if not student_code:
        st.error("Student code is required to access the vocab trainer.")
        return

    # --- Lock the level from your Sheet/profile ---
    student_level_locked = (
        get_student_level(student_code, default=None)
        or st.session_state.get("student_level")
        or "A1"
    )
    # Header
    st.markdown(
        """
        <div style="
            padding:8px 12px; background:#6f42c1; color:#fff;
            border-radius:6px; text-align:center; margin-bottom:8px;
            font-size:1.3rem;">
        📚 Vocab Trainer
        </div>
        """,
        unsafe_allow_html=True
    )
    st.markdown(f"**Practicing Level:** `{student_level_locked}` (from your profile)")
    st.caption("Your level is loaded automatically from the school list. Ask your tutor if this looks wrong.")
    st.divider()

    subtab = st.radio(
        "Choose practice:",
        ["Sentence Builder", "Vocab Practice", "Dictionary"],
        horizontal=True,
        key="vocab_practice_subtab"
    )

    # ===========================
    # SUBTAB: Sentence Builder  (unchanged logic, audio not needed here)
    # ===========================
    if subtab == "Sentence Builder":
        render_sentence_builder(student_code, student_level_locked)

    # ===========================
    # SUBTAB: Vocab Practice  (download-only audio)
    # ===========================
    elif subtab == "Vocab Practice":
        defaults = {
            "vt_history": [], "vt_list": [], "vt_index": 0,
            "vt_score": 0, "vt_total": None, "vt_saved": False, "vt_session_id": None,
            "vt_mode": "Only new words",
        }
        for k, v in defaults.items():
            st.session_state.setdefault(k, v)

        # Stats
        stats = render_vocab_stats(student_code)

        # Level lock
        level = student_level_locked
        items = VOCAB_LISTS.get(level, [])
        completed = set(stats["completed_words"])
        not_done = [p for p in items if p[0] not in completed]
        st.info(f"{len(not_done)} words NOT yet done at {level}.")

        if st.button("🔁 Start New Practice", key="vt_reset"):
            for k in defaults:
                st.session_state[k] = defaults[k]
            refresh_with_toast()

        if st.session_state.vt_total is None:
            with st.form("vt_setup"):
                st.subheader("Daily Practice Setup")
                mode = st.radio(
                    "Select words:",
                    ["Only new words", "All words"],
                    horizontal=True,
                    key="vt_mode",
                )
                session_vocab = (not_done if mode == "Only new words" else items).copy()
                maxc = len(session_vocab)
                if maxc == 0:
                    st.success("🎉 All done! Switch to 'All words' to repeat.")
                    return
                count = st.number_input(
                    "How many today?", 1, maxc, min(7, maxc), key="vt_count"
                )
                submitted = st.form_submit_button("Start")
            if submitted:
                import random
                from uuid import uuid4
                random.shuffle(session_vocab)
                st.session_state.vt_list = session_vocab[:count]
                st.session_state.vt_total = count
                st.session_state.vt_index = 0
                st.session_state.vt_score = 0
                st.session_state.vt_history = [
                    ("assistant", f"Hallo! Ich bin Herr Felix. Let's do {count} words!")
                ]
                st.session_state.vt_saved = False
                st.session_state.vt_session_id = str(uuid4())
                refresh_with_toast()
        else:
            st.markdown("### Daily Practice Setup")
            st.info(
                f"{st.session_state.vt_total} words · {st.session_state.get('vt_mode')}"
            )
            if st.button("Change goal", key="vt_change_goal"):
                st.session_state.vt_total = None
                refresh_with_toast()

        tot = st.session_state.vt_total
        idx = st.session_state.vt_index
        score = st.session_state.vt_score

        if st.session_state.vt_history:
            if isinstance(tot, int) and tot:
                remaining = tot - idx
                c1, c2 = st.columns(2)
                with c1:
                    st.metric("Words", f"{idx}/{tot}", f"{remaining} left")
                    st.progress(idx / tot)
                with c2:
                    st.metric("Score", score)

            st.markdown("### 🗨️ Practice Chat")
            for who, msg in st.session_state.vt_history:
                render_message(who, msg)

        if isinstance(tot, int) and idx < tot:
            current = st.session_state.vt_list[idx]
            word = current[0]
            answer = current[1]

            # ---- AUDIO (download-only: prefer sheet link; fallback to gTTS bytes) ----
            audio_url = get_audio_url(level, word)
            if audio_url:
                st.markdown(f"[⬇️ Download / Open MP3]({audio_url})")
            else:
                audio_bytes = _dict_tts_bytes_de(word)  # fallback generation
                if audio_bytes:
                    st.download_button(
                        "⬇️ Download MP3",
                        data=audio_bytes,
                        file_name=f"{word}.mp3",
                        mime="audio/mpeg",
                        key=f"dl_{idx}"
                    )
                else:
                    st.caption("Audio not available yet.")

            # nicer input styling
            st.markdown(
                """
                <style>
                div[data-baseweb="input"] input { font-size: 18px !important; font-weight: 600 !important; color: black !important; }
                </style>
                """,
                unsafe_allow_html=True
            )

            usr = st.text_input(
                f"{word} = ?",
                key=f"vt_input_{idx}",
                placeholder="Type your answer here...",
            )
            render_umlaut_pad(
                f"vt_input_{idx}",
                context=f"vocab_practice_{student_code}",
            )
            if usr and st.button("Check", key=f"vt_check_{idx}"):
                st.session_state.vt_history.append(("user", usr))
                if is_correct_answer(usr, answer):
                    st.session_state.vt_score += 1
                    fb = f"✅ Correct! '{word}' = '{answer}'"
                else:
                    fb = f"❌ Nope. '{word}' = '{answer}'"
                st.session_state.vt_history.append(("assistant", fb))
                st.session_state.vt_index += 1
                refresh_with_toast()

        if isinstance(tot, int) and idx >= tot:
            score = st.session_state.vt_score
            words = [item[0] for item in (st.session_state.vt_list or [])]
            st.markdown(f"### 🏁 Done! You scored {score}/{tot}.")
            if not st.session_state.get("vt_saved", False):
                if not st.session_state.get("vt_session_id"):
                    from uuid import uuid4
                    st.session_state.vt_session_id = str(uuid4())
                if not vocab_attempt_exists(student_code, st.session_state.vt_session_id):
                    save_vocab_attempt(
                        student_code=student_code,
                        level=level,
                        total=tot,
                        correct=score,
                        practiced_words=words,
                        session_id=st.session_state.vt_session_id
                    )
                st.session_state.vt_saved = True
                refresh_with_toast()
            if st.button("Practice Again", key="vt_again"):
                for k in defaults:
                    st.session_state[k] = defaults[k]
                refresh_with_toast()

    # ===========================
    # SUBTAB: Dictionary  (download-only audio)
    # ===========================
    elif subtab == "Dictionary":
        import io
        import json
        import difflib
        import pandas as pd

        # functions used here
        _map = {"ä":"ae","ö":"oe","ü":"ue","ß":"ss"}
        def _norm(s: str) -> str:
            s = (s or "").strip().lower()
            for k,v in _map.items(): s = s.replace(k, v)
            return "".join(ch for ch in s if ch.isalnum() or ch.isspace())

        # Build data from selected levels
        available_levels = sorted(VOCAB_LISTS.keys())
        has_unknown = False
        if "nan" in available_levels:
            available_levels = [lvl for lvl in available_levels if lvl != "nan"]
            available_levels.append("Unknown level")
            has_unknown = True
        if has_unknown:
            st.info("Words without a level are listed under 'Unknown level'.")
        default_levels = [student_level_locked] if student_level_locked in available_levels else []
        levels_display = st.multiselect(
            "Select level(s)",
            available_levels,
            default=default_levels,
            key="dict_levels",
        )
        levels = ["nan" if lvl == "Unknown level" else lvl for lvl in levels_display]
        df_dict = build_dict_df(levels)
        for c in ["Level","German","English","Pronunciation"]:
            if c not in df_dict.columns: df_dict[c] = ""
        df_dict["g_norm"] = df_dict["German"].astype(str).map(_norm)
        df_dict["e_norm"] = df_dict["English"].astype(str).map(_norm)
        df_dict = df_dict.sort_values(["German"]).reset_index(drop=True)

        # Sticky search UI
        st.markdown(
            """
            <style>
              .sticky-search { position: sticky; top: 0; z-index: 999; background: white; padding: 8px 0 10px 0; }
              input[type="text"] { font-size: 18px !important; }
              .chip { display:inline-block; padding:6px 10px; border-radius:999px; border:1px solid #e5e7eb; margin-right:6px; margin-bottom:6px; }
            </style>
            """,
            unsafe_allow_html=True
        )
        with st.container():
            st.markdown('<div class="sticky-search">', unsafe_allow_html=True)
            cols = st.columns([6, 3, 3])
            with cols[0]:
                pending_dict_q = st.session_state.pop("dict_q_pending", None)
                if pending_dict_q is not None:
                    st.session_state["dict_q"] = pending_dict_q
                q = st.text_input("🔎 Search (German or English)", key="dict_q", placeholder="e.g., Wochenende, bakery, spielen")
            with cols[1]:
                search_in = st.selectbox("Field", ["Both", "German", "English"], 0, key="dict_field")
            with cols[2]:
                match_mode = st.selectbox("Match", ["Contains", "Starts with", "Exact"], 0, key="dict_mode")
            st.markdown('</div>', unsafe_allow_html=True)

        # Filter + choose top row
        df_view = df_dict.copy()
        suggestions = []
        top_row = None

        if q:
            qn = _norm(q)
            g_contains = df_view["g_norm"].str.contains(qn, na=False) if search_in in ("Both","German") else pd.Series([False]*len(df_view))
            g_starts   = df_view["g_norm"].str.startswith(qn, na=False) if search_in in ("Both","German") else pd.Series([False]*len(df_view))
            g_exact    = df_view["g_norm"].eq(qn) if search_in in ("Both","German") else pd.Series([False]*len(df_view))
            e_contains = df_view["e_norm"].str.contains(qn, na=False) if search_in in ("Both","English") else pd.Series([False]*len(df_view))
            e_starts   = df_view["e_norm"].str.startswith(qn, na=False) if search_in in ("Both","English") else pd.Series([False]*len(df_view))
            e_exact    = df_view["e_norm"].eq(qn) if search_in in ("Both","English") else pd.Series([False]*len(df_view))

            mask = (g_contains | e_contains) if match_mode=="Contains" else (g_starts | e_starts) if match_mode=="Starts with" else (g_exact | e_exact)
            if mask.any():
                exact_mask = (g_exact | e_exact) & mask
                starts_mask = (g_starts | e_starts) & mask
                df_view = df_view[mask].reset_index(drop=True)
                exact_mask = exact_mask[mask].reset_index(drop=True)
                starts_mask = starts_mask[mask].reset_index(drop=True)
                if not df_view.empty:
                    top_row = df_view[exact_mask].iloc[0] if exact_mask.any() else df_view[starts_mask].iloc[0] if starts_mask.any() else df_view.iloc[0]
            else:
                vocab_all = df_view["German"].astype(str).unique().tolist()
                suggestions = difflib.get_close_matches(q, vocab_all, n=5, cutoff=0.72)
                if not suggestions:
                    st.info("No matches found.")
                # Still show a card for the query itself
                dummy = {"Level": student_level_locked, "German": q, "English": "", "Pronunciation": "", "g_norm": qn, "e_norm": ""}
                df_view = pd.concat([df_view, pd.DataFrame([dummy])], ignore_index=True)
                top_row = pd.Series(dummy)
        else:
            if not df_view.empty: top_row = df_view.iloc[0]

        # Details panel (download-only audio)
        if top_row is not None and len(top_row) > 0:
            de  = str(top_row["German"])
            en  = str(top_row.get("English", "") or "")
            lvl = str(top_row.get("Level", student_level_locked))

            st.markdown(f"### {de}")
            if en: st.markdown(f"**Meaning:** {en}")
            pron = str(top_row.get("Pronunciation", "") or "").strip()
            if pron:
                st.markdown(f"**Pronunciation:** {pron}")

            # Show first example sentence containing the word
            example_sentence = ""
            for item in SENTENCE_BANK.get(lvl, []):
                tokens = [str(tok).strip().lower() for tok in item.get("tokens", [])]
                if de.lower() in tokens:
                    example_sentence = item.get("target_de") or " ".join(item.get("tokens", []))
                    break
            if example_sentence:
                st.markdown(example_sentence)

            sheet_audio = get_audio_url(lvl, de)
            sheet_audio = prepare_audio_url(sheet_audio) if sheet_audio else None
            if sheet_audio:
                render_audio_player(sheet_audio, verified=True)
                st.markdown(f"[⬇️ Download / Open MP3]({sheet_audio})")
            else:
                audio_bytes = _dict_tts_bytes_de(de)
                if audio_bytes:
                    render_audio_player(audio_bytes)
                    st.download_button(
                        "⬇️ Download MP3",
                        data=audio_bytes,
                        file_name=f"{de}.mp3",
                        mime="audio/mpeg",
                        key=f"dl_{de}_{lvl}",
                    )
                else:
                    st.caption("Audio not available yet.")

        if q and suggestions:
            st.markdown("**Did you mean:**")
            bcols = st.columns(min(5, len(suggestions)))
            for i, s in enumerate(suggestions[:5]):
                with bcols[i]:
                    if st.button(s, key=f"sugg_{i}"):
                        st.session_state["dict_q_pending"] = s
                        refresh_with_toast()

        levels_label = ", ".join(levels) if levels else "none"
        with st.expander(
            f"Browse all words for levels: {levels_label}", expanded=False
        ):
            df_show = df_view[["German", "English"]].copy()
            st.dataframe(df_show, width="stretch", height=420)







#Maincode for me

if tab == "Chat • Grammar • Exams":
    st.markdown("## 🗣️ Chat • Grammar • Exams")
    st.caption("Simple & clear: last 3 messages shown; input stays below. 3 keywords • 6 questions.")

    # ---- Links
    RECORDER_URL = "https://script.google.com/macros/s/AKfycbzMIhHuWKqM2ODaOCgtS7uZCikiZJRBhpqv2p6OyBmK1yAVba8HlmVC1zgTcGWSTfrsHA/exec"
    PRACTICE_URL = "https://script.google.com/macros/s/AKfycbyJ5lTeXUgaGw-rejDuh_2ex7El_28JgKLurOOsO1c8LWfVE-Em2-vuWuMn1hC5-_IN/exec"

    # ---------- Styles (bubbles, chips, sticky input, contrast buttons, cards) ----------
    st.markdown("""
    <style>
      .bubble-wrap{ display:flex; gap:8px; margin:8px 0; align-items:flex-start; }
      .bubble-a{ background:#fffbe6; border:1px solid #fde68a; padding:12px 14px; border-radius:14px; line-height:1.55; max-width:92%; }
      .bubble-u{ background:#eef2ff; border:1px solid #c7d2fe; padding:12px 14px; border-radius:14px; line-height:1.55; margin-left:auto; max-width:92%; }
      .lbl-a{ font-size:.8rem; color:#7c2d12; font-weight:800; margin-bottom:4px; }
      .lbl-u{ font-size:.8rem; color:#1e40af; font-weight:800; text-align:right; margin:0 4px 4px 0; }
      .kw-title{ font-weight:900; font-size:1.05rem; margin:2px 0 6px 0; }
      .kw-chip{ display:inline-block; margin:0 6px 6px 0; padding:6px 12px; border-radius:999px; border:1px solid #065f46; background:#d1fae5; font-weight:800; }
      .sticky-input{ position:sticky; bottom:0; background:#f8fafc; padding:10px 8px;
                     border-top:1px solid #e5e7eb; box-shadow:0 -6px 20px rgba(2,6,23,.06); border-radius:12px; }
      .btn-row{ display:flex; flex-wrap:wrap; gap:10px; }
      .btn {
        display:inline-block; padding:12px 16px; border-radius:12px; text-decoration:none; font-weight:900;
        background:#111827; color:#ffffff; border:1px solid #0b1220; box-shadow:0 4px 10px rgba(0,0,0,.25);
      }
      .btn.secondary{ background:#065f46; border-color:#064e3b; }
      .rec-banner{
        border:1px solid #a7f3d0; background:#ecfdf5; color:#064e3b;
        padding:10px 12px; border-radius:10px; margin:6px 0 10px 0; font-weight:700;
      }
      .panel { border:1px solid rgba(148,163,184,.35); border-radius:12px; padding:12px 14px; background:#ffffff; }
      .pres-card{
        border:2px solid #c7d2fe; background:#eef2ff; border-radius:12px; padding:12px 14px; margin-top:10px;
      }
      .pres-head{ display:flex; justify-content:space-between; align-items:center; gap:10px; }
      .pres-copy{ padding:6px 10px; border-radius:8px; border:1px solid #1f2937; background:#111827; color:#fff; font-weight:800; }
      .meta{ color:#64748b; font-size:.9rem; }
      .typing-notice{
        display:flex; align-items:center; gap:8px; margin-bottom:8px;
        background:#e0f2fe; border:1px solid #bae6fd; color:#0f172a;
        font-weight:700; font-size:.9rem; padding:8px 12px; border-radius:12px;
      }
      .typing-notice .typing span{ background:#0284c7; }
      @media (max-width: 640px){
        .block-container{ padding-bottom: 4.5rem; }
        .btn{ width:100%; text-align:center; }
        button,[role="button"]{ min-height:48px; }
      }
      .typing span{ display:inline-block; width:6px; height:6px; margin:0 2px; border-radius:50%;
                    background:#94a3b8; opacity:.2; animation: t 1s infinite; }
      .typing span:nth-child(2){ animation-delay:.15s; } .typing span:nth-child(3){ animation-delay:.3s; }
      @keyframes t{ 0%{opacity:.2; transform:translateY(0)} 50%{opacity:1; transform:translateY(-2px)} 100%{opacity:.2; transform:translateY(0)} }
    </style>
    """, unsafe_allow_html=True)

    student_code_tc = (st.session_state.get("student_code") or "").strip()
    student_row_chat = st.session_state.get("student_row") or {}
    student_display_name = (
        _safe_str(student_row_chat.get("Name"))
        or _safe_str(st.session_state.get("student_name"))
        or "Student"
    )
    student_label_html = html.escape(student_display_name)

    def _resolve_topic_coach_db():
        """Return a Firestore client for Topic Coach persistence if available."""

        global db  # type: ignore  # Streamlit runtime assigns this at module scope
        existing = globals().get("db")
        if existing is None:
            existing = getattr(_falowen_sessions, "db", None) or getattr(
                _falowen_sessions, "_db_client", None
            )
        if existing is not None:
            return existing

        getter = getattr(_falowen_sessions, "get_db", None)
        if callable(getter):
            try:
                existing = getter()
            except Exception as exc:
                logging.debug("Topic Coach Firestore unavailable: %s", exc)
                return None
            if existing is not None:
                try:
                    _falowen_sessions.db = existing
                except Exception:
                    pass
                if hasattr(_falowen_sessions, "_db_client"):
                    try:
                        _falowen_sessions._db_client = existing
                    except Exception:
                        pass
                db = existing
                return existing
        return None

    topic_db = _resolve_topic_coach_db()
    topic_doc_ref = None
    topic_messages: List[Dict[str, Any]] = []
    topic_meta: Dict[str, Any] = {}
    if student_code_tc:
        topic_doc_ref, topic_messages, topic_meta = load_topic_coach_state(
            topic_db, student_code_tc
        )

    def _infer_topic_qcount(messages: List[Dict[str, Any]]) -> int:
        count = 0
        assistant_seen = False
        for msg in messages:
            if not isinstance(msg, dict):
                continue
            role = msg.get("role")
            if role == "assistant":
                assistant_seen = True
            elif role == "user" and assistant_seen:
                count = min(6, count + 1)
        return count

    loaded_qcount_raw = topic_meta.get("qcount") if isinstance(topic_meta, dict) else None
    try:
        loaded_qcount = int(loaded_qcount_raw) if loaded_qcount_raw is not None else None
    except Exception:
        loaded_qcount = None
    if loaded_qcount is None:
        loaded_qcount = _infer_topic_qcount(topic_messages)
    loaded_qcount = max(0, loaded_qcount)

    loaded_finalized = (
        bool(topic_meta.get("finalized")) if isinstance(topic_meta, dict) else False
    )

    # ---------- Widget keys (make them UNIQUE across app) ----------
    POST_TOAST_FLAG    = "_cchat_show_post_toast"
    KEY_LEVEL_SLIDER   = "cchat_w_level"
    KEY_FORCE_DE_TOG   = "cchat_w_force_de"
    KEY_MAX_WORDS_NUM  = "cchat_w_max_words"
    KEY_NEWCHAT_BTN    = "cchat_w_btn_new_bottom"
    KEY_CHAT_INPUT     = "cchat_w_chat_input"
    # Grammar keys: one set shared across the grammar widgets
    KEY_GRAM_TEXT      = "cchat_w_gram_text"
    KEY_GRAM_LEVEL     = "cchat_w_gram_level"
    KEY_GRAM_ASK_BTN   = "cchat_w_gram_go"
    KEY_CONN_MODE      = "cchat_w_conn_mode"
    KEY_CONN_TEXT      = "cchat_w_conn_text"
    KEY_CONN_SCENARIO  = "cchat_w_conn_scenario"
    KEY_CONN_SUGGEST   = "cchat_w_conn_suggest"
    KEY_CONN_SESSION   = "cchat_w_conn_session"
    KEY_CONN_COACH     = "cchat_w_conn_coach"
    KEY_CONN_RESPONSE  = "cchat_w_conn_response"
    KEY_CONN_CLEAR     = "cchat_w_conn_clear"
    # Also make Regen button unique
    KEY_REGEN_BTN      = "cchat_w_btn_regen_v2"

    level_options = ["A1", "A2", "B1", "B2"]
    ensure_student_level()
    roster_level = _safe_upper(st.session_state.get("student_level"), "")
    match = re.search("|".join(level_options), roster_level) if roster_level else None
    default_level = match.group(0) if match else "A2"

    active_level = sync_level_state(
        st,
        student_code=student_code_tc,
        default_level=default_level,
        level_options=level_options,
        slider_key=KEY_LEVEL_SLIDER,
        grammar_key=KEY_GRAM_LEVEL,
    )

    focus_meta = topic_meta.get("focus_tips") if isinstance(topic_meta, dict) else None
    if isinstance(focus_meta, list):
        initial_focus = [
            str(item).strip()
            for item in focus_meta
            if str(item).strip() and str(item).strip().lower() not in {"none", "nan"}
        ]
    else:
        initial_focus = None

    (
        chat_data_key,
        qcount_data_key,
        finalized_data_key,
        focus_data_key,
    ) = _initialise_topic_coach_session_state(
        st.session_state,
        student_code=student_code_tc,
        level=active_level,
        messages=topic_messages,
        qcount=loaded_qcount,
        finalized=loaded_finalized,
        focus_tips=initial_focus,
    )

    def _save_topic_coach_transcript(
        focus_override: Optional[Iterable[str]] = None,
    ) -> None:
        if not student_code_tc:
            return
        doc_ref = topic_doc_ref or get_topic_coach_doc(topic_db, student_code_tc)
        if doc_ref is None:
            return
        focus_payload = list(focus_override or st.session_state.get(focus_data_key, []) or [])
        persist_topic_coach_state(
            doc_ref,
            messages=list(st.session_state.get(chat_data_key, [])),
            qcount=st.session_state.get(qcount_data_key, 0),
            finalized=st.session_state.get(finalized_data_key, False),
            focus_tips=focus_payload,
        )

    # ---------- Subtabs ----------
    tab_labels = ["🧑‍🏫 Topic Coach", "🛠️ Grammar", "📝 Exams"]
    base_tab_labels = tab_labels[:]
    focus_tab = st.session_state.get("_chat_focus_tab")
    if focus_tab not in base_tab_labels:
        focus_tab = base_tab_labels[0]
        st.session_state["_chat_focus_tab"] = focus_tab

    st.markdown(
        """
        <style>
          .chat-grammar-tabs [data-baseweb="tab-list"]{
            flex-wrap:wrap;
            row-gap:0.35rem;
            column-gap:0.35rem;
            justify-content:center;
          }
          .chat-grammar-tabs [data-baseweb="tab"]{
            flex:0 0 auto;
            border-radius:999px !important;
            padding:4px 14px !important;
            white-space:nowrap;
          }
          @media (max-width: 640px){
            .chat-tab-selector{ display:block; margin-bottom:0.5rem; }
            .chat-tab-selector label{ font-weight:700; color:#0f172a; }
          }
          @media (min-width: 641px){
            .chat-tab-selector{ display:none; }
          }
        </style>
        """,
        unsafe_allow_html=True,
    )

    selector_key = "chat_tab_selector"

    def _sync_chat_tab_focus() -> None:
        chosen = st.session_state.get(selector_key)
        if chosen and chosen in base_tab_labels:
            if st.session_state.get("_chat_focus_tab") != chosen:
                st.session_state["_chat_focus_tab"] = chosen
                st.session_state["need_rerun"] = True

    with st.container():
        st.markdown('<div class="chat-tab-selector">', unsafe_allow_html=True)
        st.selectbox(
            "Select a tool",
            base_tab_labels,
            index=base_tab_labels.index(focus_tab),
            key=selector_key,
            on_change=_sync_chat_tab_focus,
            help="Use this menu on phones to switch between Chat • Grammar • Exams tools.",
        )
        st.markdown("</div>", unsafe_allow_html=True)

    if st.session_state.get(selector_key) not in base_tab_labels:
        st.session_state[selector_key] = focus_tab

    if focus_tab in tab_labels:
        idx = tab_labels.index(focus_tab)
        tab_labels = tab_labels[idx:] + tab_labels[:idx]

    st.markdown('<div class="chat-grammar-tabs">', unsafe_allow_html=True)
    tab_contexts = st.tabs(tab_labels)
    st.markdown('</div>', unsafe_allow_html=True)
    tab_lookup = dict(zip(tab_labels, tab_contexts))
    tab_tc = tab_lookup["🧑‍🏫 Topic Coach"]
    tab_gram = tab_lookup["🛠️ Grammar"]
    tab_exam = tab_lookup["📝 Exams"]

    # ===================== Topic Coach (intro, feedback, finalize) =====================
    with tab_tc:
        if st.session_state.pop(POST_TOAST_FLAG, False):
            toast_ok("Answer sent!")

        st.info(
            "Run a 6-question speaking session with Herr Felix. You'll get corrections,"
            " ideas, and a final summary plus ~60-word presentation when you finish."
        )

        focus_tips_display = []
        for tip in st.session_state.get(focus_data_key, []) or []:
            text_tip = str(tip).strip()
            if text_tip and text_tip.lower() not in {"none", "nan"}:
                focus_tips_display.append(text_tip)
        if focus_tips_display:
            st.markdown("#### 🎯 Focus Tips from your last session")
            st.markdown("\n".join(f"- {tip}" for tip in focus_tips_display))
            st.caption("Start with these corrections in mind before you answer the first question.")

        # Recorder reminder banner + button
        st.markdown(
            f"""
            <div class="rec-banner">
              🎙️ You can also <a class="btn secondary" href="{RECORDER_URL}" target="_blank" rel="noopener">Open Recorder</a>
              to record your answers while you practice.
            </div>
            """,
            unsafe_allow_html=True
        )

        # Controls
        colA, colB, colC = st.columns([1,1,1.2])
        with colA:
            cur_level = st.session_state.get(KEY_LEVEL_SLIDER, default_level)
            if cur_level not in level_options:
                cur_level = default_level
            level = st.select_slider("Level (CEFR)", level_options, value=cur_level, key=KEY_LEVEL_SLIDER)
        with colB:
            force_de = st.toggle("Force German replies 🇩🇪", key=KEY_FORCE_DE_TOG, value=st.session_state.get(KEY_FORCE_DE_TOG, False))
        with colC:
            max_words = st.number_input(
                "Max words per reply",
                min_value=60, max_value=400,
                value=int(st.session_state.get(KEY_MAX_WORDS_NUM, 140)),
                step=10, key=KEY_MAX_WORDS_NUM
            )

        # Progress
        q_done = int(st.session_state[qcount_data_key] or 0)
        st.markdown(f"**Progress:** ✅ {q_done}/6 answered")
        st.progress(q_done / 6.0)

        if st.session_state[finalized_data_key]:
            st.success("🎉 Session complete — summary & ~60-word presentation generated. You can regenerate if you like.")
            if st.button("🔁 Regenerate presentation", key=KEY_REGEN_BTN):
                convo = [{"role": "system", "content": "You are Herr Felix. FINALIZE NOW: The student has answered 6 questions. Do not ask more questions. Output two parts: 1) An English summary (strengths, mistakes, improvements). 2) A ~60-word presentation using their own words (add a few if needed). Keep it clear and usable for class. No extra chit-chat."}]
                for m in st.session_state[chat_data_key]:
                    convo.append({"role": m["role"], "content": m["content"]})
                placeholder = st.empty()
                placeholder.markdown("<div class='bubble-a'><div class='typing'><span></span><span></span><span></span></div></div>", unsafe_allow_html=True)
                time.sleep(random.uniform(0.8, 1.2))
                try:
                    resp = client.chat.completions.create(
                        model="gpt-4o-mini",
                        messages=convo,
                        temperature=0.2,
                        max_tokens=800,
                    )
                    reply_raw = (resp.choices[0].message.content or "").strip()
                except Exception as e:
                    reply_raw = f"(Error) {e}"
                placeholder.empty()
                st.session_state[chat_data_key].append({
                    "role": "assistant",
                    "content": reply_raw,
                    "ts": datetime.now(UTC).isoformat()
                })
                _save_topic_coach_transcript()
                st.rerun()

        st.divider()

        # History: older collapsed; last 3 messages shown old→new
        history = st.session_state[chat_data_key] or []
        older = history[:-3] if len(history) > 3 else []
        latest = history[-3:] if len(history) > 3 else history

        typing_notice_placeholder: Optional[Any] = None

        if older:
            with st.expander(f"Show earlier ({len(older)})"):
                for m in older:
                    if m["role"] == "user":
                        st.markdown(
                            f"<div class='bubble-wrap'><div class='lbl-u'>{student_label_html}</div></div>",
                            unsafe_allow_html=True,
                        )
                        st.markdown(f"<div class='bubble-u'>{m['content']}</div>", unsafe_allow_html=True)
                    else:
                        st.markdown(f"<div class='bubble-wrap'><div class='lbl-a'>Herr Felix</div></div>", unsafe_allow_html=True)
                        st.markdown(f"<div class='bubble-a'>{m['content']}</div>", unsafe_allow_html=True)

        for m in latest:
            if m["role"] == "user":
                st.markdown(
                    f"<div class='bubble-wrap'><div class='lbl-u'>{student_label_html}</div></div>",
                    unsafe_allow_html=True,
                )
                st.markdown(f"<div class='bubble-u'>{m['content']}</div>", unsafe_allow_html=True)
            else:
                st.markdown(f"<div class='bubble-wrap'><div class='lbl-a'>Herr Felix</div></div>", unsafe_allow_html=True)
                st.markdown(f"<div class='bubble-a'>{m['content']}</div>", unsafe_allow_html=True)

        typing_notice_placeholder = st.empty()


        # ---- coaching system prompt (intro + feedback + expand + keywords) ----
        correction_lang = "English"
        system_text = (
            f"You are Herr Felix, a supportive and innovative German teacher.\n"
            f"GOALS:\n"
            f"- Run a 6-question speaking practice session guided by exactly 3 keywords.\n"
            f"- After each student answer: (1) correct errors, (2) explain briefly in {correction_lang}, "
            f"(3) add richer ideas/templates/examples to help them speak more, then (4) ask ONE next German question.\n"
            f"- Keep questions level-appropriate, short, and creative; never ask >2 questions per keyword.\n\n"
            f"FIRST REPLY (MANDATORY):\n"
            f"- Your FIRST paragraph must be in English: congratulate the topic, explain how the session works (6 Qs, feedback each time), "
            f"invite questions/translation requests, and set expectations.\n"
            f"- Then show a **KEYWORDS** line with exactly 3 bold chips (e.g., **Supermarkt**, **Preise**, **Einkaufszettel**).\n"
            f"- After the English intro, ask exactly ONE short German question to begin.\n"
            f"- Never start your first reply with German.\n\n"
            f"- The overall 6 questions should train student ability to talk in the past,present and future and also good use of connectors\n\n"
            f"- When student input looks like a letter question, stop the chat and refer them to go to ideas geenrator at the schreiben trainer as you are only trained to coach on sprechen presentation"
            f"FIRST TOPIC BEHAVIOR:\n"
            f"- If the student's FIRST message looks like a topic (1–3 words, e.g., 'Einkaufen', 'Reisen', 'Umwelt'), "
            f"start with a short English topic intro: what it covers, typical situations, 3–5 helpful ideas, "
            f"and a micro-vocabulary set (3–6 important words with brief glosses). Then begin Question 1 in German.\n\n"
            f"FEEDBACK AFTER EACH ANSWER:\n"
            f"- 1) 'Corrections': fix errors; give 1–2 short notes in {correction_lang}; show a corrected German sentence.\n"
            f"- 2) 'Idea boost': give 1–2 extra angles students can add; include a tiny template + one filled example in German.\n"
            f"- 3) 'Next question' (German only): exactly one question.\n\n"
            f"FINISHING:\n"
            f"- Stop after 6 questions (≤2 per keyword). Then output:\n"
            f"  (A) English summary: strengths, mistakes, what to improve.\n"
            f"  (B) A ~60-word class presentation using the student's own words (add a few if needed).\n\n"
            f"KEYWORDS & STYLE:\n"
            f"- Choose exactly 3 useful keywords for the topic. At the top of each reply, show a **KEYWORDS** header "
            f"with three bold chips (e.g., **Supermarkt**, **Preise**, **Einkaufszettel**).\n"
            f"- Short paragraphs, simple bullets. Keep each reply under {max_words} words.\n"
        )
        system_text += f" CEFR level: {level}."
        if force_de:
            system_text += " After your first English intro, ask questions in German; explanations/feedback stay in English."

        # ---- build conversation & enforce first-reply English intro ----
        convo = [{"role": "system", "content": system_text}]
        for m in st.session_state[chat_data_key]:
            convo.append({"role": m["role"], "content": m["content"]})

        no_assistant_yet = not any(m["role"] == "assistant" for m in st.session_state[chat_data_key])
        if no_assistant_yet:
            convo.append({
                "role": "system",
                "content": (
                    "FIRST_REPLY_MODE: Start with a short English intro (overview, session plan, encouragement). "
                    "Then present a **KEYWORDS** line with exactly 3 bold chips. "
                    "Finally ask ONE short German question to begin. "
                    "Do not skip the English intro even if the user's first message is long or detailed."
                )
            })
        else:
            convo.append({
                "role": "system",
                "content": (
                    "FEEDBACK_MODE: For the user's last message, first give 'Corrections' with a brief explanation in English "
                    "and a corrected German sentence; then 'Idea boost' with a tiny template and one filled German example; "
                    "THEN ask exactly ONE next German question (unless already finished)."
                )
            })


        # ---- sticky input (recorder reminder + new chat + input) ----
        with st.container():
            st.markdown("<div class='sticky-input'>", unsafe_allow_html=True)
            st.markdown(
                f"<div class='meta'>Tip: You can also <a href='{RECORDER_URL}' target='_blank' rel='noopener'>record your answer</a> while you practice.</div>",
                unsafe_allow_html=True
            )
            col_left, col_right = st.columns([1, 10])
            with col_left:
                if st.button("🧹 New chat", key=KEY_NEWCHAT_BTN, width="stretch"):
                    st.session_state[chat_data_key] = []
                    st.session_state[qcount_data_key] = 0
                    st.session_state[finalized_data_key] = False
                    _save_topic_coach_transcript()
                    st.toast("Cleared")
                    st.rerun()
            with col_right:
                user_msg = st.chat_input(
                    "Hallo! 👋 What would you like to talk about? Type here so we can chat",
                    key=KEY_CHAT_INPUT
                )
                render_umlaut_pad(KEY_CHAT_INPUT, context="chat_tab", disabled=True)
            st.markdown("</div>", unsafe_allow_html=True)

        # ---- SEND ----
        if user_msg:
            # Store user message
            st.session_state[chat_data_key].append({
                "role": "user", "content": user_msg, "ts": datetime.now(UTC).isoformat()
            })

            # Count rule: don't count first topic; only increment if an assistant turn exists before this user turn
            has_assistant_turn = any(m["role"] == "assistant" for m in st.session_state[chat_data_key][:-1])
            if has_assistant_turn and not st.session_state[finalized_data_key]:
                st.session_state[qcount_data_key] = min(6, int(st.session_state[qcount_data_key] or 0) + 1)

            _save_topic_coach_transcript()
            st.session_state[POST_TOAST_FLAG] = True

            if typing_notice_placeholder is not None:
                typing_notice_placeholder.markdown(
                    HERR_FELIX_TYPING_HTML,
                    unsafe_allow_html=True,
                )

            # Build conversation
            convo = [{"role": "system", "content": system_text}]
            for m in st.session_state[chat_data_key]:
                convo.append({"role": m["role"], "content": m["content"]})

            # Detect first 'topic-like' input (1–3 words, no punctuation) → INTRO_MODE
            def _looks_like_topic(s: str) -> bool:
                s = (s or "").strip()
                if not s: return False
                if any(ch in s for ch in ".,;:!?/\\()[]{}\"'`~@#$%^&*_+=|<>"):
                    return False
                words = s.split()
                return 1 <= len(words) <= 3

            no_assistant_yet = not any(m["role"] == "assistant" for m in st.session_state[chat_data_key])
            if no_assistant_yet and _looks_like_topic(user_msg):
                convo.append({
                    "role": "system",
                    "content": (
                        "INTRO_MODE: The first user input is a topic. Start with a short English topic overview, "
                        "3–5 concrete ideas, and a 3–6 word mini-vocabulary list (German + tiny gloss). "
                        "Then ask the first question in German (ONE question only)."
                    )
                })

            # Finalization at 6 questions
            finalize_now = (int(st.session_state[qcount_data_key]) >= 6) and (not st.session_state[finalized_data_key])
            if finalize_now:
                convo.append({
                    "role": "system",
                    "content": (
                        "FINALIZE NOW: The student has answered 6 questions. "
                        "Do not ask more questions. Output two parts only:\n"
                        "1) English summary (strengths, mistakes, what to improve).\n"
                        "2) A ~60-word presentation using their own words (add a few if needed) for class speaking.\n"
                        "Keep it clear and usable. No extra chit-chat."
                    )
                })
            else:
                # Always ensure corrections + idea boost + next Q on normal turns
                convo.append({
                    "role": "system",
                    "content": (
                        "FEEDBACK_MODE: For the user's last message, first give 'Corrections' with a brief explanation in English "
                        "and a corrected German sentence; then 'Idea boost' with a tiny template and one filled German example; "
                        "THEN ask exactly ONE next German question (unless already finished)."
                    )
                })

            # Typing pulse
            placeholder = st.empty()
            placeholder.markdown(
                "<div class='bubble-a'><div class='typing'><span></span><span></span><span></span></div></div>",
                unsafe_allow_html=True,
            )
            time.sleep(random.uniform(0.8, 1.2))

            # Call model
            try:
                resp = client.chat.completions.create(
                    model="gpt-4o-mini",
                    messages=convo,
                    temperature=0.2,
                    max_tokens=800 if finalize_now else 600,
                )
                reply_raw = (resp.choices[0].message.content or "").strip()
            except Exception as e:
                reply_raw = f"(Error) {e}"

            placeholder.empty()

            if typing_notice_placeholder is not None:
                typing_notice_placeholder.empty()

            # Convert "Keywords:" line → bold chips (skip for final message usually)
            chips_html = ""
            if not finalize_now:
                kw_match = re.search(r"(?:^|\n)\s*(?:\*\*?)?(KEYWORDS?|Keywords?)\b(?:\*\*?)?\s*:\s*(.+)", reply_raw)
                if kw_match:
                    raw = re.split(r"[•,|/]", kw_match.group(2))
                    kws = [k.strip(" .*-_") for k in raw if k.strip()]
                    if kws:
                        chips_html = "<div class='kw-title'>**KEYWORDS**</div>" + "".join(
                            f"<span class='kw-chip'><b>{k}</b></span>" for k in kws[:3]
                        )
                        reply_raw = re.sub(r"(?:^|\n)\s*(?:\*\*?)?(KEYWORDS?|Keywords?)\b(?:\*\*?)?\s*:.*", "", reply_raw, count=1)

            # Store assistant message
            bubble = (chips_html + ("<div style='height:6px'></div>" if chips_html else "")) + reply_raw
            st.session_state[chat_data_key].append({
                "role": "assistant", "content": bubble, "ts": datetime.now(UTC).isoformat()
            })

            # If final, mark and try to render presentation card
            if finalize_now:
                st.session_state[finalized_data_key] = True

                # Extract a ~60-word presentation paragraph
                def _extract_presentation(text: str) -> str:
                    paras = [p.strip() for p in re.split(r"\n{2,}|\r{2,}", text) if p.strip()]
                    best = ""
                    best_len = 0
                    for p in paras:
                        wc = len(re.findall(r"\b\w+\b", p))
                        if 45 <= wc <= 90 and wc > best_len:
                            best, best_len = p, wc
                    if not best:
                        best = paras[-1] if paras else text
                    return best

                pres = _extract_presentation(reply_raw)
                wc = len(re.findall(r"\b\w+\b", pres))
                html_id = f"pres_{uuid4().hex}"
                components.html(f"""
                    <div class="pres-card" id="{html_id}">
                      <div class="pres-head">
                        <div><b>🎤 60-word class presentation</b> <span class="meta">(~{wc} words)</span></div>
                        <button class="pres-copy" onclick="
                          const txt = document.querySelector('#{html_id} .pres-body').innerText;
                          navigator.clipboard.writeText(txt);
                          this.innerText='Copied!';
                          setTimeout(()=>this.innerText='Copy',1200);
                        ">Copy</button>
                      </div>
                      <div class="pres-body" style="margin-top:8px; white-space:pre-wrap;">{html.escape(pres)}</div>
                    </div>
                """, height=170)

                new_focus = _extract_focus_tips_from_history(
                    st.session_state.get(chat_data_key, [])
                )
                st.session_state[focus_data_key] = new_focus

            _save_topic_coach_transcript(
                focus_override=st.session_state.get(focus_data_key, [])
            )
            st.rerun()

    # ===================== Grammar (simple, one-box) =====================
    with tab_gram:
        level_options = ["A1", "A2", "B1", "B2"]
        default_gram = st.session_state.get("_cchat_last_profile_level") or level_options[0]
        if default_gram not in level_options:
            default_gram = level_options[0]
        cur_level_g = st.session_state.get(KEY_GRAM_LEVEL, default_gram)
        if cur_level_g not in level_options:
            cur_level_g = default_gram
        st.session_state.setdefault(KEY_GRAM_LEVEL, cur_level_g)

        tab_quick, tab_connectors = st.tabs(["Quick Grammar Help", "Connector Trainer"])

        with tab_quick:
            st.info(
                "Paste a sentence or grammar question here to get quick corrections,"
                " short explanations in English, and German example sentences for your level."
            )
            gcol1, gcol2 = st.columns([3, 1])
            gram_typing_notice = None
            with gcol1:
                gram_typing_notice = st.empty()
                gram_q = st.text_area(
                    "Type your grammar question or paste text",
                    height=160,
                    key=KEY_GRAM_TEXT,
                    placeholder="z.B. Ist es 'wegen dem' oder 'wegen des'? Oder: Ich bin gestern in den Park gegangen…",
                )
            with gcol2:
                gram_level = st.select_slider(
                    "Level",
                    level_options,
                    value=st.session_state.get(KEY_GRAM_LEVEL, cur_level_g),
                    key=KEY_GRAM_LEVEL,
                )
                ask = st.button("Ask", type="primary", width="stretch", key=KEY_GRAM_ASK_BTN)

            if ask and (gram_q or "").strip():
                sys = (
                    "You are a German grammar helper. "
                    "All EXPLANATIONS must be in English ONLY. "
                    "The CORRECTED TEXT and EXAMPLE SENTENCES must be in German ONLY. "
                    "Match the CEFR level and be concise. "
                    "If text was pasted, first give a short corrected German version of the user's text, "
                    "then provide exactly 3 concise English bullet points explaining the key grammar points and corrections, "
                    "and finally give 1–2 short German example sentences that illustrate the rule. "
                    "If it's only a question (no text to correct), give the English explanation and German examples only. "
                    "Keep the whole answer compact and classroom-friendly."
                )
                if gram_typing_notice is not None:
                    gram_typing_notice.markdown(
                        HERR_FELIX_TYPING_HTML,
                        unsafe_allow_html=True,
                    )

                placeholder = st.empty()
                placeholder.markdown(
                    "<div class='bubble-a'><div class='typing'><span></span><span></span><span></span></div></div>",
                    unsafe_allow_html=True,
                )
                time.sleep(random.uniform(0.8, 1.2))
                if topic_db is None:
                    logging.debug("Grammar Firestore logging skipped: no client available")
                else:
                    try:
                        topic_db.collection("falowen_grammar_questions").add(
                            {
                                "student_code": st.session_state.get("student_code"),
                                "level": gram_level,
                                "question": gram_q,
                                "created_at": firestore.SERVER_TIMESTAMP,
                            }
                        )
                    except Exception:
                        logging.warning("Failed to log grammar question", exc_info=True)
                try:
                    resp = client.chat.completions.create(
                        model="gpt-4o-mini",
                        messages=[
                            {"role": "system", "content": sys + f" CEFR level: {gram_level}."},
                            {"role": "user", "content": gram_q},
                        ],
                        temperature=0.1,
                        max_tokens=700,
                    )
                    out = (resp.choices[0].message.content or "").strip()
                except Exception as e:
                    out = f"(Error) {e}"
                placeholder.empty()
                if gram_typing_notice is not None:
                    gram_typing_notice.empty()
                st.markdown(
                    "<div class='bubble-wrap'><div class='lbl-a'>Herr Felix</div></div>",
                    unsafe_allow_html=True,
                )
                st.markdown(f"<div class='bubble-a'>{out}</div>", unsafe_allow_html=True)

        with tab_connectors:
            gram_level = st.session_state.get(KEY_GRAM_LEVEL, cur_level_g)
            st.info(
                "Build smoother sentences with German connectors. Choose your own or have Herr Felix suggest a set,"
                " then get coaching with examples matched to your level."
            )

            connector_mode = st.radio(
                "How should we choose connectors?",
                ("I'll choose connectors", "Suggest for me"),
                key=KEY_CONN_MODE,
                horizontal=True,
            )

            connectors_text = ""
            suggestion_placeholder = st.empty()
            if connector_mode == "I'll choose connectors":
                connectors_text = st.text_area(
                    "Connectors or topics to focus on",
                    key=KEY_CONN_TEXT,
                    height=120,
                    placeholder="z.B. weil, obwohl, trotzdem – oder Themen wie: Mein Wochenende, Arbeit vs. Freizeit",
                )
                suggestion_placeholder.empty()
            else:
                st.caption(
                    "Let Herr Felix suggest 3–5 connectors for your current CEFR level "
                    f"({gram_level})."
                )
                if st.button("Suggest connectors", key=KEY_CONN_SUGGEST):
                    suggestion_placeholder.markdown(
                        "<div class='bubble-a'><div class='typing'><span></span><span></span><span></span></div></div>",
                        unsafe_allow_html=True,
                    )
                    try:
                        resp = client.chat.completions.create(
                            model="gpt-4o-mini",
                            messages=[
                                {
                                    "role": "system",
                                    "content": (
                                        "You are a German writing coach. Suggest 3-5 connectors appropriate for the "
                                        "given CEFR level. Provide them as a simple numbered list with each connector "
                                        "in German and a short English hint about when to use it."
                                    ),
                                },
                                {
                                    "role": "user",
                                    "content": f"CEFR level: {gram_level}. Suggest connectors for practice.",
                                },
                            ],
                            temperature=0.3,
                            max_tokens=300,
                        )
                        suggestions = (resp.choices[0].message.content or "").strip()
                    except Exception as exc:
                        suggestions = f"(Error) {exc}"
                    suggestion_placeholder.empty()
                    st.session_state[KEY_CONN_SESSION] = suggestions
                suggestions = st.session_state.get(KEY_CONN_SESSION, "")
                if suggestions:
                    suggestion_placeholder.markdown(
                        (
                            "<div class='bubble-wrap'><div class='lbl-a'>Herr Felix</div></div>"
                            f"<div class='bubble-a'>{suggestions}</div>"
                        ),
                        unsafe_allow_html=True,
                    )
                else:
                    suggestion_placeholder.empty()
                connectors_text = suggestions

            scenario_text = st.text_area(
                "Sentence or scenario to practice",
                key=KEY_CONN_SCENARIO,
                height=150,
                placeholder="Beschreibe kurz, was du sagen möchtest. z.B. Ich erzähle über meinen letzten Urlaub und möchte Kontraste zeigen.",
            )

            coach_response_placeholder = st.empty()
            existing_coach_reply = st.session_state.get(KEY_CONN_RESPONSE, "")
            if existing_coach_reply:
                coach_response_placeholder.markdown(
                    (
                        "<div class='bubble-wrap'><div class='lbl-a'>Herr Felix</div></div>"
                        f"<div class='bubble-a'>{existing_coach_reply}</div>"
                    ),
                    unsafe_allow_html=True,
                )

            col_coach, col_clear = st.columns([1, 1])
            coach_btn = col_coach.button("Coach me", type="primary", key=KEY_CONN_COACH)
            clear_btn = col_clear.button("Clear session", type="secondary", key=KEY_CONN_CLEAR)

            if clear_btn:
                st.session_state.pop(KEY_CONN_SESSION, None)
                st.session_state.pop(KEY_CONN_TEXT, None)
                st.session_state.pop(KEY_CONN_SCENARIO, None)
                st.session_state.pop(KEY_CONN_RESPONSE, None)
                st.session_state.pop(KEY_CONN_MODE, None)
                suggestion_placeholder.empty()
                coach_response_placeholder.empty()
                rerun_fn = getattr(st, "experimental_rerun", None) or getattr(st, "rerun", None)
                if callable(rerun_fn):
                    rerun_fn()

            if coach_btn:
                gram_level = st.session_state.get(KEY_GRAM_LEVEL, cur_level_g)
                connector_payload = connectors_text.strip()
                scenario_payload = scenario_text.strip()
                if not connector_payload and connector_mode == "I'll choose connectors":
                    st.warning("Bitte gib mindestens einen Connector oder ein Thema an – oder nutze die Vorschlagsfunktion.")
                else:
                    coach_response_placeholder.markdown(
                        "<div class='bubble-a'><div class='typing'><span></span><span></span><span></span></div></div>",
                        unsafe_allow_html=True,
                    )
                    time.sleep(random.uniform(0.8, 1.2))
                    sys_msg = (
                        "You are Herr Felix, a German connector coach. Review any provided connectors (or suggest a short "
                        "set if none were given), explain how to use them in English, and give short German example "
                        "sentences that match the student's CEFR level. Keep the tone encouraging and classroom-friendly."
                    )
                    user_parts = [f"CEFR level: {gram_level}"]
                    if connector_payload:
                        user_parts.append(f"Connectors to cover: {connector_payload}")
                    else:
                        user_parts.append("No connectors provided – please suggest a helpful set.")
                    if scenario_payload:
                        user_parts.append(f"Practice scenario: {scenario_payload}")
                    user_msg = "\n".join(user_parts)

                    try:
                        resp = client.chat.completions.create(
                            model="gpt-4o-mini",
                            messages=[
                                {"role": "system", "content": sys_msg},
                                {"role": "user", "content": user_msg},
                            ],
                            temperature=0.4,
                            max_tokens=700,
                        )
                        coaching_reply = (resp.choices[0].message.content or "").strip()
                    except Exception as exc:
                        coaching_reply = f"(Error) {exc}"
                    st.session_state[KEY_CONN_RESPONSE] = coaching_reply
                    coach_response_placeholder.markdown(
                        (
                            "<div class='bubble-wrap'><div class='lbl-a'>Herr Felix</div></div>"
                            f"<div class='bubble-a'>{coaching_reply}</div>"
                        ),
                        unsafe_allow_html=True,
                    )

                    if topic_db is None:
                        logging.debug("Connector Firestore logging skipped: no client available")
                    else:
                        try:
                            topic_db.collection("falowen_connector_sessions").add(
                                {
                                    "student_code": st.session_state.get("student_code"),
                                    "level": gram_level,
                                    "mode": connector_mode,
                                    "connectors": connector_payload,
                                    "scenario": scenario_payload,
                                    "response": coaching_reply,
                                    "suggestions": st.session_state.get(KEY_CONN_SESSION, ""),
                                    "created_at": firestore.SERVER_TIMESTAMP,
                                }
                            )
                        except Exception:
                            logging.warning("Failed to log connector session", exc_info=True)


    # ===================== Exams (Speaking • Lesen • Hören) =====================
    with tab_exam:
        # Level-aware Goethe links (Lesen & Hören)
        lesen_links = {
            "A1": [("Goethe A1 Lesen (Lesen & Hören page)", "https://www.goethe.de/ins/mm/en/spr/prf/gzsd1/ueb.html")],
            "A2": [("Goethe A2 Lesen (Lesen & Hören page)", "https://www.goethe.de/ins/mm/en/spr/prf/gzsd2/ueb.html")],
            "B1": [("Goethe B1 Lesen (Lesen & Hören page)", "https://www.goethe.de/ins/mm/en/spr/prf/gzb1/ueb.html")],
            "B2": [("Goethe B2 Lesen (Lesen & Hören page)", "https://www.goethe.de/ins/mm/en/spr/prf/gzb2/ue9.html")],
            "C1": [("Goethe C1 Lesen (Lesen & Hören page)", "https://www.goethe.de/ins/be/en/spr/prf/gzc1/u24.html")],
        }
        hoeren_links = {
            "A1": [("Goethe A1 Hören (Lesen & Hören page)", "https://www.goethe.de/ins/mm/en/spr/prf/gzsd1/ueb.html")],
            "A2": [("Goethe A2 Hören (Lesen & Hören page)", "https://www.goethe.de/ins/mm/en/spr/prf/gzsd2/ueb.html")],
            "B1": [("Goethe B1 Hören (Lesen & Hören page)", "https://www.goethe.de/ins/mm/en/spr/prf/gzb1/ueb.html")],
            "B2": [("Goethe B2 Hören (Lesen & Hören page)", "https://www.goethe.de/ins/mm/en/spr/prf/gzb2/ue9.html")],
            "C1": [("Goethe C1 Hören (Lesen & Hören page)", "https://www.goethe.de/ins/be/en/spr/prf/gzc1/u24.html")],
        }

        st.info(
            "Use these subtabs to get exam-ready: Speaking shows your practice attempts and scores,"
            " while Lesen and Hören open official Goethe online exercises for your chosen level."
        )

        level_for_exams = st.session_state.get("exam_lesen_level", default_level)
        if level_for_exams not in lesen_links or level_for_exams not in hoeren_links:
            level_for_exams = st.session_state.get("exam_hoeren_level", level_for_exams)
        if level_for_exams not in lesen_links or level_for_exams not in hoeren_links:
            if default_level in lesen_links and default_level in hoeren_links:
                level_for_exams = default_level
            else:
                common_levels = [lvl for lvl in lesen_links if lvl in hoeren_links]
                if common_levels:
                    level_for_exams = common_levels[0]
                else:
                    level_for_exams = next(
                        iter(lesen_links.keys()),
                        next(iter(hoeren_links.keys()), default_level),
                    )

        sub_speak, sub_lesen, sub_hoeren = st.tabs(["🗣️ Speaking", "📖 Lesen", "🎧 Hören"])

        def _link_buttons(links: Iterable[Tuple[str, str]]) -> None:
            """Render a set of practice links as buttons in the Exams tab."""

            items = list(links or [])
            if not items:
                st.caption("No practice links available for this level yet.")
                return

            for idx, (label, url) in enumerate(items):
                if not label or not url:
                    continue

                st.link_button(label, url, width="stretch")


    with sub_speak:
        st.markdown(
            """
            <div class="panel">
              <b>Speaking practice</b><br>
              • Open the practice page and follow the prompts to record and submit.<br>
              • Keep sentences short and clear — you’ve got this! 💪
            </div>
            """,
            unsafe_allow_html=True,
        )

        st.markdown(
            '<a class="btn" href="https://blog.falowen.app/blog/a1-speaking-exam-guide/" target="_blank" rel="noopener">📘 Read the A1 Speaking Exam Guide</a>',
            unsafe_allow_html=True,
        )

        # Button to your speaking practice page (PRACTICE_URL)
        st.markdown(
            f'<a class="btn secondary" href="{PRACTICE_URL}" target="_blank" rel="noopener">📝 Open Speaking Practice</a>',
            unsafe_allow_html=True,
        )

        st.info(
            "Track your latest speaking scores and audio directly on the speaking practice page. "
            "Once you've submitted new attempts, reopen the practice tool to review your feedback."
        )

        # ---------- Lesen ----------
        with sub_lesen:
            st.markdown(
                """
                <div class="panel">
                  <b>Reading (Lesen)</b><br>
                  • Choose your level to open official Goethe online practice.
                </div>
                """,
                unsafe_allow_html=True,
            )
            lv = st.select_slider(
                "Level",
                options=list(lesen_links.keys()),
                value=level_for_exams,
                key="exam_lesen_level",
            )
            _link_buttons(lesen_links.get(lv, []))

        # ---------- Hören ----------
        with sub_hoeren:
            st.markdown(
                """
                <div class="panel">
                  <b>Listening (Hören)</b><br>
                  • Choose your level to open official Goethe online practice.
                </div>
                """,
                unsafe_allow_html=True,
            )
            lv_h = st.select_slider(
                "Level",
                options=list(hoeren_links.keys()),
                value=level_for_exams,
                key="exam_hoeren_level",
            )
            _link_buttons(hoeren_links.get(lv_h, []))

    st.divider()
    render_app_footer(FOOTER_LINKS)



# =========================================
# Vocab
# =========================================


# ================================
# CONFIG: Sheet for Vocab + Audio
# ================================
def is_correct_answer(user_input: str, answer: str) -> bool:
    """Return True if the user's input matches the expected answer.

    Comparison ignores leading/trailing whitespace and letter casing. In
    addition, leading English articles ("the", "a", "an") are removed and a
    fuzzy similarity check is performed using :class:`difflib.SequenceMatcher`.
    """

    from difflib import SequenceMatcher

    normalized_user = user_input.strip().lower()
    normalized_answer = answer.strip().lower()

    # Fast path for exact matches
    if normalized_user == normalized_answer:
        return True

    def _strip_article(s: str) -> str:
        for article in ("the ", "a ", "an "):
            if s.startswith(article):
                return s[len(article):].lstrip()
        return s

    normalized_user = _strip_article(normalized_user)
    normalized_answer = _strip_article(normalized_answer)

    similarity = SequenceMatcher(None, normalized_user, normalized_answer).ratio()
    return similarity >= 0.85

# ================================
# TAB: Vocab Trainer (locked by Level)
# ================================
if tab == "Schreiben Trainer":
    st.markdown(
        '''
        <div style="
            padding: 8px 12px;
            background: #d63384;
            color: #fff;
            border-radius: 6px;
            text-align: center;
            margin-bottom: 8px;
            font-size: 1.3rem;">
            ✍️ Schreiben Trainer (Writing Practice)
        </div>
        ''',
        unsafe_allow_html=True
    )

    st.info(
        """
        ✍️ **This section is for Writing (Schreiben) only.**
        Practice German letters, emails, and essays for A1–C1 exams—now with automatic level detection.

        Want to practice presentations or focus on Speaking, Reading, or Listening?
        👉 Switch to **Exam Mode & Chat • Grammar • Exams** (tab above)!

        Your writing will be assessed and scored out of 25 marks, just like in the real exam.
        """,
        icon="✉️"
    )

    st.divider()

    # --- Writing stats summary with Firestore ---
    student_code = st.session_state.get("student_code", "demo")
    stats = render_schreiben_stats(student_code)
    student_name = _safe_str(st.session_state.get("student_name"), "Student") or "Student"

    # --- Update session states for new student (preserves drafts, etc) ---
    prev_student_code = st.session_state.get("prev_student_code", None)
    if student_code != prev_student_code:
        stats = stats or get_schreiben_stats(student_code)
        st.session_state[f"{student_code}_last_feedback"] = None
        st.session_state[f"{student_code}_last_user_letter"] = None
        st.session_state[f"{student_code}_delta_compare_feedback"] = None
        st.session_state[f"{student_code}_final_improved_letter"] = ""
        st.session_state[f"{student_code}_awaiting_correction"] = False
        st.session_state[f"{student_code}_improved_letter"] = ""
        st.session_state["prev_student_code"] = student_code

    pending_subtab = st.session_state.pop("schreiben_pending_subtab", None)
    if pending_subtab:
        st.session_state[f"schreiben_sub_tab_{student_code}"] = pending_subtab

    # --- Sub-tabs for the Trainer ---
    st.markdown(
        """
        <style>
        div[role="radiogroup"][aria-label="Choose Mode"],
        div[data-testid="stHorizontalBlock"] [aria-label="Choose Mode"] {
            display: flex;
            flex-wrap: wrap;
            gap: 0.5rem;
        }
        div[role="radiogroup"][aria-label="Choose Mode"] > label,
        div[data-testid="stHorizontalBlock"] [aria-label="Choose Mode"] > label {
            flex: 1 1 180px;
            min-width: 160px;
        }
        @media (max-width: 640px) {
            div[role="radiogroup"][aria-label="Choose Mode"] > label,
            div[data-testid="stHorizontalBlock"] [aria-label="Choose Mode"] > label {
                flex-basis: 100%;
            }
        }
        </style>
        """,
        unsafe_allow_html=True,
    )
    sub_tab = st.radio(
        "Choose Mode",
        [
            "Practice Letters",
            "Mark My Letter",
            "Ideas Generator (Letter Coach)",
            "Vocab Trainer",

        ],
        horizontal=True,
        key=f"schreiben_sub_tab_{student_code}"
    )

        # --- Level picker: Auto-detect from student code (manual override removed) ---
    if student_code:
        detected_level = get_level_from_code(student_code)
        # Only apply detected level when first seeing this student code
        if st.session_state.get("prev_student_code_for_level") != student_code:
            st.session_state["schreiben_level"] = detected_level
            st.session_state["prev_student_code_for_level"] = student_code
    else:
        detected_level = "A1"
        if "schreiben_level" not in st.session_state:
            st.session_state["schreiben_level"] = detected_level

    # Ensure current writing level variable reflects auto-detected one
    schreiben_level = st.session_state.get("schreiben_level", "A1")

    st.markdown(
        f"<span style='color:gray;font-size:0.97em;'>Auto-detected level from your code: <b>{detected_level}</b></span>",
        unsafe_allow_html=True
    )


    st.divider()

    # ----------- PRACTICE LETTERS -----------
    if sub_tab == "Practice Letters":
        try:
            from src.schreiben_prompts_module import get_prompts_for_level
        except Exception:  # pragma: no cover - fallback if module missing
            def get_prompts_for_level(_level):
                return []

        prompts = get_prompts_for_level(schreiben_level)
        if prompts:
            options = [p["Thema"] for p in prompts]
            selected_theme = st.selectbox(
                "Choose a prompt",
                options,
                key=f"practice_prompt_{student_code}",
            )
            st.markdown(
                "**[German Writing Rules](https://drive.google.com/file/d/1o7_ez3WSNgpgxU_nEtp6EO1PXDyi3K3b/view?usp=sharing)**",
            )
            prompt = next((p for p in prompts if p["Thema"] == selected_theme), None)
            if prompt:
                st.markdown(f"### ✉️ {prompt['Thema']}")
                st.markdown("\n".join(f"- {p}" for p in prompt['Punkte']))
        else:
            st.selectbox(
                "Choose a prompt",
                ["(no prompts available)"],
                key=f"practice_prompt_{student_code}",
            )
        st.info(
            "Use \u201cMark My Letter\u201d to submit your response for evaluation and \u201cIdeas Generator (Letter Coach)\u201d when you need inspiration.",
        )

    if sub_tab == "Vocab Trainer":
        render_vocab_trainer_section()

    # ----------- 1. MARK MY LETTER -----------
    if sub_tab == "Mark My Letter":
        daily_so_far = get_schreiben_usage(student_code)
        st.markdown(f"**Daily usage:** {daily_so_far} / {SCHREIBEN_DAILY_LIMIT}")

        st.markdown(
            "**[German Writing Rules](https://drive.google.com/file/d/1o7_ez3WSNgpgxU_nEtp6EO1PXDyi3K3b/view?usp=sharing)**",
        )

        try:
            _ = _wkey
        except NameError:
            import hashlib

            def _wkey(base: str) -> str:
                sc = str(st.session_state.get("student_code", "anon"))
                return f"{base}_{hashlib.md5(f'{base}|{sc}'.encode()).hexdigest()[:8]}"

        draft_key = _wkey("schreiben_letter")
        existing_draft = load_draft_from_db(student_code, draft_key)
        existing_feedback, existing_letter = load_schreiben_feedback(student_code)
        if existing_feedback or existing_letter:
            st.session_state[f"{student_code}_last_feedback"] = existing_feedback
            st.session_state[f"{student_code}_last_user_letter"] = existing_letter

        letter_disabled = daily_so_far >= SCHREIBEN_DAILY_LIMIT
        if letter_disabled:
            st.warning(
                "You've reached today's limit for letter corrections. Please come back"
                " tomorrow after the daily quota resets to submit a new letter. While"
                " you wait, feel free to explore the other tabs for prompts, ideas, or"
                " practice activities."
            )

        user_letter = st.text_area(
            "Paste or type your German letter/essay here.",
            key=draft_key,
            value=existing_draft,
            on_change=lambda: save_now(draft_key, student_code),
            height=400,
            placeholder="Write your German letter here...",
            disabled=letter_disabled,
        )

        render_umlaut_pad(
            draft_key,
            context=f"schreiben_mark_{student_code}",
            disabled=letter_disabled,
        )

        autosave_maybe(student_code, draft_key, user_letter, min_secs=2.0, min_delta=20)

        if st.button("\U0001f4be Save Draft", key=f"save_draft_btn_{student_code}"):
            save_now(draft_key, student_code)
            toast_once("Draft saved!", "✅")
        st.caption("Auto-saves every few seconds or click 'Save Draft' to save now.")

        def clear_feedback_and_start_new():
            for k in [
                "last_feedback",
                "last_user_letter",
                "delta_compare_feedback",
                "improved_letter",
                "final_improved_letter",
            ]:
                st.session_state.pop(f"{student_code}_{k}", None)
            st.session_state[f"{student_code}_awaiting_correction"] = False
            st.session_state.pop(draft_key, None)
            save_now(draft_key, student_code)
            lv, lt, sf, sa = _draft_state_keys(draft_key)
            for key in (lv, lt, sf, sa):
                st.session_state.pop(key, None)
            delete_schreiben_feedback(student_code)
            st.session_state["need_rerun"] = True

        if st.session_state.get(f"{student_code}_last_feedback"):
            st.info(
                "Draft auto-save is paused while feedback is visible. "
                "Clear feedback to resume saving."
            )

        # --- Word count and Goethe exam rules ---
        import re
        def get_level_requirements(level):
            reqs = {
                "A1": {"min": 25, "max": 40, "desc": "A1 formal/informal letters should be 25–40 words. Cover all bullet points."},
                "A2": {"min": 30, "max": 40, "desc": "A2 formal/informal letters should be 30–40 words. Cover all bullet points."},
                "B1": {"min": 80, "max": 150, "desc": "B1 letters/essays should be about 80–150 words, with all points covered and clear structure."},
                "B2": {"min": 150, "max": 250, "desc": "B2 essays are 180–220 words, opinion essays or reports, with good structure and connectors."},
                "C1": {"min": 230, "max": 350, "desc": "C1 essays are 230–250+ words. Use advanced structures and express opinions clearly."}
            }
            return reqs.get(level.upper(), reqs["A1"])

        def count_words(text):
            return len(re.findall(r'\b\w+\b', text))

        if user_letter.strip():
            words = re.findall(r'\b\w+\b', user_letter)
            chars = len(user_letter)
            st.info(f"**Word count:** {len(words)} &nbsp;|&nbsp; **Character count:** {chars}")

            # -- Apply Goethe writing rules here --
            requirements = get_level_requirements(detected_level)  # << USE AUTO-DETECTED LEVEL
            word_count = count_words(user_letter)
            min_wc = requirements["min"]
            max_wc = requirements["max"]

            if detected_level in ("A1", "A2"):
                if word_count < min_wc:
                    st.error(f"⚠️ Your letter is too short for {detected_level} ({word_count} words). {requirements['desc']}")
                    st.stop()
                elif word_count > max_wc:
                    st.warning(f"ℹ️ Your letter is a bit long for {detected_level} ({word_count} words). The exam expects {min_wc}-{max_wc} words.")
            else:
                if word_count < min_wc:
                    st.error(f"⚠️ Your essay is too short for {detected_level} ({word_count} words). {requirements['desc']}")
                    st.stop()
                elif word_count > max_wc + 40 and detected_level in ("B1", "B2"):
                    st.warning(f"ℹ️ Your essay is longer than the usual limit for {detected_level} ({word_count} words). Try to stay within the guidelines.")

        # --------- Reset correction states (do not indent inside above ifs)
        for k, v in [
            ("last_feedback", None),
            ("last_user_letter", None),
            ("delta_compare_feedback", None),
            ("improved_letter", ""),
            ("awaiting_correction", False),
            ("final_improved_letter", "")
        ]:
            session_key = f"{student_code}_{k}"
            if session_key not in st.session_state:
                st.session_state[session_key] = v

        # Namespaced correction state per student (reset on session)
        for k, v in [
            ("last_feedback", None),
            ("last_user_letter", None),
            ("delta_compare_feedback", None),
            ("improved_letter", ""),
            ("awaiting_correction", False),
            ("final_improved_letter", "")
        ]:
            session_key = f"{student_code}_{k}"
            if session_key not in st.session_state:
                st.session_state[session_key] = v

        submit_disabled = (not user_letter.strip()) or (daily_so_far >= SCHREIBEN_DAILY_LIMIT)
        feedback_btn = st.button(
            "Get Feedback",
            type="primary",
            disabled=submit_disabled,
            key=f"feedback_btn_{student_code}"
        )

        if feedback_btn:
            st.session_state[f"{student_code}_awaiting_correction"] = True
            ai_prompt = (
                f"You are Herr Felix, a supportive and innovative German letter writing trainer.\n"
                f"You help students prepare for A1, A2, B1, B2, and C1 German exam letters or essays.\n"
                f"The student has submitted a {schreiben_level} German letter or essay.\n"
                f"Your job is to mark, score, and explain feedback in a kind, step-by-step way.\n"
                f"Always answer in English.\n"
                f"Begin with a warm greeting that uses the student's name ({student_name}) and refer to them by name throughout your feedback.\n"
                f"1. Give a quick summary (one line) of how well the student did overall.\n"
                f"2. Then show a detailed breakdown of strengths and weaknesses in 4 areas:\n"
                f"   Grammar, Vocabulary, Spelling, Structure.\n"
                f"3. For each area, say what was good and what should improve.\n"
                f"4. Highlight every mistake with [wrong]...[/wrong] and every good example with [correct]...[/correct].\n"
                f"5. Give 2-3 improvement tips in bullet points.\n"
                f"6. At the end, give a realistic score out of 25 in the format: Score: X/25.\n"
                f"7. For A1 and A2, be strict about connectors, basic word order, modal verbs, and correct formal/informal greeting.\n"
                f"8. For B1+, mention exam criteria and what examiner wants.\n"
                f"9. Never write a new letter for the student, only mark what they submit.\n"
                f"10. When possible, point out specific lines or examples from their letter in your feedback.\n"
                f"11. When student score is 18 or above then they have passed. When score is less than 18, is a fail and they must try again before submitting to prevent low marks.\n"
                f"12. After completion, remind them to only copy their improved letter without your feedback, go to 'my course' on the app and submit together with their lesen and horen answers. They only share the letter and feedback with their teacher for evaluation only when they preparing for the exams\n"
                
            )

            with st.spinner("🧑‍🏫 Herr Felix is typing..."):
                try:
                    completion = client.chat.completions.create(
                        model="gpt-4o",
                        messages=[
                            {"role": "system", "content": ai_prompt},
                            {"role": "user", "content": user_letter},
                        ],
                        temperature=0.6,
                    )
                    feedback = completion.choices[0].message.content
                    st.session_state[f"{student_code}_last_feedback"] = feedback
                    st.session_state[f"{student_code}_last_user_letter"] = user_letter
                    st.session_state[f"{student_code}_delta_compare_feedback"] = None
                except Exception:
                    st.error("AI feedback failed. Please check your OpenAI setup.")
                    feedback = None

            if feedback:
                st.markdown("[⬇️ Jump to feedback](#feedback-reference)")
                st.session_state[f"{student_code}_awaiting_correction"] = True

                save_schreiben_feedback(student_code, feedback, user_letter)

                # --- Save to Firestore ---
                score_match = re.search(r"Score[: ]+(\d+)", feedback)
                score = int(score_match.group(1)) if score_match else 0
                passed = score >= 18
                save_submission(
                    student_code=student_code,
                    score=score,
                    passed=passed,
                    timestamp=None,  # Not needed
                    level=schreiben_level,
                    letter=user_letter
                )
                update_schreiben_stats(student_code)
                inc_schreiben_usage(student_code)
                save_draft_to_db(student_code, draft_key, "")
                st.session_state.pop(draft_key, None)

        elif (
            st.session_state.get(f"{student_code}_last_feedback")
            and st.session_state.get(f"{student_code}_last_user_letter")
        ):
            st.markdown("[⬇️ Jump to feedback](#feedback-reference)")
            
        # --- Improvement section: Compare, download, WhatsApp ---
        if st.session_state.get(f"{student_code}_last_feedback") and st.session_state.get(f"{student_code}_last_user_letter"):
            st.markdown("---")
            st.markdown('<div id="feedback-reference"></div>', unsafe_allow_html=True)
            st.markdown("#### 📝 Feedback from Herr Felix (Reference)")
            st.markdown(
                highlight_feedback(st.session_state[f"{student_code}_last_feedback"]),
                unsafe_allow_html=True
            )
            clear_feedback_reference = st.button(
                "🗑️ Clear feedback and start a new letter",
                key=f"clear_feedback_{student_code}_reference",
            )
            if clear_feedback_reference:
                clear_feedback_and_start_new()
            st.markdown(
                """
                <div style="background:#e3f7da; border-left:7px solid #44c767;
                color:#295327; padding:1.15em; margin-top:1em; border-radius:10px; font-size:1.09em;">
                    🔁 <b>Try to improve your letter!</b><br>
                    Paste your improved version below and click <b>Compare My Improvement</b>.<br>
                    The AI will highlight what’s better, what’s still not fixed, and give extra tips.<br>
                    <b>You can download or share the improved version & new feedback below.</b>
                </div>
                """, unsafe_allow_html=True
            )
            improved_letter = st.text_area(
                "Your improved version (try to fix the mistakes Herr Felix mentioned):",
                key=f"{student_code}_improved_letter",
                height=400,
                placeholder="Paste your improved letter here..."
            )
            render_umlaut_pad(
                f"{student_code}_improved_letter",
                context=f"schreiben_improve_{student_code}",
            )
            compare_clicked = st.button("Compare My Improvement", key=f"compare_btn_{student_code}")

            if compare_clicked and improved_letter.strip():
                ai_compare_prompt = (
                    "You are Herr Felix, a supportive German writing coach. "
                    "A student first submitted this letter:\n\n"
                    f"{st.session_state[f'{student_code}_last_user_letter']}\n\n"
                    "Your feedback was:\n"
                    f"{st.session_state[f'{student_code}_last_feedback']}\n\n"
                    "Now the student has submitted an improved version below.\n"
                    f"The student's name is {student_name}. Begin by greeting {student_name} and continue to use their name warmly throughout your response.\n"
                    "Compare both versions and:\n"
                    "- Tell the student exactly what they improved, and which mistakes were fixed.\n"
                    "- Point out if there are still errors left, with new tips for further improvement.\n"
                    "- Encourage the student. If the improvement is significant, say so.\n"
                    "1. If student dont improve after the third try, end the chat politely and tell the student to try again tomorrow. Dont continue to give the feedback after third try.\n"
                    "2. Always explain your feeback in English for them to understand. You can still highlight their german phrases. But your correction should be english\n"
                    "3. For A1 and A2 students, make sure a sentence is not more than 7 words."
                    "4. For A1 and A2 students, break their phrases down for them when they use relative clauses."
                    "5. For A1 and A2 students, only recommend connectors such as deshalb, weil, ich mochte wissen,und,oder."
                    "- Give a revised score out of 25 (Score: X/25)."
                )
                with st.spinner("👨‍🏫 Herr Felix is comparing your improvement..."):
                    try:
                        result = client.chat.completions.create(
                            model="gpt-4o",
                            messages=[
                                {"role": "system", "content": ai_compare_prompt},
                                {"role": "user", "content": improved_letter}
                            ],
                            temperature=0.5,
                        )
                        compare_feedback = result.choices[0].message.content
                        st.session_state[f"{student_code}_delta_compare_feedback"] = compare_feedback
                        st.session_state[f"{student_code}_final_improved_letter"] = improved_letter
                    except Exception as e:
                        st.session_state[f"{student_code}_delta_compare_feedback"] = f"Sorry, there was an error comparing your letters: {e}"

            if st.session_state.get(f"{student_code}_delta_compare_feedback"):
                st.markdown("---")
                st.markdown("### 📝 Improvement Feedback from Herr Felix")
                st.markdown(highlight_feedback(st.session_state[f"{student_code}_delta_compare_feedback"]), unsafe_allow_html=True)

                # PDF & WhatsApp buttons
                from fpdf import FPDF
                import urllib.parse
                import os

                def sanitize_text(text):
                    return text

                # PDF
                pdf = FPDF()
                pdf.add_font("DejaVu", "", "font/DejaVuSans.ttf", uni=True)
                pdf.add_page()
                pdf.set_font("DejaVu", size=12)
                improved_letter = st.session_state.get(f"{student_code}_final_improved_letter", "")
                improved_feedback = st.session_state[f"{student_code}_delta_compare_feedback"]
                pdf.multi_cell(0, 10, f"Your Improved Letter:\n\n{sanitize_text(improved_letter)}\n\nFeedback from Herr Felix:\n\n{sanitize_text(improved_feedback)}")
                pdf_output = f"Feedback_{student_code}_{schreiben_level}_improved.pdf"
                pdf.output(pdf_output)
                with open(pdf_output, "rb") as f:
                    pdf_bytes = f.read()
                st.download_button(
                    "⬇️ Download Improved Version + Feedback (PDF)",
                    pdf_bytes,
                    file_name=pdf_output,
                    mime="application/pdf"
                )
                os.remove(pdf_output)

                # WhatsApp share
                wa_message = (
                    f"Hi, here is my IMPROVED German letter and AI feedback:\n\n"
                    f"{improved_letter}\n\n"
                    f"Feedback:\n{st.session_state[f'{student_code}_delta_compare_feedback']}"
                )
                wa_url = (
                    "https://api.whatsapp.com/send"
                    "?phone=233205706589"
                    f"&text={urllib.parse.quote(wa_message)}"
                )
                st.markdown(
                    f"[📲 Send Improved Letter & Feedback to Tutor on WhatsApp]({wa_url})",
                    unsafe_allow_html=True,
                )
                clear_feedback = st.button(
                    "🗑️ Clear feedback and start a new letter",
                    key=f"clear_feedback_{student_code}",
                )
                if clear_feedback:
                    for k in [
                        "last_feedback",
                        "last_user_letter",
                        "delta_compare_feedback",
                        "improved_letter",
                        "final_improved_letter",
                    ]:
                        st.session_state.pop(f"{student_code}_{k}", None)
                    st.session_state[f"{student_code}_awaiting_correction"] = False
                    st.session_state.pop(draft_key, None)
                    save_now(draft_key, student_code)
                    lv, lt, sf, sa = _draft_state_keys(draft_key)
                    for key in (lv, lt, sf, sa):
                        st.session_state.pop(key, None)
                    st.session_state["need_rerun"] = True
    if sub_tab == "Ideas Generator (Letter Coach)":
        import io

        # === NAMESPACED SESSION KEYS (per student) ===
        student_code = st.session_state.get("student_code", "demo")
        student_name = _safe_str(st.session_state.get("student_name"), "Student") or "Student"
        ns_prefix = f"{student_code}_letter_coach_"
        def ns(key): return ns_prefix + key

        prompt_draft_key = ns("prompt_draft")
        chat_draft_key = ns("chat_draft")
        drafts_hydrated_key = ns("drafts_hydrated")
        draft_sync_key = ns("draft_sync_cache")

        # --- Reset per-student Letter Coach state on student change ---
        prev_letter_coach_code = st.session_state.get("prev_letter_coach_code", None)
        if student_code != prev_letter_coach_code:
            last_prompt, last_chat = load_letter_coach_progress(student_code)
            st.session_state[ns("prompt")] = last_prompt or ""
            st.session_state[ns("chat")] = last_chat or []
            st.session_state[ns("stage")] = 1 if last_chat else 0
            st.session_state["prev_letter_coach_code"] = student_code
            st.session_state[drafts_hydrated_key] = False
            st.session_state[draft_sync_key] = ("", "")

        # --- Set per-student defaults if missing ---
        for k, default in [
            ("prompt", ""),
            ("chat", []),
            ("stage", 0),
            ("clear_prompt", False),
            ("clear_chat", False),
            ("clear_chat_draft", False),
            ("drafts_hydrated", False),
            ("draft_sync_cache", ("", "")),
        ]:
            if ns(k) not in st.session_state:
                st.session_state[ns(k)] = default

        if not st.session_state.get(drafts_hydrated_key):
            prompt_draft, chat_draft, _, updated_at = load_letter_coach_draft(student_code)
            reset_local_draft_state(
                prompt_draft_key,
                prompt_draft or "",
                saved=bool(prompt_draft),
                saved_at=updated_at,
            )
            reset_local_draft_state(
                chat_draft_key,
                chat_draft or "",
                saved=bool(chat_draft),
                saved_at=updated_at,
            )
            st.session_state[draft_sync_key] = (
                prompt_draft or "",
                chat_draft or "",
            )
            st.session_state[drafts_hydrated_key] = True

        def sync_letter_coach_draft_state() -> None:
            if not student_code:
                return
            prompt_text = st.session_state.get(prompt_draft_key, "") or ""
            chat_text = st.session_state.get(chat_draft_key, "") or ""
            payload = (prompt_text, chat_text)
            if st.session_state.get(draft_sync_key) == payload:
                return
            save_letter_coach_draft(student_code, prompt_text, chat_text)
            st.session_state[draft_sync_key] = payload

        def clear_letter_coach_draft_state() -> None:
            if not student_code:
                return
            clear_letter_coach_draft(student_code)
            st.session_state[draft_sync_key] = ("", "")

        def save_prompt_draft_now(*, show_toast: bool = True) -> None:
            save_now(prompt_draft_key, student_code, show_toast=show_toast)
            sync_letter_coach_draft_state()

        def save_chat_draft_now(*, show_toast: bool = True) -> None:
            save_now(chat_draft_key, student_code, show_toast=show_toast)
            sync_letter_coach_draft_state()

        if st.session_state.get(ns("reset_coach")):
            st.session_state[ns("prompt")] = ""
            st.session_state[ns("chat")] = []
            st.session_state[ns("stage")] = 0
            reset_local_draft_state(prompt_draft_key, "")
            reset_local_draft_state(chat_draft_key, "")
            save_prompt_draft_now()
            save_chat_draft_now()
            clear_letter_coach_draft_state()
            st.session_state.pop(ns("reset_coach"))

        st.markdown(
            "**[German Writing Rules](https://drive.google.com/file/d/1o7_ez3WSNgpgxU_nEtp6EO1PXDyi3K3b/view?usp=sharing)**",
        )
        

# Patch: enforce '…möchte' in the reason line + add conclusion 'Ich freue mich im Voraus auf Ihre/deine Antwort'
        LETTER_COACH_PROMPTS = {
            "A1": (
                "You are Herr Felix, a creative, supportive German letter-writing coach for A1 students. "
                "Your mission: idea generator + step-by-step coach. "
                "Always reply in English. You may show short German fragments (2–3 words), but never full sentences. "
                "Classify each student message as: NEW PROMPT, CONTINUATION, or QUESTION. "
                "• If QUESTION: answer simply, encourage progress, then prompt the next step only. "
                "• If CONTINUATION: give brief corrections and guide the next step only. "
                "    1) Give short ideas, structure, tips, and 2–3 word German fragments. Don’t overfeed; let them think. "
                "    2) Allowed connectors only: 'und', 'aber', 'weil', 'deshalb', 'ich möchte wissen, ob', 'ich möchte wissen, wann'. "
                "       Do NOT suggest 'da', 'dass', relative clauses, or advanced tenses (keep present + basic modals). "
                "    3) Requests: teach 'Könnten Sie … [Infinitiv am Ende]?' and show the main verb at the end. "
                "    4) Greeting + Introduction (fragments; enforce comma/space + register consistency): "
                "       • Formal: 'Ich hoffe, es geht Ihnen gut. Ich schreibe Ihnen, weil ich … möchte.' "
                "       • Informal: 'Wie geht es dir? Ich hoffe, es geht dir gut. Ich schreibe dir, weil ich … möchte.' "
                "       The reason line must END with 'möchte' to keep it simple and consistent at A1. "
                "    5) Closing/conclusion templates (teach explicitly): "
                "       • Formal: 'Ich freue mich im Voraus auf Ihre Antwort.'  +  'Mit freundlichen Grüßen,' + [Name] "
                "       • Informal: 'Ich freue mich im Voraus auf deine Antwort.'  +  'Viele Grüße,' + [Name] "
                "    6) Word-order guard rails: "
                "       • 'weil'-clause → verb at the end (warn if not). "
                "       • Requests with 'Könnten Sie' → infinitive at the end (warn if not). "
                "    7) If a line uses ≥2 conjunctions or is long/complex, warn and split. "
                "    8) If a line exceeds ~7–8 words, break into short statements with full stops. "
                "    9) Final letter length target: 25–35 words. "
                "    10) Scenario mini-banks (fragments only): "
                "        • Cancellation: Wetter/Gesundheit + 'Termin absagen' "
                "        • Enquiry/registration: 'Anfrage stellen'; add 'Wie viel kostet …?' "
                "        • Registration/course: 'anfangen'/'beginnen' "
                "        • Appointment: 'neuen Termin vereinbaren' "
                "        • Apology: 'Es tut mir leid.' "
                "    11) Never write full sentences. Provide only fragments/keywords; the student writes the sentences. "
                "    12) Remind students to type their own words (no translator); you will correct them. "
                "If NEW PROMPT: give a 5-part overview (greeting, introduction, reason, request, closing) with micro-examples (fragments only). "
                "Always end with: 'Your next recommended step:' and request exactly one part at a time—first greeting (wait), then introduction (wait), then reason, then request, then closing. "
                "After each reply: correct briefly, give one tip, then again: 'Your next recommended step:' for the next single part. "
                "Session pacing: aim to finish in ~10 student replies. If not done, say: 'Most letters can be completed in about 10 steps. Please try to finish soon.' "
                "At 14 replies without completion: 'We have reached the end of this coaching session. Please copy your letter below so far and paste it into the “Mark My Letter” tool for full AI feedback and a score.' "
            ),
            "A2": (
                "You are Herr Felix, a creative, supportive German letter-writing coach for A2 students. "
                "Role: idea generator + step-by-step coach. "
                "Always reply in English. You may show short German fragments (2–3 words), never full sentences. "
                "Classify each message: NEW PROMPT, CONTINUATION, or QUESTION. "
                "• If QUESTION: answer simply, encourage progress, then prompt the next step only. "
                "• If CONTINUATION: correct briefly and guide the next step only. "
                "    1) Require sequencing: 'Zuerst' (first idea), 'Dann' or 'Außerdem' (next idea), 'Zum Schluss' (final/closing bridge). Prefer 'Zuerst' over 'Erstens'. "
                "    2) Connectors: 'und', 'aber', 'weil', 'denn', 'deshalb', 'ich möchte wissen, ob/wann/wo'. Recommend one at a time; if ≥2 used in a short line, simplify to one. "
                "    3) Greeting + Introduction templates (teach explicitly; split into fragments if needed): "
                "       • Formal: 'Ich hoffe, es geht Ihnen gut. Ich schreibe Ihnen, weil …' "
                "       • Informal: 'Wie geht es dir? Ich hoffe, es geht dir gut. Ich schreibe dir, weil …' "
                "       Enforce comma after 'Ihnen/dir,' in 'Ich schreibe Ihnen/dir, weil …'. "
                "    4) After every reply, give one tip or one phrase fragment—never full sentences. "
                "    5) Keep lines short: ~7–8 words; split long lines. "
                "    6) Letter length target: 30–40 words. "
                "    7) Scenarios: cancellations (health/weather; 'absagen'), enquiries/registrations ('Anfrage stellen'; include 'Wie viel kostet …?'), appointments ('neuen Termin vereinbaren'). "
                "    8) Apologies: 'Es tut mir leid.' "
                "    9) Always correct grammar and suggest improved fragments when needed. "
                "Steps: greeting → introduction → 'Zuerst' idea → 'Außerdem' (or 'Dann') → 'Zum Schluss' → polite closing cue ('Ich freue mich …'). "
                "Always end with: 'Your next recommended step:' and ask for exactly one section at a time. "
                "Do not write the full letter; guide only. Remind students to type their own words; you will correct them. "
                "Session pacing: finish in ~10 replies; if not, remind to finish soon. End at 14 with: copy/paste into 'Mark My Letter' for feedback. "
            ),
            "B1": (
                "You are Herr Felix, a supportive German letter/essay coach for B1 students—idea generator + step-by-step coach. "
                "Always reply in English; show only short German fragments (2–3 words), never full sentences. "
                "Detect type: formal letter, informal letter, or opinion essay. If unclear, ask which type. "
                "    1) Give short ideas, structure, tips, and 2–3 word German fragments. Don’t overfeed. "
                "    2) Enforce paragraph logic with clear starters/sequence. "
                "    3) After each student line, add 1–2 ideas if helpful (fragments only). "
                "    4) Length targets: formal letter 40–50 words; informal letter & opinion essay 80–90 words (intro, body, conclusion). "
                "    5) Provide fragments only; the student completes each sentence. "
                "    6) Remind them to type their own words; you will correct mistakes. "
                "    7) Never write full sentences for them. "
                "Greeting options for forum/opinion posts (teach explicitly; choose one): "
                "    • 'Hallo zusammen,'  • 'Liebe Forenmitglieder,'  • 'Liebes Forum,'  • 'Liebe Community,' "
                "    Avoid: 'Lieber Forummitglieder' (wrong: gender/number and compound). "
                "Opinion essay template (fragments only): "
                "    • 'Heutzutage ist das Thema' + [Thema] + 'ein wichtiges Thema in unserem Leben.' "
                "    • 'Ich bin der Meinung, dass' + [Info] + ', weil' + [Info] + '.' "
                "    • 'Einerseits gibt es viele Vorteile.'  'Zum Beispiel' + [Verb/Modal] + [Info] + '.' "
                "    • 'Andererseits gibt es auch Nachteile.'  'Ein Beispiel dafür ist' + [Nomen] + '. ' + 'Kleine Info.' "
                "    • 'Ich glaube, dass' + [eigene Meinung] + '.' "
                "    • 'Zusammenfassend lässt sich sagen, dass' + [Thema] + '… positiv/negativ … beeinflussen kann.' "
                "Process: ask one section at a time with 'Your next recommended step:' (intro → pros → cons → opinion → conclusion). "
                "Session pacing: ~10 replies; end at 14 with 'Mark My Letter'. "
            ),
            "B2": (
                "You are Herr Felix, a supportive German writing coach for B2—idea generator + step-by-step coach. "
                "Always reply in English; you may show short German fragments (2–3 words), never full sentences. "
                "Detect type: formal letter, informal letter, or opinion/argumentative essay. If unclear, ask which type. "
                "    1) Give short ideas, structure, tips, and 2–3 word German fragments. Don’t overfeed. "
                "    2) Enforce paragraph logic with clear sequence and topic focus. "
                "    3) Add 1–2 ideas after each submission (fragments only) if helpful. "
                "    4) Length targets: formal letter 100–150 words; opinion/argumentative essay 150–170 words. "
                "Forum/opinion post greetings (pick one): "
                "    • 'Hallo zusammen,'  • 'Liebe Forenmitglieder,'  • 'Liebes Forum,'  • 'Liebe Community,' "
                "    Avoid: 'Lieber Forummitglieder' (wrong form). "
                "Opinion/argumentative scaffold (fragments only): thesis → arguments (pro) → counter (contra) → conclusion. "
                "Always end with 'Your next recommended step:' and request exactly one section at a time. "
                "Session pacing: finish in ~10 replies; end at 14 with 'Mark My Letter' paste instruction. "
            ),


            "B2": (
                "You are Herr Felix, a supportive German writing coach for B2—idea generator + step-by-step coach. "
                "Always reply in English; you may show short German fragments (2–3 words), never full sentences. "
                "Detect type: formal letter, informal letter, or opinion/argumentative essay. If unclear, ask which type. "
                "    1) Give short ideas, structure, tips, and 2–3 word German fragments. Don’t overfeed. "
                "    2) Enforce paragraph logic with clear sequence and topic focus. "
                "    3) Add 1–2 ideas after each student submission (fragments only) if helpful. "
                "    4) Length targets: formal letter 100–150 words; opinion/argumentative essay 150–170 words. "
                "    5) Always correct grammar and suggest stronger phrasing (fragments). "
                "Greeting + Introduction templates (teach explicitly; split into fragments if needed): "
                "    • Formal: 'Ich hoffe, es geht Ihnen gut. Ich schreibe Ihnen, weil …' "
                "    • Informal: 'Wie geht es dir? Ich hoffe, es geht dir gut. Ich schreibe dir, weil …' "
                "    Enforce comma after 'Ihnen/dir,' in 'Ich schreibe Ihnen/dir, weil …'. "
                "Formal: greeting → intro → clear argument/reason → supporting details → closing. "
                "Informal: greeting → personal intro → main point/reason → brief examples → closing. "
                "Opinion/argumentative: intro with thesis → arguments with examples → counterargument(s) → conclusion. "
                "Always end with: 'Your next recommended step:' and ask for exactly one section at a time. "
                "After each reply, give feedback, then 'Your next recommended step:' again. "
                "Model connectors: 'denn', 'dennoch', 'außerdem', 'jedoch', 'zum Beispiel', 'einerseits … andererseits'. "
                "Session pacing: finish in ~10 replies; end at 14 with 'Mark My Letter' paste instruction. "
            ),
            "C1": (
                "You are Herr Felix, an advanced, supportive German writing coach for C1—idea generator + step-by-step coach. "
                "Primarily reply in English; you may include German where useful and then explain it clearly. "
                "Detect type: formal letter, informal letter, or academic/opinion essay. If unclear, ask which type. "
                "    1) Give short ideas, structure, tips, and 2–3 word German fragments. Don’t overfeed. "
                "    2) Enforce paragraph logic with sequence, cohesion, and topic sentences. "
                "    3) Add 1–2 ideas after each submission (fragments) if helpful. "
                "    4) Length targets: formal letter 120–150 words; opinion/academic essay 230–250 words. "
                "    5) Correct grammar and suggest precise, higher-register phrasing (explain briefly if advanced). "
                "Formal: greeting → sophisticated introduction → detailed argument → evidence/examples → closing. "
                "Informal: greeting → nuanced intro → main point/reason → personal stance → polished closing. "
                "Academic/opinion: intro with thesis & context → structured arguments → counterpoints → conclusion. "
                "Always end with: 'Your next recommended step:' and ask for exactly one section at a time. "
                "After each answer, provide feedback, then 'Your next recommended step:' again. "
                "Model advanced connectors: 'nicht nur … sondern auch', 'obwohl', 'dennoch', 'folglich', 'somit'. "
                "Session pacing: finish in ~10 replies; at 14, end and ask the student to paste into 'Mark My Letter' for scoring. "
            ),
        }



        def reset_letter_coach():
            for k in [
                "letter_coach_stage", "letter_coach_chat", "letter_coach_prompt",
                "letter_coach_type", "selected_letter_lines", "letter_coach_uploaded"
            ]:
                st.session_state[k] = 0 if k == "letter_coach_stage" else []
            st.session_state["letter_coach_uploaded"] = False

        def bubble(role, text):
            if role == "assistant":
                return f"""<div style='background: #f4eafd; color: #7b2ff2; border-radius: 16px 16px 16px 3px; margin-bottom: 8px; margin-right: 80px; box-shadow: 0 2px 8px rgba(123,47,242,0.08); padding: 13px 18px; text-align: left; max-width: 88vw; font-size: 1.12rem;'><b>👨‍🏫 Herr Felix:</b><br>{text}</div>"""
            return f"""<div style='background: #eaf4ff; color: #1a237e; border-radius: 16px 16px 3px 16px; margin-bottom: 8px; margin-left: 80px; box-shadow: 0 2px 8px rgba(26,35,126,0.07); padding: 13px 18px; text-align: right; max-width: 88vw; font-size: 1.12rem;'><b>🙋 You:</b><br>{text}</div>"""

        # --- General Instructions for Students (Minimal Welcome + Subline) ---
        st.markdown(
            """
            <div style="
                background: linear-gradient(97deg, #f4eafd 75%, #ffe0f5 100%);
                border-radius: 12px;
                border: 1px solid #e6d3fa;
                box-shadow: 0 2px 8px #e5e1fa22;
                padding: 0.75em 1em 0.72em 1em;
                margin-bottom: 1.1em;
                margin-top: 0.1em;
                color: #4b2976;
                font-size: 1.03rem;
                font-family: 'Segoe UI', 'Roboto', 'Arial', sans-serif;
                text-align: center;
                ">
                <span style="font-size:1.19em; vertical-align:middle;">✉️</span>
                <span style="font-size:1.05em; font-weight: 500; margin-left:0.24em;">
                    Welcome to <span style="color:#7b2ff2;">Letter Coach</span>
                </span>
                <div style="color:#b48be6; font-size:0.97em; margin-top:0.35em;">
                    Get started below 👇
                </div>
            </div>
            """,
            unsafe_allow_html=True
        )

        # --- Stage 0: Prompt input ---
        if st.session_state[ns("stage")] == 0:
            if st.button("Start new write-up"):
                st.session_state[ns("reset_coach")] = True
                st.session_state["need_rerun"] = True
            st.markdown("### ✏️ Enter your exam prompt or draft to start coaching")
            draft_key = prompt_draft_key
            initialize_draft_state(student_code, draft_key)


            if st.session_state.pop(ns("clear_prompt"), False):
                reset_local_draft_state(draft_key, "")
                save_prompt_draft_now()

            prompt = st.text_area(
                "Exam prompt",
                key=draft_key,
                height=120,
                placeholder="e.g., Schreiben Sie eine formelle E-Mail an Ihre Nachbarin ...",
                label_visibility="collapsed",
                on_change=save_prompt_draft_now,
            )

            render_umlaut_pad(
                draft_key,
                context=f"letter_coach_prompt_{student_code}",
                disabled=False,
            )

            autosave_maybe(
                student_code,
                draft_key,
                st.session_state.get(draft_key, ""),
                min_secs=2.0,
                min_delta=12,
            )
            sync_letter_coach_draft_state()

            st.caption("Draft auto-saves every few seconds.")

            saved_at = st.session_state.get(f"{draft_key}_saved_at")
            if saved_at:
                st.caption(f"Last saved at {saved_at.strftime('%H:%M:%S')}")

            prompt = st.session_state.get(draft_key, "")

            if prompt:
                word_count = len(prompt.split())
                char_count = len(prompt)
                st.markdown(
                    (
                        "<div style='color:#7b2ff2; font-size:0.97em; margin-bottom:0.18em;'>"
                        f"Words: <b>{word_count}</b> &nbsp;|&nbsp; Characters: <b>{char_count}</b>"
                        "</div>"
                    ),
                    unsafe_allow_html=True,
                )

            if st.button("✉️ Start Letter Coach"):
                save_prompt_draft_now()

                prompt = st.session_state.get(draft_key, "")
                if prompt:
                    st.session_state[ns("prompt")] = prompt
                    student_level = st.session_state.get("schreiben_level", "A1")
                    system_prompt = LETTER_COACH_PROMPTS[student_level].format(prompt=prompt)
                    system_prompt += (
                        f" The student's name is {student_name}. Always greet {student_name} and weave their name into your encouragement and guidance."
                    )
                    chat_history = [
                        {"role": "system", "content": system_prompt},
                        {"role": "user", "content": prompt}
                    ]
                    try:
                        resp = client.chat.completions.create(
                            model="gpt-4o",
                            messages=chat_history,
                            temperature=0.22,
                            max_tokens=380
                        )
                        ai_reply = resp.choices[0].message.content
                    except Exception:
                        ai_reply = "Sorry, there was an error generating a response. Please try again."
                    chat_history.append({"role": "assistant", "content": ai_reply})

                    st.session_state[ns("chat")] = chat_history
                    st.session_state[ns("stage")] = 1
                    save_letter_coach_progress(
                        student_code,
                        student_level,
                        st.session_state[ns("prompt")],
                        st.session_state[ns("chat")],
                    )
                    st.session_state[ns("clear_prompt")] = True
                    st.session_state["need_rerun"] = True
                    
            if prompt:
                st.markdown("---")
                st.markdown(f"📝 **Letter/Essay Prompt or Draft:**\n\n{prompt}")

        # --- Stage 1: Coaching Chat ---
        elif st.session_state[ns("stage")] == 1:
            st.markdown("---")
            st.markdown(f"📝 **Letter/Essay Prompt:**\n\n{st.session_state[ns('prompt')]}")
            chat_history = st.session_state[ns("chat")]
            for msg in chat_history[1:]:
                st.markdown(bubble(msg["role"], msg["content"]), unsafe_allow_html=True)
            num_student_turns = sum(1 for msg in chat_history[1:] if msg["role"] == "user")
            if num_student_turns == 10:
                st.info("🔔 You have written 10 steps. Most students finish in 7–10 turns. Try to complete your letter soon!")
            elif num_student_turns == 12:
                st.warning(
                    "⏰ You have reached 12 writing turns. "
                    "Usually, your letter should be complete by now. "
                    "If you want feedback, click **END SUMMARY** or download your letter as TXT. "
                    "You can always start a new session for more practice."
                )
            elif num_student_turns > 12:
                st.warning(
                    f"🚦 You are now at {num_student_turns} turns. "
                    "Long letters are okay, but usually a good letter is finished in 7–12 turns. "
                    "Try to wrap up, click **END SUMMARY** or download your letter as TXT."
                )


            draft_key = chat_draft_key
            initialize_draft_state(student_code, draft_key)


            if st.session_state.pop(ns("clear_chat_draft"), False):
                reset_local_draft_state(draft_key, "")
                save_chat_draft_now(show_toast=False)

            if st.session_state.pop(ns("clear_chat"), False):
                reset_local_draft_state(draft_key, "")
                save_chat_draft_now(show_toast=False)

            st.text_area(
                "Chat input",
                key=draft_key,
                height=400,
                placeholder="Type your reply, ask about a section, or paste your draft here...",
                label_visibility="collapsed",

            )

            render_umlaut_pad(
                draft_key,
                context=f"letter_coach_chat_{student_code}",
                disabled=False,
            )
            
            autosave_maybe(
                student_code,
                draft_key,
                st.session_state.get(draft_key, ""),
                min_secs=0.2,
                min_delta=1,
            )
            sync_letter_coach_draft_state()
           
            saved_at = st.session_state.get(f"{draft_key}_saved_at")
            if saved_at:
                st.caption(f"Last saved at {saved_at.strftime('%H:%M:%S')}")

            letter_draft_key = ns("letter_draft_saved")
            initialize_draft_state(student_code, letter_draft_key)
            letter_draft = st.session_state.get(letter_draft_key, "")

            def _reset_letter_coach_session() -> None:
                """Clear the current coaching session and return to the prompt stage."""

                st.session_state[ns("clear_chat_draft")] = True
                st.session_state[ns("chat")] = []
                st.session_state[ns("prompt")] = ""
                st.session_state[ns("selected_letter_lines")] = []
                st.session_state[ns("reset_coach")] = True
                reset_local_draft_state(prompt_draft_key, "")
                save_prompt_draft_now(show_toast=False)
                clear_letter_coach_draft_state()
                st.session_state["need_rerun"] = True

            send_col, reset_col = st.columns([2, 3])
            with send_col:
                send = st.button(
                    "Send",
                    key=ns("send_button"),
                    type="primary",
                    use_container_width=True,
                )
            with reset_col:
                start_new_top = st.button(
                    "Start New Letter Coach",
                    key=ns("start_new_letter_top"),
                    help="Clear this chat and begin a fresh coaching session.",
                    use_container_width=True,
                )

            if start_new_top:
                _reset_letter_coach_session()

            if send:
                user_input = st.session_state[draft_key].strip()
                save_chat_draft_now()

            else:
                user_input = ""

            if user_input:
                chat_history.append({"role": "user", "content": user_input})
                student_level = st.session_state.get("schreiben_level", "A1")
                system_prompt = LETTER_COACH_PROMPTS[student_level].format(prompt=st.session_state[ns("prompt")])
                system_prompt += (
                    f" The student's name is {student_name}. Always greet {student_name} warmly and include their name in your feedback."
                )
                with st.spinner("👨‍🏫 Herr Felix is typing..."):
                    resp = client.chat.completions.create(
                        model="gpt-4o",
                        messages=[{"role": "system", "content": system_prompt}] + chat_history[1:],
                        temperature=0.22,
                        max_tokens=380
                    )
                    ai_reply = resp.choices[0].message.content
                chat_history.append({"role": "assistant", "content": ai_reply})
                st.session_state[ns("chat")] = chat_history
                save_letter_coach_progress(
                    student_code,
                    student_level,
                    st.session_state[ns("prompt")],
                    st.session_state[ns("chat")],
                )
                st.session_state[ns("clear_chat")] = True
                st.session_state["need_rerun"] = True

            # ----- LIVE AUTO-UPDATING LETTER DRAFT, Download + Copy -----
            import streamlit.components.v1 as components

            user_msgs = [
                msg["content"]
                for msg in st.session_state[ns("chat")][1:]
                if msg.get("role") == "user"
            ]

            st.markdown("""
                **📝 Your Letter Draft**
                - Tick the lines you want to include in your letter draft.
                - You can untick any part you want to leave out.
                - Only ticked lines will appear in your downloadable draft below.
            """)

            saved_letter_draft = st.session_state.get(letter_draft_key, "")
            saved_at_key = f"{letter_draft_key}_saved_at"
            saved_at = st.session_state.get(saved_at_key)
            selection_key = ns("selected_letter_lines")

            def _restore_selected_lines() -> List[bool]:
                if not user_msgs:
                    return []
                if not saved_at:
                    return [True] * len(user_msgs)
                saved_lines = saved_letter_draft.splitlines()
                if not saved_lines:
                    return [False] * len(user_msgs)
                remaining = Counter(saved_lines)
                restored: List[bool] = []
                for msg in user_msgs:
                    if remaining.get(msg, 0):
                        restored.append(True)
                        remaining[msg] -= 1
                    else:
                        restored.append(False)
                return restored

            if selection_key not in st.session_state:
                st.session_state[selection_key] = _restore_selected_lines()
            else:
                current_selection = st.session_state[selection_key]
                if len(current_selection) < len(user_msgs):
                    current_selection.extend([True] * (len(user_msgs) - len(current_selection)))
                elif len(current_selection) > len(user_msgs):
                    st.session_state[selection_key] = current_selection[:len(user_msgs)]

            selected_lines: List[str] = []
            previous_letter_draft = saved_letter_draft
            for i, line in enumerate(user_msgs):
                selected = st.checkbox(
                    line,
                    value=st.session_state[selection_key][i],
                    key=ns(f"letter_line_{i}")
                )
                st.session_state[selection_key][i] = selected
                if selected:
                    selected_lines.append(line)

            letter_draft = "\n".join(selected_lines) if selected_lines else ""
            if letter_draft != previous_letter_draft:
                st.session_state[letter_draft_key] = letter_draft
                autosave_maybe(
                    student_code,
                    letter_draft_key,
                    letter_draft,
                    min_secs=0.0,
                    min_delta=0,
                )
                saved_at = st.session_state.get(saved_at_key)

            letter_draft = st.session_state.get(letter_draft_key, "")

            saved_at = st.session_state.get(saved_at_key)
            if saved_at:
                st.caption(f"Last saved at {saved_at.strftime('%H:%M:%S')}")

            # --- Live word/character count for the letter draft ---
            draft_word_count = len(letter_draft.split())
            draft_char_count = len(letter_draft)
            st.markdown(
                f"<div style='color:#7b2ff2; font-size:0.97em; margin-bottom:0.18em;'>"
                f"Words: <b>{draft_word_count}</b> &nbsp;|&nbsp; Characters: <b>{draft_char_count}</b>"
                "</div>",
                unsafe_allow_html=True
            )

            # --- Modern, soft header (copy/download) ---
            st.markdown(
                """
                <div style="
                    background:#23272b;
                    color:#eee;
                    border-radius:10px;
                    padding:0.72em 1.04em;
                    margin-bottom:0.4em;
                    font-size:1.07em;
                    font-weight:400;
                    border:1px solid #343a40;
                    box-shadow:0 2px 10px #0002;
                    text-align:left;
                ">
                    <span style="font-size:1.12em; color:#ffe082;">📝 Your Letter So Far</span><br>
                    <span style="font-size:1.00em; color:#b0b0b0;">copy often or download below to prevent data loss</span>
                </div>
                """,
                unsafe_allow_html=True
            )

            # --- Mobile-friendly copy/download box ---
            components.html(f"""
                <textarea id="letterBox_{student_code}" readonly rows="6" style="
                    width: 100%;
                    border-radius: 12px;
                    background: #f9fbe7;
                    border: 1.7px solid #ffe082;
                    color: #222;
                    font-size: 1.12em;
                    font-family: 'Fira Mono', 'Consolas', monospace;
                    padding: 1em 0.7em;
                    box-shadow: 0 2px 8px #ffe08266;
                    margin-bottom: 0.5em;
                    resize: none;
                    overflow:auto;
                " onclick="this.select()">{letter_draft}</textarea>
                <button onclick="navigator.clipboard.writeText(document.getElementById('letterBox_{student_code}').value)" 
                    style="
                        background:#ffc107;
                        color:#3e2723;
                        font-size:1.08em;
                        font-weight:bold;
                        padding:0.48em 1.12em;
                        margin-top:0.4em;
                        border:none;
                        border-radius:7px;
                        cursor:pointer;
                        box-shadow:0 2px 8px #ffe08255;
                        width:100%;
                        max-width:320px;
                        display:block;
                        margin-left:auto;
                        margin-right:auto;
                    ">
                    📋 Copy Text
                </button>
                <style>
                    @media (max-width: 480px) {{
                        #letterBox_{student_code} {{
                            font-size: 1.16em !important;
                            min-width: 93vw !important;
                        }}
                    }}
                </style>
            """, height=175)

            st.markdown("""
                <div style="
                    background:#ffe082;
                    padding:0.9em 1.2em;
                    border-radius:10px;
                    margin:0.4em 0 1.2em 0;
                    color:#543c0b;
                    font-weight:600;
                    border-left:6px solid #ffc107;
                    font-size:1.08em;">
                    📋 <span>On phone, tap in the box above to select all for copy.<br>
                    Or just tap <b>Copy Text</b>.<br>
                    To download, use the button below.</span>
                </div>
            """, unsafe_allow_html=True)

            st.download_button(
                "⬇️ Download Letter as TXT",
                letter_draft.encode("utf-8"),
                file_name="my_letter.txt"
            )

            if st.button(
                "Start New Letter Coach",
                key=ns("start_new_letter_bottom"),
                help="Clear this chat and return to the prompt input screen.",
            ):
                _reset_letter_coach_session()


















































if st.session_state.pop("need_rerun", False):
    # Mark done so we don't schedule again
    st.session_state["post_login_rerun"] = True
    st.rerun()
<|MERGE_RESOLUTION|>--- conflicted
+++ resolved
@@ -4176,22 +4176,6 @@
                     else:
                         st.markdown(f"###### {icon} Chapter {chapter}")
                     # videos (embed once)
-<<<<<<< HEAD
-                    chosen_video, video_ids = _pick_primary_video(
-                        video, youtube_link, seen=seen_videos
-                    )
-                    should_render = bool(chosen_video) and (
-                        not video_ids or any(cid not in seen_videos for cid in video_ids)
-                    )
-
-                    if should_render:
-                        st.markdown(
-                            f"[🎬 Recorded lecture video on YouTube]({chosen_video})"
-                        )
-
-                    for cid in video_ids:
-                        seen_videos.add(cid)
-=======
                     for maybe_vid in [video, youtube_link]:
                         if _is_url(maybe_vid):
                             cid = _canon_video(maybe_vid)
@@ -4200,7 +4184,6 @@
                                     f"[🎬 Recorded lecture video on YouTube]({maybe_vid})"
                                 )
                                 seen_videos.add(cid)
->>>>>>> 92eae15f
                     # links/resources inline
                     if grammarbook_link:
                         st.markdown(f"- [📘 Grammar Book (Notes)]({grammarbook_link})")
@@ -4226,17 +4209,6 @@
             else:
                 # Fallback: show top-level resources even if there are no section keys
                 showed = False
-<<<<<<< HEAD
-                chosen_video, video_ids = _pick_primary_video(
-                    info.get("video"), info.get("youtube_link"), seen=seen_videos
-                )
-                if chosen_video and (
-                    not video_ids or any(cid not in seen_videos for cid in video_ids)
-                ):
-                    st.markdown(
-                        f"[🎬 Recorded lecture video on YouTube]({chosen_video})"
-                    )
-=======
                 if info.get("video"):
                     cid = _canon_video(info["video"])
                     if cid not in seen_videos:
@@ -4244,7 +4216,6 @@
                             f"[🎬 Recorded lecture video on YouTube]({info['video']})"
                         )
                         seen_videos.add(cid)
->>>>>>> 92eae15f
                     showed = True
 
                 for cid in video_ids:
