--- conflicted
+++ resolved
@@ -376,24 +376,10 @@
     return html
 
 
-<<<<<<< HEAD
 def render_falowen_login(auth_url: str) -> None:
     """Render the Falowen hero section.
-=======
-def render_falowen_login(google_auth_url: str) -> None:
-    """Render the Falowen landing hero without embedded login."""
-    html = _load_falowen_login_html()
-    soup = BeautifulSoup(html, "html.parser")
-
-    # Replace placeholder Google login link if present.
-    if google_auth_url:
-        link = soup.find("a", id="google-login")
-        if link is not None:
-            link["href"] = google_auth_url
-
-    for aside in soup.find_all("aside"):
-        aside.decompose()
->>>>>>> 3dc45748
+
+
 
     The `auth_url` parameter is kept for compatibility but isn't used yet.
     If the HTML template can't be loaded, display an error message instead of
