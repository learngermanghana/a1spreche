# ==== Standard Library ====
import base64
import calendar
import difflib
import hashlib
import html as html_stdlib
import io, json
import math
import logging
import os
import random
import re
import tempfile
import time
import urllib.parse as _urllib
from urllib.parse import urlsplit, parse_qs, urlparse
from datetime import date, timedelta, timezone as _timezone, UTC
from datetime import datetime
from datetime import datetime as _dt
from uuid import uuid4

from typing import Any, Dict, List, Optional, Tuple

# ==== Third-Party Packages ====
import bcrypt
import pandas as pd
import requests
import streamlit as st
from streamlit.errors import StreamlitAPIException
import streamlit.components.v1 as components
from streamlit_cookies_manager import EncryptedCookieManager
from docx import Document
from google.cloud.firestore_v1 import FieldFilter
from google.api_core.exceptions import GoogleAPICallError
from firebase_admin import firestore
from fpdf import FPDF
from gtts import gTTS
from openai import OpenAI
from streamlit.components.v1 import html as st_html
from streamlit_quill import st_quill

# --- Falowen modules ---
from falowen.email_utils import send_reset_email, build_gas_reset_link, GAS_RESET_URL
from falowen.sessions import (
    db,
    create_session_token,
    destroy_session_token,
    api_get,
    api_post,
)
from falowen.db import (
    FALOWEN_DAILY_LIMIT,
    VOCAB_DAILY_LIMIT,
    SCHREIBEN_DAILY_LIMIT,
    get_connection,
    init_db,
    get_sprechen_usage,
    inc_sprechen_usage,
    has_sprechen_quota,
)

from src.assignment import linkify_html, _clean_link, _is_http_url
from src.contracts import (
    parse_contract_end,
    add_months,
    months_between,
    is_contract_expired,
)

from src.firestore_utils import (
    _draft_doc_ref,
    load_chat_draft_from_db,
    load_draft_from_db,
    load_draft_meta_from_db,
    save_chat_draft_to_db,
    save_draft_to_db,
)


from src.ui_components import (
    render_assignment_reminder,
    render_link,
    render_vocab_lookup,
    render_reviews,
)

from src.stats import (
    get_student_level,
    get_vocab_stats,
    save_vocab_attempt,
    vocab_attempt_exists,
)
from src.stats_ui import render_vocab_stats, render_schreiben_stats

from src.schreiben import (
    update_schreiben_stats,
    get_schreiben_stats,
    save_submission,
    save_schreiben_feedback,
    load_schreiben_feedback,
    delete_schreiben_feedback,
    get_letter_coach_usage,
    inc_letter_coach_usage,
)

from src.group_schedules import load_group_schedules
from src.schedule import load_level_schedules, get_level_schedules
from src.ui_helpers import (
    qp_get,
    qp_clear,
    qp_clear_keys,
    seed_falowen_state_from_qp,
    highlight_terms,
    filter_matches,
)

from src.auth import (
    set_student_code_cookie,
    set_session_token_cookie,
    clear_session,
    persist_session_client,
    restore_session_from_cookie,
    reset_password_page,
)

from src.data_loading import (
    fetch_youtube_playlist_videos,
    get_playlist_ids_for_level,
    load_student_data,
)
from src.assignment_ui import (
    load_assignment_scores,
    render_results_and_resources_tab,
    get_assignment_summary,
)
from src.session_management import (
    bootstrap_state,
    determine_level,
    ensure_student_level,
)
from src.sentence_bank import SENTENCE_BANK
from src.config import get_cookie_manager, SB_SESSION_TARGET

cookie_manager = get_cookie_manager()


if os.environ.get("RENDER"):
    import fastapi
    from fastapi import FastAPI

    try:
        from uvicorn import Config, Server
    except ImportError:
        print(
            "WARNING: uvicorn is not installed; health check endpoint will be skipped."
        )
    else:
         # Lightweight endpoint so Render gets 200 OK
         api = FastAPI()

         @api.get("/healthz")
         async def healthz():
             return {"status": "ok"}

             # Start the API on a background thread
             import threading

             def _start_health():
                  cfg = Config(api, host="0.0.0.0", port=8000, log_level="warning")
                  Server(cfg).run()

             threading.Thread(target=_start_health, daemon=True).start()

# ------------------------------------------------------------------------------
# Page config MUST be the first Streamlit call
# ------------------------------------------------------------------------------
st.set_page_config(
    page_title="Falowen – Your German Conversation Partner",
    page_icon="👋",
    layout="wide",
    initial_sidebar_state="expanded"
)

# Top spacing + chrome (tighter)
st.markdown("""
<style>
/* Remove Streamlit's top padding */
[data-testid="stAppViewContainer"] > .main .block-container {
  padding-top: 0 !important;
}

/* First two rendered blocks (often head injections) — collapse fully */
[data-testid="stAppViewContainer"] .main .block-container > div:first-child,
[data-testid="stAppViewContainer"] .main .block-container > div:first-child + div {
  margin: 0 !important;
  padding: 0 !important;
  height: 0 !important;
  overflow: hidden;
}

/* Keep hero flush and compact */
  .hero {
    margin-top: 0 !important;      /* was 0/12 — pulls hero up */
    margin-bottom: 4px !important;   /* tighter space before tabs */
    padding-top: 0 !important;
    display: flow-root;
  }
.hero h1:first-child { margin-top: 0 !important; }
/* Trim default gap above Streamlit tabs */
[data-testid="stTabs"] {
  margin-top: 8px !important;
}

/* Hide default Streamlit chrome */
#MainMenu { visibility: hidden; }
footer { visibility: hidden; }
</style>
""", unsafe_allow_html=True)

# Compatibility alias
html = st_html


# ------------------------------------------------------------------------------
# PWA + head helper (define BEFORE you call it)
# ------------------------------------------------------------------------------
BASE = st.secrets.get("PUBLIC_BASE_URL", "")
_manifest = f'{BASE}/manifest.webmanifest' if BASE else "/manifest.webmanifest"
_icon180  = f'{BASE}/static/icons/falowen-180.png' if BASE else "/static/icons/falowen-180.png"

def _inject_meta_tags():
    """Inject PWA meta + register the service worker once per session (light theme)."""
    if st.session_state.get("_pwa_head_done"):
        return
    components.html(
        f"""
        <script>
        const head = document.getElementsByTagName('head')[0];
        const tags = [
          '<link rel="manifest" href="{_manifest}">',
          '<link rel="apple-touch-icon" href="{_icon180}">',
          '<meta name="apple-mobile-web-app-capable" content="yes">',
          '<meta name="apple-mobile-web-app-title" content="Falowen">',
          '<meta name="apple-mobile-web-app-status-bar-style" content="default">',
          '<meta name="color-scheme" content="light">',
          '<meta name="theme-color" content="#f3f7fb">',
          '<meta name="viewport" content="width=device-width, initial-scale=1, viewport-fit=cover">'
        ];
        tags.forEach(t => head.insertAdjacentHTML('beforeend', t));
        if ('serviceWorker' in navigator) {{
          navigator.serviceWorker.register('/sw.js', {{ scope: '/' }}).catch(()=>{{}});
        }}
        </script>
        """,
        height=0,
    )
    st.session_state["_pwa_head_done"] = True

# Inject early
_inject_meta_tags()

# --- State bootstrap ---
bootstrap_state()

# Compatibility alias
html = st_html

# ------------------------------------------------------------------------------
# OpenAI (used elsewhere in app)
# ------------------------------------------------------------------------------
OPENAI_API_KEY = st.secrets.get("OPENAI_API_KEY") or os.getenv("OPENAI_API_KEY")
if not OPENAI_API_KEY:
    st.error("Missing OpenAI API key. Please add OPENAI_API_KEY in Streamlit secrets.")
    raise RuntimeError("Missing OpenAI API key")
os.environ["OPENAI_API_KEY"] = OPENAI_API_KEY
client = OpenAI(api_key=OPENAI_API_KEY)
    
# ------------------------------------------------------------------------------
# Student sheet loading
# ------------------------------------------------------------------------------

seed_falowen_state_from_qp()

def _contract_active(sc: str, roster):
    if roster is None or "StudentCode" not in roster.columns:
        return True
    match = roster[roster["StudentCode"].str.lower() == sc.lower()]
    if match.empty:
        return True
    return not is_contract_expired(match.iloc[0])


restored = restore_session_from_cookie(
    cookie_manager, load_student_data, _contract_active
)

# If cookies provided a valid session and we're not already logged in, seed
# ``st.session_state`` so the user stays logged in across page reloads.
if restored is not None and not st.session_state.get("logged_in", False):
    sc_cookie = restored["student_code"]
    token = restored["session_token"]
    roster = restored.get("data")  # DataFrame

    # ``restore_session_from_cookie`` already validated the session token,
    # so simply seed ``st.session_state`` using the restored values.
    sc = sc_cookie
    row = (
        roster[roster["StudentCode"].str.lower() == sc].iloc[0]
        if roster is not None and "StudentCode" in roster.columns
        else {}
    )
    level = determine_level(sc, row)
    st.session_state.update(
        {
            "logged_in": True,
            "student_code": sc,
            "student_name": row.get("Name", ""),
            "student_row": dict(row) if isinstance(row, pd.Series) else {},
            "session_token": token,
            "student_level": level,
        }
    )
    
 
# ------------------------------------------------------------------------------
# 🔗 Handle ?token=... early (before showing login/tabs)
# ------------------------------------------------------------------------------
if not st.session_state.get("logged_in", False):
    tok = st.query_params.get("token")
    if isinstance(tok, list):
        tok = tok[0] if tok else None
    if tok:
        reset_password_page(tok)
        st.stop()

# ------------------------------------------------------------------------------
# CSS + OAuth UI helpers, etc.
# ------------------------------------------------------------------------------
st.markdown("""
<style>
  .hero {
    background: #fff; border-radius: 12px; padding: 24px; margin: 12px auto; max-width: 800px;
    box-shadow: 0 4px 16px rgba(0,0,0,0.05);
  }
  .help-contact-box {
    background: #fff; border-radius: 14px; padding: 20px; margin: 8px auto; max-width: 500px;
    box-shadow: 0 2px 10px rgba(0,0,0,0.04); border:1px solid #ebebf2; text-align:center;
  }
  .quick-links { display: flex; flex-wrap: wrap; gap:12px; justify-content:center; }
  .quick-links a {
    background: #e2e8f0; padding: 8px 16px; border-radius: 8px; font-weight:600; text-decoration:none;
    color:#0f172a; border:1px solid #cbd5e1;
  }
  .quick-links a:hover { background:#cbd5e1; }
  .stButton > button { background:#2563eb; color:#ffffff; font-weight:700; border-radius:8px; border:2px solid #1d4ed8; }
  .stButton > button:hover { background:#1d4ed8; }
  a:focus-visible, button:focus-visible, input:focus-visible, textarea:focus-visible, [role="button"]:focus-visible {
    outline:3px solid #f59e0b; outline-offset:2px; box-shadow:none !important;
  }
  input, textarea { color:#0f172a !important; }
  .page-wrap { max-width: 1100px; margin: 0 auto; }
  @media (max-width:600px){ .hero, .help-contact-box { padding:16px 4vw; } }
</style>
""", unsafe_allow_html=True)

GOOGLE_CLIENT_ID     = st.secrets.get("GOOGLE_CLIENT_ID", "180240695202-3v682khdfarmq9io9mp0169skl79hr8c.apps.googleusercontent.com")
GOOGLE_CLIENT_SECRET = st.secrets.get("GOOGLE_CLIENT_SECRET", "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")
REDIRECT_URI         = st.secrets.get("GOOGLE_REDIRECT_URI", "https://www.falowen.app/")

def _handle_google_oauth(code: str, state: str) -> None:
    df = load_student_data()
    if df is None:
        st.error("Student roster unavailable. Please try again later.")
        return
    df["Email"] = df["Email"].str.lower().str.strip()
    try:
        if st.session_state.get("_oauth_state") and state != st.session_state["_oauth_state"]:
            st.error("OAuth state mismatch. Please try again."); return
        if st.session_state.get("_oauth_code_redeemed") == code:
            return
        token_url = "https://oauth2.googleapis.com/token"
        data = {
            "code": code,
            "client_id": GOOGLE_CLIENT_ID,
            "client_secret": GOOGLE_CLIENT_SECRET,
            "redirect_uri": REDIRECT_URI,
            "grant_type": "authorization_code",
        }
        resp = requests.post(token_url, data=data, timeout=10)
        if not resp.ok:
            st.error(f"Google login failed: {resp.status_code} {resp.text}"); return
        token_data = resp.json()
        access_token = token_data.get("access_token")
        refresh_token = token_data.get("refresh_token")
        if not access_token:
            st.error("Google login failed: no access token."); return
        st.session_state["_oauth_code_redeemed"] = code
        st.session_state["access_token"] = access_token
        if refresh_token:
            st.session_state["refresh_token"] = refresh_token
        userinfo = requests.get(
            "https://www.googleapis.com/oauth2/v2/userinfo",
            headers={"Authorization": f"Bearer {access_token}"},
            timeout=10,
        ).json()
        email = (userinfo.get("email") or "").lower().strip()
        match = df[df["Email"] == email]
        if match.empty:
            st.error("No student account found for that Google email."); return
        student_row = match.iloc[0]
        if is_contract_expired(student_row):
            st.error("Your contract has expired. Contact the office."); return
        ua_hash = st.session_state.get("__ua_hash", "")
        prev_token = st.session_state.get("session_token", "")
        if prev_token and "destroy_session_token" in globals():
            try:
                destroy_session_token(prev_token)
            except Exception as e:
                logging.exception("Logout warning (revoke)")
        clear_session(cookie_manager)
        sess_token = create_session_token(student_row["StudentCode"], student_row["Name"], ua_hash=ua_hash)
        level = determine_level(student_row["StudentCode"], student_row)
        st.session_state.update({
            "logged_in": True,
            "student_row": student_row.to_dict(),
            "student_code": student_row["StudentCode"],
            "student_name": student_row["Name"],
            "session_token": sess_token,
            "student_level": level,
        })
        set_student_code_cookie(
            cookie_manager,
            student_row["StudentCode"],
            expires=datetime.now(UTC) + timedelta(days=180),
        )
        persist_session_client(sess_token, student_row["StudentCode"])
        set_session_token_cookie(
            cookie_manager,
            sess_token,
            expires=datetime.now(UTC) + timedelta(days=30),
        )
        try:
            cookie_manager.save()
        except Exception as exc:  # pragma: no cover - defensive
            logging.exception("Cookie save failed")
        qp_clear()
        st.success(f"Welcome, {student_row['Name']}!")
        st.session_state["__refresh"] = st.session_state.get("__refresh", 0) + 1
        st.rerun()
    except Exception as e:
        logging.exception("Google OAuth error")
        st.error(f"Google OAuth error: {e}")

def render_google_oauth():
    import secrets, urllib.parse
    def _qp_first(val): return val[0] if isinstance(val, list) else val
    qp = qp_get()
    code = _qp_first(qp.get("code")) if hasattr(qp, "get") else None
    state = _qp_first(qp.get("state")) if hasattr(qp, "get") else None
    if code:
        _handle_google_oauth(code, state); return
    st.session_state["_oauth_state"] = secrets.token_urlsafe(24)
    params = {
        "client_id": GOOGLE_CLIENT_ID,
        "redirect_uri": REDIRECT_URI,
        "response_type": "code",
        "scope": "openid email profile",
        "prompt": "select_account",
        "state": st.session_state["_oauth_state"],
        "include_granted_scopes": "true",
        "access_type": "online",
    }
    auth_url = "https://accounts.google.com/o/oauth2/v2/auth?" + urllib.parse.urlencode(params)
    st.markdown(
        """<div class="page-wrap" style='text-align:center;margin:12px 0;'>
                <a href="{url}">
                    <button aria-label="Sign in with Google"
                            style="background:#4285f4;color:white;padding:8px 24px;border:none;border-radius:6px;cursor:pointer;">
                        Sign in with Google
                    </button>
                </a>
           </div>""".replace("{url}", auth_url),
        unsafe_allow_html=True,
    )

# ------------------------------------------------------------------------------
# RESET LINK BUILDER will now use root "/?token="
# ------------------------------------------------------------------------------
def render_signup_form():
    with st.form("signup_form", clear_on_submit=False):
        new_name = st.text_input("Full Name", key="ca_name")
        new_email = st.text_input(
            "Email (must match teacher’s record)",
            help="Use the school email your tutor added to the roster.",
            key="ca_email",
        ).strip().lower()
        new_code = st.text_input("Student Code (from teacher)", help="Example: felixa2", key="ca_code").strip().lower()
        new_password = st.text_input("Choose a Password", type="password", key="ca_pass")
        signup_btn = st.form_submit_button("Create Account")
    if not signup_btn:
        return
    if not (new_name and new_email and new_code and new_password):
        st.error("Please fill in all fields."); return
    if len(new_password) < 8:
        st.error("Password must be at least 8 characters."); return
    df = load_student_data()
    if df is None:
        st.error("Student roster unavailable. Please try again later.")
        return
    df["StudentCode"] = df["StudentCode"].str.lower().str.strip()
    df["Email"] = df["Email"].str.lower().str.strip()
    valid = df[(df["StudentCode"] == new_code) & (df["Email"] == new_email)]
    if valid.empty:
        st.error("Your code/email aren’t registered. Use 'Request Access' first."); return
    doc_ref = db.collection("students").document(new_code)
    if doc_ref.get().exists:
        st.error("An account with this student code already exists. Please log in instead."); return
    hashed_pw = bcrypt.hashpw(new_password.encode("utf-8"), bcrypt.gensalt()).decode("utf-8")
    doc_ref.set({"name": new_name, "email": new_email, "password": hashed_pw})
    st.success("Account created! Please log in on the Returning tab.")


def render_login_form():
    st.session_state.setdefault("show_reset_panel", False)

    with st.form("login_form", clear_on_submit=False):
        login_id = st.text_input(
            "Student Code or Email",
            help="Use your school email or Falowen code (e.g., felixa2)."
        ).strip().lower()
        login_pass = st.text_input("Password", type="password")

        c1, c2 = st.columns([0.6, 0.4])
        with c1:
            login_btn = st.form_submit_button("Log In", use_container_width=True)
        with c2:
            forgot_toggle = st.form_submit_button("Forgot password?", help="Reset via email")

    # ---- LOGIN ----
    if login_btn:
        prev_token = st.session_state.get("session_token", "")
        clear_session(cookie_manager)
        st.session_state.update(
            {
                "logged_in": False,
                "student_row": {},
                "student_code": "",
                "student_name": "",
                "session_token": "",
                "student_level": "",
            }
        )
        df = load_student_data()
        if df is None:
            st.error("Student roster unavailable. Please try again later.")
            return
        df["StudentCode"] = df["StudentCode"].str.lower().str.strip()
        df["Email"] = df["Email"].str.lower().str.strip()
        lookup = df[(df["StudentCode"] == login_id) | (df["Email"] == login_id)]
        if lookup.empty:
            st.error("No matching student code or email found.")
            return
        if lookup.shape[0] > 1:
            st.error("Multiple matching accounts found. Please contact the office.")
            return

        student_row = lookup.iloc[0]
        if is_contract_expired(student_row):
            st.error("Your contract has expired. Contact the office.")
            return

        doc_ref = db.collection("students").document(student_row["StudentCode"])
        doc = doc_ref.get()
        if not doc.exists:
            st.error("Account not found. Please use 'Sign Up (Approved)' first.")
            return

        data = doc.to_dict() or {}
        stored_pw = data.get("password", "")
        is_hash = stored_pw.startswith(("$2a$", "$2b$", "$2y$")) and len(stored_pw) >= 60

        try:
            ok = (
                bcrypt.checkpw(login_pass.encode("utf-8"), stored_pw.encode("utf-8"))
                if is_hash
                else stored_pw == login_pass
            )
            if ok and not is_hash:
                new_hash = bcrypt.hashpw(login_pass.encode("utf-8"), bcrypt.gensalt()).decode("utf-8")
                doc_ref.update({"password": new_hash})
        except Exception as exc:
            logging.exception("Password hash upgrade failed")
            ok = False

        if not ok:
            st.error("Incorrect password.")
            return

        ua_hash = st.session_state.get("__ua_hash", "")
        prev_token = st.session_state.get("session_token", "")
        if prev_token and "destroy_session_token" in globals():
            try:
                destroy_session_token(prev_token)
            except Exception as e:
                logging.exception("Logout warning (revoke)")
        sess_token = create_session_token(
            student_row["StudentCode"], student_row["Name"], ua_hash=ua_hash
        )
        level = determine_level(student_row["StudentCode"], student_row)

        st.session_state.update(
            {
                "logged_in": True,
                "student_row": dict(student_row),
                "student_code": student_row["StudentCode"],
                "student_name": student_row["Name"],
                "session_token": sess_token,
                "student_level": level,
            }
        )
        set_student_code_cookie(
            cookie_manager,
            student_row["StudentCode"],
            expires=datetime.now(UTC) + timedelta(days=180),
        )
        persist_session_client(sess_token, student_row["StudentCode"])
        set_session_token_cookie(
            cookie_manager,
            sess_token,
            expires=datetime.now(UTC) + timedelta(days=30),
        )
        try:
            cookie_manager.save()
        except Exception as exc:  # pragma: no cover - defensive
            logging.exception("Cookie save failed")
        st.success(f"Welcome, {student_row['Name']}!")
        st.session_state["__refresh"] = st.session_state.get("__refresh", 0) + 1
        return True

    # ---- FORGOT PASSWORD (inline) ----
    if forgot_toggle:
        st.session_state["show_reset_panel"] = True

    if st.session_state.get("show_reset_panel"):
        st.markdown("""
        <style>
          .reset-card{
            margin-top:6px; border:1px solid #e5e7eb; border-radius:10px; padding:12px;
            background:linear-gradient(180deg,#f8fafc 0%, #ffffff 100%);
          }
          .reset-head{ font-weight:700; color:#25317e; margin:0 0 6px 0; }
          .reset-sub{ color:#475569; margin-top:-2px; margin-bottom:8px; }
        </style>
        """, unsafe_allow_html=True)

        st.markdown('<div class="reset-card">', unsafe_allow_html=True)
        st.markdown('<div class="reset-head">Reset your password</div>', unsafe_allow_html=True)
        st.markdown('<div class="reset-sub">We\'ll email you a secure link (valid for 1 hour).</div>', unsafe_allow_html=True)

        email_for_reset = st.text_input("Registered email", key="reset_email_inline")
        c3, c4 = st.columns([0.55, 0.45])
        with c3:
            send_btn = st.button("Send reset link", key="send_reset_btn", use_container_width=True)
        with c4:
            back_btn = st.button("Back to login", key="hide_reset_btn", use_container_width=True)

        if back_btn:
            st.session_state["show_reset_panel"] = False
            st.session_state["__refresh"] = st.session_state.get("__refresh", 0) + 1

        if send_btn:
            if not email_for_reset:
                st.error("Please enter your email.")
            else:
                e = email_for_reset.lower().strip()

                # Firestore may store 'email' or 'Email'
                user_query = db.collection("students").where(filter=FieldFilter("email", "==", e)).get()
                if not user_query:
                    user_query = db.collection("students").where(filter=FieldFilter("email", "==", e)).get()

                if not user_query:
                    st.error("No account found with that email.")
                else:
                    token = uuid4().hex
                    expires_at = datetime.now(UTC) + timedelta(hours=1)

                    # Build reset link (prefer Apps Script page)
                    gas_url = (st.secrets.get("GAS_RESET_URL", GAS_RESET_URL) or "").strip()
                    try:
                        if "build_gas_reset_link" in globals():
                            reset_link = build_gas_reset_link(token)
                        else:
                            if "<THE_TOKEN>" in gas_url:
                                reset_link = gas_url.replace("<THE_TOKEN>", _urllib.quote(token, safe=""))
                            elif gas_url:
                                parts = _urllib.urlparse(gas_url)
                                qs = dict(_urllib.parse_qsl(parts.query, keep_blank_values=True))
                                qs["token"] = token
                                new_qs = _urllib.urlencode(qs, doseq=True)
                                reset_link = _urllib.urlunparse(parts._replace(query=new_qs))
                            else:
                                base_url = (st.secrets.get("PUBLIC_BASE_URL", "https://falowen.app") or "").rstrip("/")
                                reset_link = f"{base_url}/?token={_urllib.quote(token, safe='')}"
                    except Exception as exc:
                        logging.exception("Failed to build reset link")
                        base_url = (st.secrets.get("PUBLIC_BASE_URL", "https://falowen.app") or "").rstrip("/")
                        reset_link = f"{base_url}/?token={_urllib.quote(token, safe='')}"

                    # Store token for GAS/Streamlit reset pages to read
                    db.collection("password_resets").document(token).set({
                        "email": e,
                        "created": datetime.now(UTC).isoformat(),
                        "expires_at": expires_at.isoformat()
                    })

                    if send_reset_email(e, reset_link):
                        st.success("Reset link sent! Check your inbox (and spam).")
                    else:
                        st.error("We couldn’t send the email. Please try again later.")

        st.markdown('</div>', unsafe_allow_html=True)



def login_page():
    st.markdown('<style>.page-wrap{max-width:1100px;margin:0 auto;}</style>', unsafe_allow_html=True)

    # HERO FIRST
    st.markdown("""
    <div class="page-wrap">
      <div class="hero" aria-label="Falowen app introduction">
        <h1 style="text-align:center; color:#25317e;">👋 Welcome to <strong>Falowen</strong></h1>
        <p style="text-align:center; font-size:1.1em; color:#555;">
          Falowen is your all-in-one German learning platform, powered by
          <b>Learn Language Education Academy</b>, with courses and vocabulary from
          <b>A1 to C1</b> levels and live tutor support.
        </p>
<<<<<<< HEAD
        <ul class="feature-list">
=======
        <ul style="max-width:700px; margin:8px auto; color:#444; font-size:1em; line-height:1.5;">
>>>>>>> 762c2874
          <li>📊 <b>Dashboard</b>: Track your learning streaks, assignment progress, active contracts, and more.</li>
          <li>📚 <b>Course Book</b>: Access lecture videos, grammar modules, and submit assignments for levels A1–C1 in one place.</li>
          <li>📝 <b>Exams & Quizzes</b>: Take practice tests and official exam prep right in the app.</li>
          <li>💬 <b>Custom Chat</b>: Sprechen & expression trainer for live feedback on your speaking.</li>
          <li>🏆 <b>Results Tab</b>: View your grades, feedback, and historical performance at a glance.</li>
          <li>🔤 <b>Vocab Trainer</b>: Practice and master A1–C1 vocabulary with spaced-repetition quizzes.</li>
          <li>✍️ <b>Schreiben Trainer</b>: Improve your writing with guided exercises and instant corrections.</li>
        </ul>
        <style>
          .feature-list {
            max-width:700px;
            margin:16px auto;
            color:#444;
            font-size:1em;
            line-height:1.5;
            list-style:none;
            padding-left:0;
            display:flex;
            flex-wrap:wrap;
            gap:4px 16px;
          }
          .feature-list li {
            flex:1 1 calc(50% - 16px);
            margin-bottom:6px;
          }
          @media (max-width:560px) {
            .feature-list li { flex-basis:100%; }
          }
        </style>
      </div>
    </div>
    """, unsafe_allow_html=True)

    # Stats strip
    st.markdown("""
      <style>
        .stats-strip { display:flex; flex-wrap:wrap; gap:10px; justify-content:center; margin:4px auto 4px auto; max-width:820px; }
        .stat { background:#0ea5e9; color:#ffffff; border-radius:12px; padding:12px 14px; min-width:150px; text-align:center;
                box-shadow:0 2px 10px rgba(2,132,199,0.15); outline: none; }
        .stat:focus-visible { outline:3px solid #1f2937; outline-offset:2px; }
        .stat .num { font-size:1.25rem; font-weight:800; line-height:1; }
        .stat .label { font-size:.92rem; opacity:.98; }
        @media (max-width:560px){ .stat { min-width:46%; } }
      </style>
      <div class="stats-strip" role="list" aria-label="Falowen highlights">
        <div class="stat" role="listitem" tabindex="0" aria-label="Active learners: over 300">
          <div class="num">300+</div>
          <div class="label">Active learners</div>
        </div>
        <div class="stat" role="listitem" tabindex="0" aria-label="Assignments submitted">
          <div class="num">1,200+</div>
          <div class="label">Assignments submitted</div>
        </div>
        <div class="stat" role="listitem" tabindex="0" aria-label="Levels covered: A1 to C1">
          <div class="num">A1–C1</div>
          <div class="label">Full course coverage</div>
        </div>
        <div class="stat" role="listitem" tabindex="0" aria-label="Average student feedback">
          <div class="num">4.8/5</div>
          <div class="label">Avg. feedback</div>
        </div>
      </div>
    """, unsafe_allow_html=True)

    with st.expander("📌 Which option should I choose?", expanded=True):
        st.markdown("""
        <div class="option-box">
          <div class="option-item">
            <div class="option-icon">👋</div>
            <div><b>Returning Student</b>: You already created a password — simply log in to continue your learning.</div>
          </div>
          <div class="option-item">
            <div class="option-icon">🧾</div>
            <div><b>Sign Up (Approved)</b>: You’ve paid and your email + code are already on our roster, but you don’t have an account yet — create one here.</div>
          </div>
          <div class="option-item">
            <div class="option-icon">📝</div>
            <div><b>Request Access</b>: New to Falowen? Fill out our form and we’ll get in touch to guide you through the next steps.</div>
          </div>
        </div>
        """, unsafe_allow_html=True)

    tab1, tab2, tab3 = st.tabs(["👋 Returning", "🧾 Sign Up (Approved)", "📝 Request Access"])

    login_result = None

    with tab1:
        render_google_oauth()
        st.markdown("<div class='page-wrap' style='text-align:center; margin:8px 0;'>⎯⎯⎯ or ⎯⎯⎯</div>", unsafe_allow_html=True)
        login_result = render_login_form()

    with tab2:
        render_signup_form()

    with tab3:
        st.markdown(
            """
            <div class="page-wrap" style="text-align:center; margin-top:20px;">
                <p style="font-size:1.1em; color:#444;">
                    If you don't have an account yet, please request access by filling out this form.
                </p>
                <a href="https://docs.google.com/forms/d/e/1FAIpQLSenGQa9RnK9IgHbAn1I9rSbWfxnztEUcSjV0H-VFLT-jkoZHA/viewform?usp=header" 
                   target="_blank" rel="noopener">
                    <button style="background:#25317e; color:white; padding:10px 20px; border:none; border-radius:6px; cursor:pointer;">
                        📝 Open Request Access Form
                    </button>
                </a>
            </div>
            """,
            unsafe_allow_html=True
        )

    st.markdown("""
    <div class="page-wrap">
      <div class="help-contact-box" aria-label="Help and contact options">
        <b>❓ Need help or access?</b><br>
        <a href="https://api.whatsapp.com/send?phone=233205706589" target="_blank" rel="noopener">📱 WhatsApp us</a>
        &nbsp;|&nbsp;
        <a href="mailto:learngermanghana@gmail.com" target="_blank" rel="noopener">✉️ Email</a>
      </div>
    </div>
    """, unsafe_allow_html=True)

    # Centered Video
    st.markdown("""
    <div class="page-wrap">
      <div class="video-wrap">
        <div class="video-shell style-gradient">
          <video
            width="360"
            autoplay
            muted
            loop
            playsinline
            tabindex="-1"
            oncontextmenu="return false;"
            draggable="false"
            style="pointer-events:none; user-select:none; -webkit-user-select:none; -webkit-touch-callout:none;">
            <source src="https://raw.githubusercontent.com/learngermanghana/a1spreche/main/falowen.mp4" type="video/mp4">
            Sorry, your browser doesn't support embedded videos.
          </video>
        </div>
      </div>
    </div>
    <style>
      .video-wrap{ display:flex; justify-content:center; align-items:center; margin: 12px 0 24px; }
      .video-shell{ position:relative; border-radius:16px; padding:4px; }
      .video-shell > video{
        display:block; width:min(360px, 92vw); border-radius:12px; margin:0;
        box-shadow: 0 4px 12px rgba(0,0,0,.08);
      }
      .video-shell.style-gradient{
        background: linear-gradient(135deg,#e8eeff,#f6f9ff);
        box-shadow: 0 8px 24px rgba(0,0,0,.08);
      }
    </style>
    """, unsafe_allow_html=True)

    # Quick Links
    st.markdown("""
    <div class="page-wrap">
      <div class="quick-links" aria-label="Useful links">
        <a href="https://www.learngermanghana.com/tutors"           target="_blank" rel="noopener">👩‍🏫 Tutors</a>
        <a href="https://www.learngermanghana.com/upcoming-classes" target="_blank" rel="noopener">🗓️ Upcoming Classes</a>
        <a href="https://www.learngermanghana.com/accreditation"    target="_blank" rel="noopener">✅ Accreditation</a>
        <a href="https://www.learngermanghana.com/privacy-policy"   target="_blank" rel="noopener">🔒 Privacy</a>
        <a href="https://www.learngermanghana.com/terms-of-service" target="_blank" rel="noopener">📜 Terms</a>
        <a href="https://www.learngermanghana.com/contact-us"       target="_blank" rel="noopener">✉️ Contact</a>
      </div>
    </div>
    """, unsafe_allow_html=True)

    st.markdown("---")

    LOGIN_IMG_URL      = "https://i.imgur.com/pFQ5BIn.png"
    COURSEBOOK_IMG_URL = "https://i.imgur.com/pqXoqSC.png"
    RESULTS_IMG_URL    = "https://i.imgur.com/uiIPKUT.png"

    c1, c2, c3 = st.columns(3)
    with c1:
        st.markdown(f"""
        <img src="{LOGIN_IMG_URL}" alt="Login screenshot"
             style="width:100%; height:220px; object-fit:cover; border-radius:12px; pointer-events:none; user-select:none;">
        <div style="height:8px;"></div>
        <h3 style="margin:0 0 4px 0;">1️⃣ Sign in</h3>
        <p style="margin:0;">Use your <b>student code or email</b> and start your level (A1–C1).</p>
        """, unsafe_allow_html=True)
    with c2:
        st.markdown(f"""
        <img src="{COURSEBOOK_IMG_URL}" alt="Course Book screenshot"
             style="width:100%; height:220px; object-fit:cover; border-radius:12px; pointer-events:none; user-select:none;">
        <div style="height:8px;"></div>
        <h3 style="margin:0 0 4px 0;">2️⃣ Learn & submit</h3>
        <p style="margin:0;">Watch lessons, practice vocab, and <b>submit assignments</b> in the Course Book.</p>
        """, unsafe_allow_html=True)
    with c3:
        st.markdown(f"""
        <img src="{RESULTS_IMG_URL}" alt="Results screenshot"
             style="width:100%; height:220px; object-fit:cover; border-radius:12px; pointer-events:none; user-select:none;">
        <div style="height:8px;"></div>
        <h3 style="margin:0 0 4px 0;">3️⃣ Get results</h3>
        <p style="margin:0;">You’ll get an <b>email when marked</b>. Check <b>Results & Resources</b> for feedback.</p>
        """, unsafe_allow_html=True)

    st.markdown("""
    <style>
      .section-title {
        font-weight:700;
        font-size:1.15rem;
        padding-left:12px;
        border-left:5px solid #2563eb;
        margin: 12px 0 12px 0;
      }
      @media (prefers-color-scheme: dark){
        .section-title { border-left-color:#3b82f6; color:#f1f5f9; }
      }
    </style>
    <div class="page-wrap">
      <div class="section-title">💬 Student Stories</div>
    </div>
    """, unsafe_allow_html=True)

    def render_reviews_inner():
        render_reviews()

    render_reviews_inner()

    st.markdown("---")

    with st.expander("How do I log in?"):
        st.write("Use your school email **or** Falowen code (e.g., `felixa2`). If you’re new, request access first.")
    with st.expander("Where do I see my scores?"):
        st.write("Scores are emailed to you and live in **Results & Resources** inside the app.")
    with st.expander("How do assignments work?"):
        st.write("Type your answer, confirm, and **submit**. The box locks. Your tutor is notified automatically.")
    with st.expander("What if I open the wrong lesson?"):
        st.write("Check the blue banner at the top (Level • Day • Chapter). Use the dropdown to switch to the correct page.")
  
    st.markdown(f"""
    <div class="page-wrap" style="text-align:center;color:#64748b; margin-bottom:16px;">␊
      © {datetime.now(UTC).year} Learn Language Education Academy • Accra, Ghana<br>␊
      Need help? <a href="mailto:learngermanghana@gmail.com">Email</a> •
      <a href="https://api.whatsapp.com/send?phone=233205706589" target="_blank" rel="noopener">WhatsApp</a>␊
    </div>␊
    """, unsafe_allow_html=True)

    if login_result:
        if hasattr(st, "rerun"):
            st.rerun()
        else:  # pragma: no cover
            st.rerun()
    return login_result



# ------------------------------------------------------------------------------
# =========================
# Logged-in header + Logout
# =========================
# ------------------------------------------------------------------------------

# --- run once right after a logout to clean client storage & URL ---
if st.session_state.pop("_inject_logout_js", False):
    components.html("""
      <script>
        try {
          localStorage.removeItem('student_code');
          localStorage.removeItem('student_name');
          localStorage.removeItem('session_token');
          const u = new URL(window.location);
          ['code','state','token'].forEach(k => u.searchParams.delete(k));
          window.history.replaceState({}, '', u);
        } catch(e) {}
      </script>
    """, height=0)

# ===== AUTH GUARD =====
if not st.session_state.get("logged_in", False):
    page_result = login_page()
    if page_result is None:
        st.stop()

# ===== Header + plain button (no on_click) =====
st.markdown("""
<style>
  .post-login-header { margin-top:0; margin-bottom:4px; }
  .block-container { padding-top: 0.6rem !important; }
  div[data-testid="stExpander"] { margin-top: 6px !important; margin-bottom: 6px !important; }
  .your-notifs { margin: 4px 0 !important; }
</style>
""", unsafe_allow_html=True)

st.markdown("<div class='post-login-header'>", unsafe_allow_html=True)
col1, col2 = st.columns([0.85, 0.15])
with col1:
    st.write(f"👋 Welcome, **{st.session_state.get('student_name','Student')}**")
with col2:
    st.markdown("<div style='display:flex;justify-content:flex-end;align-items:center;'>", unsafe_allow_html=True)
    _logout_clicked = st.button("Log out", key="logout_btn")
    st.markdown("</div>", unsafe_allow_html=True)
st.markdown("</div>", unsafe_allow_html=True)

# ===== Logout handling =====
if _logout_clicked:
    try:
        tok = st.session_state.get("session_token", "")
        if tok and "destroy_session_token" in globals():
            destroy_session_token(tok)
    except Exception as e:
        logging.exception("Logout warning (revoke)")

    try:
        clear_session(cookie_manager)
        cookie_manager.save()
    except Exception as e:
        logging.exception("Logout warning (expire cookies)")

    st.session_state.pop("access_token", None)
    st.session_state.pop("refresh_token", None)

    qp_clear_keys("code", "state", "token")

    st.session_state.update({
        "logged_in": False,
        "student_row": {},
        "student_code": "",
        "student_name": "",
        "session_token": "",
        "cookie_synced": False,
        "__last_refresh": 0.0,
        "__ua_hash": "",
        "_oauth_state": "",
        "_oauth_code_redeemed": "",
    })

    st.session_state["_inject_logout_js"] = True
    st.session_state["__refresh"] = st.session_state.get("__refresh", 0) + 1



# =========================================================
# ============= Announcements (mobile-friendly) ===========
# =========================================================
def render_announcements(ANNOUNCEMENTS: list):
    """Responsive rotating announcement board with mobile-first, light card on phones."""
    if not ANNOUNCEMENTS:
        st.info("📣 No announcements to show.")
        return

    _html = """
    <style>
      /* ---------- THEME TOKENS ---------- */
      :root{
        /* brand */
        --brand:#1d4ed8;      /* primary */
        --ring:#93c5fd;

        /* light defaults */
        --text:#0b1220;
        --muted:#475569;
        --card:#ffffff;       /* <- light card by default */
        --chip-bg:#eaf2ff;
        --chip-fg:#1e3a8a;
        --link:#1d4ed8;
        --shell-border: rgba(2,6,23,.08);
      }

      /* Dark scheme (desktop/tablet). We will still force light card on phones below. */
      @media (prefers-color-scheme: dark){
        :root{
          --text:#e5e7eb;
          --muted:#cbd5e1;
          --card:#111827;
          --chip-bg:#1f2937;
          --chip-fg:#e5e7eb;
          --link:#93c5fd;
          --shell-border: rgba(148,163,184,.25);
        }
      }

      /* ---------- LAYOUT ---------- */
      .page-wrap{max-width:1100px;margin:0 auto;padding:0 10px;}
      .ann-title{
        font-weight:800; font-size:1.05rem; line-height:1.2;
        padding-left:12px; border-left:5px solid var(--brand);
        margin: 0 0 6px 0; color: var(--text);
        letter-spacing: .2px;
      }
      .ann-shell{
        border-radius:14px;
        border:1px solid var(--shell-border);
        background:var(--card);
        box-shadow:0 6px 18px rgba(2,6,23,.12);
        padding:12px 14px; isolation:isolate; overflow:hidden;
      }
      .ann-heading{
        display:flex; align-items:center; gap:10px; margin:0 0 6px 0;
        font-weight:800; color:var(--text); letter-spacing:.2px;
      }
      .ann-chip{
        font-size:.78rem; font-weight:800; text-transform:uppercase;
        background:var(--chip-bg); color:var(--chip-fg);
        padding:4px 9px; border-radius:999px; border:1px solid var(--shell-border);
      }
      .ann-body{ color:var(--muted); margin:0; line-height:1.55; font-size:1rem }
      .ann-actions{ margin-top:8px }
      .ann-actions a{ color:var(--link); text-decoration:none; font-weight:700 }

      .ann-dots{
        display:flex; gap:12px; justify-content:center; margin-top:12px
      }
      .ann-dot{
        width:11px; height:11px; border-radius:999px; background:#9ca3af;
        opacity:.9; transform:scale(.95);
        transition:transform .2s, background .2s, opacity .2s;
        border:none; cursor:pointer;
      }
      .ann-dot[aria-current="true"]{
        background:var(--brand); opacity:1; transform:scale(1.22);
        box-shadow:0 0 0 4px var(--ring)
      }

      @keyframes fadeInUp{from{opacity:0;transform:translateY(6px)}to{opacity:1;transform:translateY(0)}}
      .ann-anim{animation:fadeInUp .25s ease both}
      @media (prefers-reduced-motion: reduce){ .ann-anim{animation:none} .ann-dot{transition:none} }

      /* ---------- MOBILE OVERRIDES ---------- */
      @media (max-width: 640px){
        /* Force a light look on phones, regardless of system dark mode */
        :root{
          --card:#ffffff !important;
          --text:#0b1220 !important;
          --muted:#334155 !important;
          --link:#1d4ed8 !important;
          --chip-bg:#eaf2ff !important;
          --chip-fg:#1e3a8a !important;
          --shell-border: rgba(2,6,23,.10) !important;
        }
        .page-wrap{ padding:0 8px; }
        .ann-shell{ padding:10px 12px; border-radius:12px; }
        .ann-title{ font-size:1rem; margin:0 0 4px 0; }
        .ann-heading{ gap:8px; }
        .ann-chip{ font-size:.72rem; padding:3px 8px; }
        .ann-body{ font-size:1.02rem; line-height:1.6; }
        .ann-dots{ gap:10px; margin-top:10px; }
        .ann-dot{ width:12px; height:12px; }
      }

      /* Tight spacer utility for Streamlit blocks around this widget */
      .tight-section{ margin:6px 0 !important; }
    </style>

    <div class="page-wrap tight-section">
      <div class="ann-title">📣 Announcements</div>
      <div class="ann-shell" id="ann_shell" aria-live="polite">
        <div class="ann-anim" id="ann_card">
          <div class="ann-heading">
            <span class="ann-chip" id="ann_tag" style="display:none;"></span>
            <span id="ann_title"></span>
          </div>
          <p class="ann-body" id="ann_body">loading…</p>
          <div class="ann-actions" id="ann_action" style="display:none;"></div>
        </div>
        <div class="ann-dots" id="ann_dots" role="tablist" aria-label="Announcement selector"></div>
      </div>
    </div>

    <script>
      const data = __DATA__;
      const titleEl = document.getElementById('ann_title');
      const bodyEl  = document.getElementById('ann_body');
      const tagEl   = document.getElementById('ann_tag');
      const actionEl= document.getElementById('ann_action');
      const dotsWrap= document.getElementById('ann_dots');
      const card    = document.getElementById('ann_card');
      const shell   = document.getElementById('ann_shell');
      const reduced = window.matchMedia('(prefers-reduced-motion: reduce)').matches;

      let i = 0, timer = null;
      const INTERVAL = 6500;

      function setActiveDot(idx){
        [...dotsWrap.children].forEach((d, j)=> d.setAttribute('aria-current', j===idx ? 'true' : 'false'));
      }
      function render(idx){
        const c = data[idx] || {};
        card.classList.remove('ann-anim'); void card.offsetWidth; card.classList.add('ann-anim');

        titleEl.textContent = c.title || '';
        bodyEl.textContent  = c.body  || '';

        if (c.tag){
          tagEl.textContent = c.tag;
          tagEl.style.display='';
        } else {
          tagEl.style.display='none';
        }

        if (c.href){
          const link = document.createElement('a');
          link.href = c.href; link.target = '_blank'; link.rel = 'noopener';
          link.textContent = 'Open';
          actionEl.textContent = '';
          actionEl.appendChild(link);
          actionEl.style.display='';
        } else {
          actionEl.style.display='none';
          actionEl.textContent = '';
        }
        setActiveDot(idx);
      }
      function next(){ i = (i+1) % data.length; render(i); }
      function start(){ if (!reduced && data.length > 1) timer = setInterval(next, INTERVAL); }
      function stop(){ if (timer) clearInterval(timer); timer = null; }
      function restart(){ stop(); start(); }

      data.forEach((_, idx)=>{
        const dot = document.createElement('button');
        dot.className='ann-dot'; dot.type='button'; dot.setAttribute('role','tab');
        dot.setAttribute('aria-label','Show announcement '+(idx+1));
        dot.addEventListener('click', ()=>{ i=idx; render(i); restart(); });
        dotsWrap.appendChild(dot);
      });

      shell.addEventListener('mouseenter', stop);
      shell.addEventListener('mouseleave', start);
      shell.addEventListener('focusin', stop);
      shell.addEventListener('focusout', start);

      render(i); start();
    </script>
    """
    data_json = json.dumps(ANNOUNCEMENTS, ensure_ascii=False)
    components.html(_html.replace("__DATA__", data_json), height=220, scrolling=False)


# Optional: extra style injector for status chips & mini-cards if you want to reuse elsewhere
def inject_notice_css():
    st.markdown("""
    <style>
      :root{
        --chip-border: rgba(148,163,184,.35);
      }
      @media (prefers-color-scheme: dark){
        :root{
          --chip-border: rgba(148,163,184,.28);
        }
      }
      .statusbar { display:flex; flex-wrap:wrap; gap:8px; margin:8px 0 6px 0; }
      .chip { display:inline-flex; align-items:center; gap:8px;
              padding:8px 12px; border-radius:999px; font-weight:700; font-size:.98rem;
              border:1px solid var(--chip-border); mix-blend-mode: normal; }
      .chip-red   { background:#fef2f2; color:#991b1b; border-color:#fecaca; }
      .chip-amber { background:#fff7ed; color:#7c2d12; border-color:#fed7aa; }
      .chip-blue  { background:#eef4ff; color:#2541b2; border-color:#c7d2fe; }
      .chip-gray  { background:#f1f5f9; color:#334155; border-color:#cbd5e1; }

      .minirow { display:flex; flex-wrap:wrap; gap:10px; margin:6px 0 2px 0; }
      .minicard { flex:1 1 280px; border:1px solid var(--chip-border); border-radius:12px; padding:12px;
                  background: #ffffff; isolation:isolate; mix-blend-mode: normal; }
      .minicard h4 { margin:0 0 6px 0; font-size:1.02rem; color:#0f172a; }
      .minicard .sub { color:#475569; font-size:.92rem; }

      .pill { display:inline-block; padding:3px 9px; border-radius:999px; font-weight:700; font-size:.92rem; }
      .pill-green { background:#e6ffed; color:#0a7f33; }
      .pill-purple { background:#efe9ff; color:#5b21b6; }
      .pill-amber { background:#fff7ed; color:#7c2d12; }

      @media (max-width: 640px){
        .chip{ padding:7px 10px; font-size:.95rem; }
        .minicard{ padding:11px; }
      }
    </style>
    """, unsafe_allow_html=True)


# =========================================================
# ================== App Announcements ====================
# =========================================================
announcements = [
    {
        "title": "Download Draft (TXT) Backup",
        "body":  "In Submit, use “⬇️ Download draft (TXT)” to save a clean backup with level, day, chapter, and timestamp.",
        "tag":   "New"
    },
    {
        "title": "Submit Flow & Locking",
        "body":  "After you click **Confirm & Submit**, your box locks (read-only). You can still view status and feedback later in Results & Resources.",
        "tag":   "Action"
    },
    {
        "title": "Quick Jumps: Classroom Q&A + Learning Notes",
        "body":  "Buttons in the Submit area take you straight to Q&A or your personal Notes—no hunting around.",
        "tag":   "Tip"
    },
    {
        "title": "Lesson Links — One Download",
        "body":  "Grab all lesson resources as a single TXT file under **Your Work & Links**. Videos are embedded once; no duplicates.",
        "tag":   "New"
    },
    {
        "title": "Sprechen: Instant Pronunciation Feedback",
        "body":  "Record your speaking and get immediate AI feedback (highlights, suggestions, level-aware tips) and shadowing playback. Find it in Falowen → Tools → Sprechen.",
        "tag":   "New"
    }
]



# =========================================================
# ============== Data loaders & helpers ===================
# =========================================================
@st.cache_data(ttl=43200)
def _load_full_vocab_sheet_cached():
    SHEET_ID = "1I1yAnqzSh3DPjwWRh9cdRSfzNSPsi7o4r5Taj9Y36NU"
    csv_url = f"https://docs.google.com/spreadsheets/d/{SHEET_ID}/export?format=csv&gid=0"
    try:
        df = pd.read_csv(csv_url, dtype=str)
    except Exception:
        st.error("Could not load vocab sheet.")
        return pd.DataFrame(columns=["level", "german", "english", "example"])
    df.columns = df.columns.str.strip().str.lower()

    def _match(colnames, *cands):
        s = set(colnames)
        for c in cands:
            if c in s: return c
        for c in colnames:
            if any(c.startswith(x) for x in cands): return c
        return None

    col_level   = _match(df.columns, "level")
    col_german  = _match(df.columns, "german", "de", "word", "wort")
    col_english = _match(df.columns, "english", "en", "meaning", "translation")
    col_example = _match(df.columns, "example", "sentence", "usage")
    if not (col_level and col_german and col_english):
        return pd.DataFrame(columns=["level", "german", "english", "example"])

    rename = {col_level:"level", col_german:"german", col_english:"english"}
    if col_example: rename[col_example] = "example"
    df = df.rename(columns=rename)
    if "example" not in df.columns: df["example"] = ""
    for c in ["level","german","english","example"]:
        df[c] = df[c].astype(str).str.strip()
    df = df[df["level"].notna() & (df["level"] != "")]
    df["level"] = df["level"].str.upper()
    return df[["level","german","english","example"]]

def load_full_vocab_sheet():
    """Return full vocab sheet DataFrame from session state or cache."""
    if "full_vocab_df" not in st.session_state:
        st.session_state["full_vocab_df"] = _load_full_vocab_sheet_cached()
    return st.session_state["full_vocab_df"]

def get_vocab_of_the_day(df: pd.DataFrame, level: str):
    if df is None or df.empty: return None
    if not {"level","german","english","example"}.issubset(df.columns): return None
    lvl = (level or "").upper().strip()
    subset = df[df["level"] == lvl]
    if subset.empty: return None
    idx = date.today().toordinal() % len(subset)
    row = subset.reset_index(drop=True).iloc[idx]
    return {"german": row.get("german",""), "english": row.get("english",""), "example": row.get("example","")}


@st.cache_data(ttl=3600)
def _load_reviews_cached():
    SHEET_ID = "137HANmV9jmMWJEdcA1klqGiP8nYihkDugcIbA-2V1Wc"
    url = f"https://docs.google.com/spreadsheets/d/{SHEET_ID}/gviz/tq?tqx=out:csv&sheet=Sheet1"
    df = pd.read_csv(url)
    df.columns = df.columns.str.strip().str.lower()
    return df

def load_reviews():
    """Return reviews DataFrame cached and stored in session state."""
    if "reviews_df" not in st.session_state:
        st.session_state["reviews_df"] = _load_reviews_cached()
    return st.session_state["reviews_df"]

@st.cache_data(ttl=300)
def _fetch_announcements_csv_cached():
    csv_url = "https://docs.google.com/spreadsheets/d/16gjj0krncWsDwMfMbhlxODPSJsI50fuHAzkF7Prrs1k/export?format=csv&gid=0"
    try:
        return pd.read_csv(csv_url)
    except Exception:
        return pd.DataFrame()

def fetch_announcements_csv():
    if "announcements_df" not in st.session_state:
        st.session_state["announcements_df"] = _fetch_announcements_csv_cached()
    return st.session_state["announcements_df"]

def parse_contract_start(date_str: str):

    """Parse a contract start date in multiple common formats.

    Mirrors the formats used by the fallback date parser so that contract
    start dates are handled consistently across the application.
    """
    if not date_str or str(date_str).strip().lower() in ("nan", "none", ""):
        return None
    for fmt in ("%Y-%m-%d", "%m/%d/%Y", "%d.%m.%y", "%d/%m/%Y", "%d-%m-%Y"):
        try:
            return datetime.strptime(date_str, fmt)
        except ValueError:
            continue
    return None

# ------------------------------- Footer -------------------------------
FOOTER_LINKS = {
    "Terms of Service": "https://register.falowen.app/#terms-of-service",
    "Privacy Policy": "https://register.falowen.app/#privacy-policy",
    "Request Account Deletion": "https://script.google.com/macros/s/AKfycbwXrfiuKl65Va_B2Nr4dFnyLRW5z6wT5kAbCj6cNl1JxdOzWVKT_ZMwdh2pN_dbdFoy/exec",
    "Contact": "https://register.falowen.app/#contact",
}

def render_app_footer(links: dict):
    st.markdown(
        """
        <style>
          .app-footer{ margin-top:18px; padding:16px 14px; border-top:1px solid rgba(148,163,184,.35); color:#475569; }
          .app-footer a{ text-decoration:none; font-weight:700; }
          .app-footer .row{ display:flex; flex-wrap:wrap; gap:14px; }
          @media (max-width:640px){ .app-footer{ padding:14px 10px; } }
        </style>
        """,
        unsafe_allow_html=True
    )
    parts = [f'<a href="{href}" target="_blank">{label}</a>' for label, href in links.items()]
    st.markdown(
        f"""
        <div class="app-footer">
          <div class="row">
            {" | ".join(parts)}
          </div>
          <div style="margin-top:6px;font-size:.9rem;">© {date.today().year} Falowen</div>
        </div>
        """,
        unsafe_allow_html=True
    )


# =========================================================
# ===================== NAV & HELPERS =====================
# =========================================================

# --- Query-param helpers (single API; no experimental mix) ---
if "_qp_get_first" not in globals():
    def _qp_get_first(key: str, default: str = "") -> str:
        """Return first value from st.query_params (new API-safe)."""
        try:
            val = st.query_params.get(key, default)
            if isinstance(val, list):
                return (val[0] if val else default)
            return str(val)
        except Exception:
            return default

if "_qp_set" not in globals():
    def _qp_set(**kwargs):
        """Set URL query params using only the production API."""
        try:
            for k, v in kwargs.items():
                st.query_params[k] = "" if v is None else str(v)
        except Exception:
            # If browser doesn't allow URL changes, just skip
            pass

# --- Minimal CSS injector fallback so NameError never happens ---
if "inject_notice_css" not in globals():
    def inject_notice_css():
        st.markdown(
            """
            <style>
              .mini-chip {display:inline-block;background:#eef2ff;color:#3730a3;
                          padding:4px 10px;border-radius:999px;font-size:0.85rem;margin-right:6px;}
              .mini-card {border:1px solid #e5e7eb;border-radius:12px;padding:12px 14px;margin:8px 0;}
              .cta-btn {display:block;text-align:center;padding:12px 16px;border-radius:10px;
                        background:#2563eb;color:#fff;text-decoration:none;font-weight:700;}
              /* Sticky nav container for mobile */
              .nav-sticky {position: sticky; top: 0; z-index: 100; background: white; margin: 0; padding: 0;}
            </style>
            """,
            unsafe_allow_html=True,
        )

# --- Nav dropdown (mobile-friendly, simple text) ---
def render_dropdown_nav():
    tabs = [
        "Dashboard",
        "My Course",
        "My Results and Resources",
        "Exams Mode & Custom Chat",
        "Vocab Trainer",
        "Schreiben Trainer",
    ]
    icons = {
        "Dashboard": "🏠",
        "My Course": "📈",
        "My Results and Resources": "📊",
        "Exams Mode & Custom Chat": "🗣️",
        "Vocab Trainer": "📚",
        "Schreiben Trainer": "✍️",
    }

    # Sticky banner
    st.markdown(
        """
        <div class="nav-sticky">
          <div style="padding:8px 14px;background:#ecfeff;border:1px solid #67e8f9;border-radius:12px;
                      margin:0;display:flex;align-items:center;gap:10px;justify-content:space-between;">
            <div style="font-weight:800;color:#0f172a;font-size:1.05rem;">🧭 Main Menu</div>
            <div style="color:#0c4a6e;font-size:0.95rem;">Use the selector <b>below</b> to switch sections</div>
          </div>
        </div>
        """,
        unsafe_allow_html=True,
    )

    # Default from URL OR session
    default = _qp_get_first("tab", st.session_state.get("main_tab_select", "Dashboard"))
    if default not in tabs:
        default = "Dashboard"

    def _fmt(x: str) -> str:
        return f"{icons.get(x,'•')}  {x}"

    def _on_nav_change() -> None:
        sel_val = st.session_state["nav_dd"]
        st.session_state["main_tab_select"] = sel_val
        st.session_state["nav_sel"] = sel_val
        _qp_set(tab=sel_val)

    sel = st.selectbox(
        "🧭 Main menu (tap ▾)",
        tabs,
        index=tabs.index(default),
        key="nav_dd",
        format_func=_fmt,
        help="This is the main selector. Tap ▾ to view all sections.",
        on_change=_on_nav_change,
    )



    # “You’re here” chip
    st.markdown(
        f"""
        <div style="margin-top:6px;">
          <span style="background:#e0f2fe;border:1px solid #7dd3fc;color:#075985;
                       padding:4px 10px;border-radius:999px;font-size:0.92rem;">
            You’re viewing: {icons.get(sel,'•')} <b>{sel}</b>
          </span>
        </div>
        """,
        unsafe_allow_html=True,
    )
    return sel

# --- Initialize nav (MUST be before any "if tab == ..." checks) ---
inject_notice_css()
try:
    if "nav_sel" not in st.session_state:
        st.session_state["nav_sel"] = _qp_get_first("tab", "Dashboard")
        st.session_state["main_tab_select"] = st.session_state["nav_sel"]
    tab = render_dropdown_nav()
except Exception as e:
    st.warning(f"Navigation init issue: {e}. Falling back to Dashboard.")
    tab = "Dashboard"

# =========================================================
# ===================== Dashboard =========================
# =========================================================
if tab == "Dashboard":
    # ---------- Helpers ----------
    def safe_get(row, key, default=""):
        try: return row.get(key, default)
        except Exception: pass
        try: return getattr(row, key, default)
        except Exception: pass
        try: return row[key]
        except Exception: return default

    # Fallback parsers if globals not present
    def _fallback_parse_date(s):
        fmts = ("%Y-%m-%d", "%m/%d/%Y", "%d.%m.%y", "%d/%m/%Y", "%d-%m-%Y")
        for f in fmts:
            try: return datetime.strptime(str(s).strip(), f)
            except Exception: pass
        return None

    def _fallback_add_months(dt, n):
        y = dt.year + (dt.month - 1 + n) // 12
        m = (dt.month - 1 + n) % 12 + 1
        d = min(dt.day, calendar.monthrange(y, m)[1])
        return dt.replace(year=y, month=m, day=d)

    parse_contract_start_fn = globals().get("parse_contract_start", _fallback_parse_date)
    parse_contract_end_fn   = globals().get("parse_contract_end",   _fallback_parse_date)
    add_months_fn           = globals().get("add_months",           _fallback_add_months)

    # Global styles for chips & mini-cards
    inject_notice_css()

    # ---------- Ensure we have a student row ----------
    load_student_data_fn = globals().get("load_student_data")
    if load_student_data_fn is None:
        def load_student_data_fn():
            return pd.DataFrame(columns=["StudentCode"])

    df_students = load_student_data_fn()
    if df_students is None:
        df_students = pd.DataFrame(columns=["StudentCode"])
    student_code = (st.session_state.get("student_code", "") or "").strip().lower()

    student_row = {}
    if student_code and not df_students.empty and "StudentCode" in df_students.columns:
        try:
            matches = df_students[df_students["StudentCode"].astype(str).str.lower() == student_code]
            if not matches.empty:
                student_row = matches.iloc[0].to_dict()
        except Exception:
            pass

    if (not student_row) and isinstance(st.session_state.get("student_row"), dict) and st.session_state["student_row"]:
        student_row = st.session_state["student_row"]

    st.markdown("<div style='height:6px'></div>", unsafe_allow_html=True)

    if not student_row:
        st.info("🚩 No student selected.")
        st.stop()
        
    st.divider()
    # ---------- 1) Announcements (top) ----------
    render_announcements(announcements)
    st.markdown("<div style='height:6px'></div>", unsafe_allow_html=True)

    st.divider()
    # ---------- 3) Motivation mini-cards (streak / vocab / leaderboard) ----------
    _student_code = (st.session_state.get("student_code", "") or "").strip().lower()
    _df_assign = load_assignment_scores()
    _df_assign["date"] = pd.to_datetime(_df_assign["date"], errors="coerce").dt.date
    _mask_student = _df_assign["studentcode"].str.lower().str.strip() == _student_code

    _dates = sorted(_df_assign[_mask_student]["date"].dropna().unique(), reverse=True)
    _streak = 1 if _dates else 0
    for i in range(1, len(_dates)):
        if (_dates[i - 1] - _dates[i]).days == 1:
            _streak += 1
        else:
            break

    _monday = date.today() - timedelta(days=date.today().weekday())
    _weekly_goal = 3
    _submitted_this_week = _df_assign[_mask_student & (_df_assign["date"] >= _monday)].shape[0]
    _goal_left = max(0, _weekly_goal - _submitted_this_week)

    _level = (safe_get(student_row, "Level", "A1") or "A1").upper().strip()
    _vocab_df = load_full_vocab_sheet()
    _vocab_item = get_vocab_of_the_day(_vocab_df, _level)

    _df_assign['level'] = _df_assign['level'].astype(str).str.upper().str.strip()
    _df_assign['score'] = pd.to_numeric(_df_assign['score'], errors='coerce')
    _min_assignments = 3
    _df_level = (
        _df_assign[_df_assign['level'] == _level]
        .groupby(['studentcode', 'name'], as_index=False)
        .agg(total_score=('score', 'sum'), completed=('assignment', 'nunique'))
    )
    _df_level = _df_level[_df_level['completed'] >= _min_assignments]
    _df_level = _df_level.sort_values(['total_score', 'completed'], ascending=[False, False]).reset_index(drop=True)
    _df_level['Rank'] = _df_level.index + 1
    _your_row = _df_level[_df_level['studentcode'].str.lower() == _student_code.lower()]
    _total_students = len(_df_level)

    _streak_line = (
        f"<span class='pill pill-green'>{_streak} day{'s' if _streak != 1 else ''} streak</span>"
        if _streak > 0 else
        "<span class='pill pill-amber'>Start your streak today</span>"
    )
    _goal_line = (
        f"Submitted {_submitted_this_week}/{_weekly_goal} this week"
        + (f" — {_goal_left} to go" if _goal_left else " — goal met 🎉")
    )

    if _vocab_item:
        _vocab_chip = f"<span class='pill pill-purple'>{_vocab_item.get('german','')}</span>"
        _vocab_sub = f"{_vocab_item.get('english','')} · Level {_level}"
    else:
        _vocab_chip = "<span class='pill pill-amber'>No vocab available</span>"
        _vocab_sub = f"Level {_level}"

    if not _your_row.empty:
        _rank = int(_your_row.iloc[0]["Rank"])
        _rank_text = f"Rank #{_rank} of {_total_students}"
        _lead_chip = "<span class='pill pill-purple'>On the board</span>"
    else:
        _rank_text = "Complete 3+ assignments to be ranked"
        _lead_chip = "<span class='pill pill-amber'>Not ranked yet</span>"

    _summary = get_assignment_summary(_student_code, _level)
    _missed_list = _summary.get("missed", [])
    _next_lesson = _summary.get("next")

    if _missed_list:
        _missed_chip = f"<span class='pill pill-amber'>{len(_missed_list)} missed</span>"
        _missed_preview = ", ".join(_missed_list[:2]) + ("…" if len(_missed_list) > 2 else "")
    else:
        _missed_chip = "<span class='pill pill-green'>None</span>"
        _missed_preview = "You're on track"

    if _next_lesson:
        _next_title = (
            f"Day {_next_lesson.get('day','?')}: {_next_lesson.get('chapter','?')} – {_next_lesson.get('topic','')}"
        )
        _next_chip = f"<span class='pill pill-purple'>{_next_title}</span>"
        _next_sub = _next_lesson.get("goal", "")
    else:
        _next_chip = "<span class='pill pill-green'>All caught up</span>"
        _next_sub = ""

    _summary_link = "<a href='?#tab=My%20Results%20and%20Resources'>More details</a>"

    st.markdown(
        f"""
        <div class="minirow">
          <div class="minicard">
            <h4>🏅 Assignment Streak</h4>
            <div>{_streak_line}</div>
            <div class="sub">{_goal_line}</div>
          </div>
          <div class="minicard">
            <h4>🗣️ Vocab of the Day</h4>
            <div>{_vocab_chip}</div>
            <div class="sub">{_vocab_sub}</div>
          </div>
          <div class="minicard">
            <h4>🏆 Leaderboard</h4>
            <div>{_lead_chip}</div>
            <div class="sub">{_rank_text}</div>
          </div>
          <div class="minicard">
            <h4>📚 Missed Assignments</h4>
            <div>{_missed_chip}</div>
            <div class="sub">{_missed_preview}</div>
            <div class="sub">{_summary_link}</div>
          </div>
          <div class="minicard">
            <h4>⏭️ Next Assignment</h4>
            <div>{_next_chip}</div>
            <div class="sub">{_next_sub}</div>
            <div class="sub">{_summary_link}</div>
          </div>
        </div>
        """,
        unsafe_allow_html=True
    )
    st.divider()

    # ---------- Student header (compact) + details (expander) ----------
    name = safe_get(student_row, "Name")
    level = safe_get(student_row, "Level", "")
    code  = safe_get(student_row, "StudentCode", "")
    try:
        bal_val = float(str(safe_get(student_row, "Balance", 0)).replace(",", "").strip() or 0)
    except Exception:
        bal_val = 0.0

    st.markdown(
        f"<div style='display:flex;flex-wrap:wrap;gap:10px;align-items:center;"
        f"padding:8px 10px;border:1px solid rgba(148,163,184,.35);border-radius:10px;"
        f"background:#ffffff;'>"
        f"<b>👤 {name}</b>"
        f"<span style='background:#eef4ff;color:#2541b2;padding:2px 8px;border-radius:999px;'>Level: {level}</span>"
        f"<span style='background:#f1f5f9;color:#334155;padding:2px 8px;border-radius:999px;'>Code: <code>{code}</code></span>"
        + (f"<span style='background:#fff7ed;color:#7c2d12;padding:2px 8px;border-radius:999px;'>Balance: ₵{bal_val:,.2f}</span>"
           if bal_val > 0 else
           "<span style='background:#ecfdf5;color:#065f46;padding:2px 8px;border-radius:999px;'>Balance: ₵0.00</span>")
        + "</div>",
        unsafe_allow_html=True
    )

    with st.expander("👤 Student details", expanded=False):
        info_html = f"""
        <div style='
            background:#f8fbff;
            border:1.6px solid #cfe3ff;
            border-radius:12px;
            padding:12px 14px;
            margin-top:8px;
            box-shadow:0 2px 8px rgba(44,106,221,0.04);
            font-size:1.04em;
            color:#17325e;
            font-family:"Segoe UI","Arial",sans-serif;
            letter-spacing:.01em;'>
            <div style="font-weight:700;font-size:1.12em;margin-bottom:6px;">
                👤 {name}
            </div>
            <div style="font-size:1em; margin-bottom:4px;">
                <b>Level:</b> {safe_get(student_row, 'Level', '')} &nbsp;|&nbsp; 
                <b>Code:</b> <code>{safe_get(student_row, 'StudentCode', '')}</code> &nbsp;|&nbsp;
                <b>Status:</b> {safe_get(student_row, 'Status', '')}
            </div>
            <div style="font-size:1em; margin-bottom:4px;">
                <b>Email:</b> {safe_get(student_row, 'Email', '')} &nbsp;|&nbsp;
                <b>Phone:</b> {safe_get(student_row, 'Phone', '')} &nbsp;|&nbsp;
                <b>Location:</b> {safe_get(student_row, 'Location', '')}
            </div>
            <div style="font-size:1em;">
                <b>Contract:</b> {safe_get(student_row, 'ContractStart', '')} ➔ {safe_get(student_row, 'ContractEnd', '')} &nbsp;|&nbsp;
                <b>Enroll Date:</b> {safe_get(student_row, 'EnrollDate', '')}
            </div>
        </div>
        """
        st.markdown(info_html, unsafe_allow_html=True)

    # ---------- Payments & Renewal (policy-aligned, all inside one expander) ----------
    from datetime import datetime as _dt
    import calendar as _cal

    _read_money = globals().get("_read_money")
    if _read_money is None:
        def _read_money(x):
            try:
                s = str(x).replace(",", "").strip()
                return float(s) if s not in ("", "nan", "None") else 0.0
            except Exception:
                return 0.0

    def _fallback_parse_date(s):
        for f in ("%Y-%m-%d", "%m/%d/%Y", "%d.%m.%y", "%d/%m/%Y", "%d-%m-%Y"):
            try:
                return _dt.strptime(str(s).strip(), f)
            except Exception:
                pass
        return None

    def _fallback_add_months(dt, n):
        y = dt.year + (dt.month - 1 + n) // 12
        m = (dt.month - 1 + n) % 12 + 1
        d = min(dt.day, _cal.monthrange(y, m)[1])
        return dt.replace(year=y, month=m, day=d)

    _parse_start = (
        globals().get("parse_contract_start_fn")
        or globals().get("parse_contract_start")
        or _fallback_parse_date
    )
    _parse_end = (
        globals().get("parse_contract_end_fn")
        or globals().get("parse_contract_end")
        or _fallback_parse_date
    )
    _add_months = (
        globals().get("add_months_fn")
        or globals().get("add_months")
        or _fallback_add_months
    )

    _today = _dt.today().date()

    _cs = None
    for _k in ["ContractStart", "StartDate", "ContractBegin", "Start", "Begin"]:
        _s = str(safe_get(student_row, _k, "") or "").strip()
        if _s:
            _cs = _parse_start(_s)
            break
    _first_due_dt = _add_months(_cs, 1) if _cs else None
    _first_due = _first_due_dt.date() if _first_due_dt and hasattr(_first_due_dt, "date") else _first_due_dt

    _balance = _read_money(safe_get(student_row, "Balance", 0))

    _exp_title = "💳 Payments (info)"
    _severity = "info"
    if _balance > 0 and _first_due:
        if _today > _first_due:
            _days_over = (_today - _first_due).days
            _exp_title = f"💳 Payments • overdue {_days_over}d"
            _severity = "error"
            _msg = (
                f"💸 **Overdue by {_days_over} day{'s' if _days_over != 1 else ''}.** "
                f"Amount due: **₵{_balance:,.2f}**. First due: {_first_due:%d %b %Y}."
            )
        elif _today == _first_due:
            _exp_title = "💳 Payments • due today"
            _severity = "warning"
            _msg = f"⏳ **Payment due today** ({_first_due:%d %b %Y}). Amount due: **₵{_balance:,.2f}**."
        else:
            _exp_title = "💳 Payments (info)"
            _severity = "info"
            _days_left = (_first_due - _today).days
            _msg = (
                f"No payment expected yet. Your first payment date is **{_first_due:%d %b %Y}** "
                f"(in {_days_left} day{'s' if _days_left != 1 else ''}). Current balance: **₵{_balance:,.2f}**."
            )
    elif _balance > 0 and not _first_due:
        _exp_title = "💳 Payments • schedule unknown"
        _severity = "info"
        _msg = (
            "ℹ️ You have a positive balance, but I couldn’t read your contract start date "
            "to compute the first payment date. Please contact the office."
        )
    else:
        _exp_title = "💳 Payments (info)"
        _severity = "info"
        if _first_due:
            _msg = (
                "No outstanding balance. You’re not expected to pay anything now. "
                f"Your first payment date (if applicable) is **{_first_due:%d %b %Y}**."
            )
        else:
            _msg = (
                "No outstanding balance. You’re not expected to pay anything now. "
                "We’ll compute your first payment date after your contract start is on file."
            )

    with st.expander(_exp_title, expanded=False):
        if _severity == "error":
            st.error(_msg)
        elif _severity == "warning":
            st.warning(_msg)
        else:
            st.info(_msg)

        _cs_str = _cs.strftime("%d %b %Y") if _cs else "—"
        _fd_str = _first_due.strftime("%d %b %Y") if _first_due else "—"
        st.markdown(
            f"""
            **Details**
            - Contract start: **{_cs_str}**
            - First payment due (start + 1 month): **{_fd_str}**
            - Current balance: **₵{_balance:,.2f}**
            """
        )

        EXT_FEE = 1000
        _ce = _parse_end(safe_get(student_row, "ContractEnd", ""))
        _ce_date = _ce.date() if hasattr(_ce, "date") else _ce
        if _ce_date:
            _days_left = (_ce_date - _today).days
            if _days_left < 0:
                st.error(
                    f"⚠️ Your contract ended on **{_ce_date:%d %b %Y}**. "
                    f"If you need more time, extension costs **₵{EXT_FEE:,}/month**."
                )
            elif _days_left <= 14:
                st.warning(
                    f"⏰ Your contract ends in **{_days_left} day{'s' if _days_left != 1 else ''}** "
                    f"(**{_ce_date:%d %b %Y}**). Extension costs **₵{EXT_FEE:,}/month**."
                )

    # ---------- Always-visible Contract Alert ----------
    from datetime import datetime as _dt

    def _fallback_parse_date(_s):
        for _f in ("%Y-%m-%d", "%m/%d/%Y", "%d.%m.%y", "%d/%m/%Y", "%d-%m-%Y"):
            try:
                return _dt.strptime(str(_s).strip(), _f)
            except Exception:
                pass
        return None

    _parse_end = (
        globals().get("parse_contract_end_fn")
        or globals().get("parse_contract_end")
        or _fallback_parse_date
    )

    _today = _dt.today().date()
    _ce_raw = _parse_end(safe_get(student_row, "ContractEnd", ""))
    _ce_date = _ce_raw.date() if hasattr(_ce_raw, "date") else _ce_raw

    st.markdown("""
    <style>
      .contract-alert { border-radius:12px; padding:12px 14px; margin:8px 0 10px 0; font-weight:600; }
      .ca-warn { background:#fff7ed; color:#7c2d12; border:1px solid #fed7aa; }
      .ca-err  { background:#fef2f2; color:#991b1b; border:1px solid #fecaca; }
      .ca-text { font-size:1rem; line-height:1.55; }
      .ca-cta  { margin-top:6px; font-size:.95rem; }
      @media (max-width:640px){
        .contract-alert{ padding:10px 12px; }
        .ca-text{ font-size:1.02rem; }
      }
    </style>
    """, unsafe_allow_html=True)

    if _ce_date:
        _days_left = (_ce_date - _today).days
        _student_code = str(safe_get(student_row, "StudentCode", "") or "").strip().lower()
        _alert_key = f"hide_contract_alert:{_student_code}:{_ce_date.isoformat()}:{_today.isoformat()}"
        _ext_fee = 1000

        if not st.session_state.get(_alert_key, False):
            if _days_left < 0:
                _msg = (
                    f"⚠️ <b>Your contract ended on {_ce_date:%d %b %Y}.</b> "
                    f"To continue, extension costs <b>₵{_ext_fee:,}/month</b>."
                )
                _cls = "ca-err"
            elif _days_left <= 14:
                _msg = (
                    f"⏰ <b>Your contract ends in {_days_left} day{'s' if _days_left != 1 else ''} "
                    f"({_ce_date:%d %b %Y}).</b> Extension costs <b>₵{_ext_fee:,}/month</b>."
                )
                _cls = "ca-warn"
            else:
                _msg = ""
                _cls = ""

            if _msg:
                st.markdown(
                    f"<div class='contract-alert {_cls}'><div class='ca-text'>{_msg}</div></div>",
                    unsafe_allow_html=True
                )
                if st.button("Got it — hide this notice for today", key=f"btn_contract_alert_{_student_code}"):
                    st.session_state[_alert_key] = True
                    st.session_state["__refresh"] = st.session_state.get("__refresh", 0) + 1

    # ---------- Class schedules ----------
    with st.expander("🗓️ Class Schedule & Upcoming Sessions", expanded=False):
        if not st.session_state.get("student_level"):
            ensure_student_level()
        GROUP_SCHEDULES = load_group_schedules()

        from datetime import datetime as _dt_local, timedelta as _td_local
        class_name = str(safe_get(student_row, "ClassName", "")).strip()
        class_schedule = GROUP_SCHEDULES.get(class_name)
        week_days = [
            "Monday",
            "Tuesday",
            "Wednesday",
            "Thursday",
            "Friday",
            "Saturday",
            "Sunday",
        ]

        if not class_name or not class_schedule:
            st.info("🚩 Your class is not set yet. Please contact your teacher or the office.")
        else:
            days = class_schedule.get("days", [])
            time_str = class_schedule.get("time", "")
            start_dt = class_schedule.get("start_date", "")
            end_dt = class_schedule.get("end_date", "")
            doc_url = class_schedule.get("doc_url", "")

            today = _dt_local.today().date()
            start_date_obj = None
            end_date_obj = None
            try:
                if start_dt:
                    start_date_obj = _dt_local.strptime(start_dt, "%Y-%m-%d").date()
            except Exception:
                start_date_obj = None
            try:
                if end_dt:
                    end_date_obj = _dt_local.strptime(end_dt, "%Y-%m-%d").date()
            except Exception:
                end_date_obj = None

            before_start = bool(start_date_obj and today < start_date_obj)
            after_end = bool(end_date_obj and today > end_date_obj)
            day_indices = [week_days.index(d) for d in days if d in week_days] if isinstance(days, list) else []

            def get_next_sessions(from_date, weekday_indices, limit=3, end_date=None):
                results = []
                if not weekday_indices:
                    return results
                check_date = from_date
                while len(results) < limit:
                    if end_date and check_date > end_date:
                        break
                    if check_date.weekday() in weekday_indices:
                        results.append(check_date)
                    check_date += _td_local(days=1)
                return results

            if before_start and start_date_obj:
                upcoming_sessions = get_next_sessions(start_date_obj, day_indices, limit=3, end_date=end_date_obj)
            elif after_end:
                upcoming_sessions = []
            else:
                upcoming_sessions = get_next_sessions(today, day_indices, limit=3, end_date=end_date_obj)

            if after_end:
                end_str = end_date_obj.strftime('%d %b %Y') if end_date_obj else end_dt
                st.error(f"❌ Your class ({class_name}) ended on {end_str}. Please contact the office for next steps.")
            else:
                if upcoming_sessions:
                    items = []
                    for session_date in upcoming_sessions:
                        weekday_name = week_days[session_date.weekday()]
                        display_date = session_date.strftime("%d %b")
                        items.append(
                            f"<li style='margin-bottom:6px;'><b>{weekday_name}</b> "
                            f"<span style='color:#1976d2;'>{display_date}</span> "
                            f"<span style='color:#333;'>{time_str}</span></li>"
                        )
                    session_items_html = "<ul style='padding-left:16px; margin:9px 0 0 0;'>" + "".join(items) + "</ul>"
                else:
                    session_items_html = "<span style='color:#c62828;'>No upcoming sessions in the visible window.</span>"

                if before_start and start_date_obj:
                    days_until = (start_date_obj - today).days
                    label = f"Starts in {days_until} day{'s' if days_until != 1 else ''} (on {start_date_obj.strftime('%d %b %Y')})"
                    bar_html = f"""
        <div style="margin-top:8px; font-size:0.85em;">
          <div style="margin-bottom:4px;">{label}</div>
          <div style="background:#ddd; border-radius:6px; overflow:hidden; height:12px; width:100%;">
            <div style="width:3%; background:#1976d2; height:100%;"></div>
          </div>
        </div>"""
                elif start_date_obj and end_date_obj:
                    total_days = (end_date_obj - start_date_obj).days + 1
                    elapsed = max(0, (today - start_date_obj).days + 1) if today >= start_date_obj else 0
                    remaining = max(0, (end_date_obj - today).days)
                    percent = int((elapsed / total_days) * 100) if total_days > 0 else 100
                    percent = min(100, max(0, percent))
                    label = f"{remaining} day{'s' if remaining != 1 else ''} remaining in course"
                    bar_html = f"""
        <div style="margin-top:8px; font-size:0.85em;">
          <div style="margin-bottom:4px;">{label}</div>
          <div style="background:#ddd; border-radius:6px; overflow:hidden; height:12px; width:100%;">
            <div style="width:{percent}%; background: linear-gradient(90deg,#1976d2,#4da6ff); height:100%;"></div>
          </div>
          <div style="margin-top:2px; font-size:0.75em;">
            Progress: {percent}% (started {elapsed} of {total_days} days)
          </div>
        </div>"""
                else:
                    bar_html = f"""
        <div style="margin-top:8px; font-size:0.85em;">
          <b>Course period:</b> {start_dt or '[not set]'} to {end_dt or '[not set]'}
        </div>"""

                period_str = f"{start_dt or '[not set]'} to {end_dt or '[not set]'}"
                st.markdown(
                    f"""
        <div style='border:2px solid #17617a; border-radius:14px;
                    padding:13px 11px; margin-bottom:13px;
                    background:#eaf6fb; font-size:1.15em;
                    line-height:1.65; color:#232323;'>
          <b style="font-size:1.09em;">🗓️ Your Next Classes ({class_name}):</b><br>
          {session_items_html}
          {bar_html}
          <div style="font-size:0.98em; margin-top:6px;">
            <b>Course period:</b> {period_str}
          </div>
          {f'<a href="{doc_url}" target="_blank" '
            f'style="font-size:1em;color:#17617a;text-decoration:underline;margin-top:6px;display:inline-block;">📄 View/download full class schedule</a>'
            if doc_url else ''}
        </div>""",
                    unsafe_allow_html=True,
                )

    # ---------- Goethe exam & video ----------
    with st.expander("⏳ Goethe Exam Countdown & Video of the Day", expanded=False):
        from datetime import date
        GOETHE_EXAM_DATES = {
            "A1": (date(2025, 10, 13), 2850, None),
            "A2": (date(2025, 10, 14), 2400, None),
            "B1": (date(2025, 10, 15), 2750, 880),
            "B2": (date(2025, 10, 16), 2500, 840),
            "C1": (date(2025, 10, 17), 2450, 700),
        }
        level = (safe_get(student_row, "Level", "") or "").upper().replace(" ", "")
        exam_info = GOETHE_EXAM_DATES.get(level)

        if exam_info:
            exam_date, fee, module_fee = exam_info
            days_to_exam = (exam_date - date.today()).days
            fee_text = f"**Fee:** ₵{fee:,}"
            if module_fee:
                fee_text += f" &nbsp; | &nbsp; **Per Module:** ₵{module_fee:,}"
            if days_to_exam > 0:
                st.info(
                    f"Your {level} exam is in {days_to_exam} days ({exam_date:%d %b %Y}).  \n"
                    f"{fee_text}  \n"
                    "[Register online here](https://www.goethe.de/ins/gh/en/spr/prf.html)"
                )
            elif days_to_exam == 0:
                st.success("🚀 Exam is today! Good luck!")
            else:
                st.error(
                    f"❌ Your {level} exam was on {exam_date:%d %b %Y}, {abs(days_to_exam)} days ago.  \n"
                    f"{fee_text}"
                )

            playlist_ids = get_playlist_ids_for_level(level)
            fetch_videos = globals().get("fetch_youtube_playlist_videos")
            api_key = globals().get("YOUTUBE_API_KEY")
            playlist_id = random.choice(playlist_ids) if playlist_ids else None
            if playlist_id and fetch_videos and api_key:
                if st.button("🔄 Refresh videos", key=f"refresh_vod_{level}"):
                    st.cache_data.clear()
                    st.rerun()
                st.caption(
                    "Click 'Refresh videos' to clear cached playlist data and reload"
                    " from YouTube if results look out of date."
                )
                try:
                    video_list = fetch_videos(playlist_id, api_key)
                except Exception:
                    video_list = []
                if video_list:
                    pick = date.today().toordinal() % len(video_list)
                    video = video_list[pick]
                    st.markdown(
                        f"**🎬 Video of the Day for {level}: {video.get('title','')}**"
                    )
                    st.video(video.get('url',''))
                else:
                    st.info("No videos found for your level’s playlist. Check back soon!")
            else:
                st.info("No playlist available for your level yet. Stay tuned!")
        else:
            st.warning("No exam date configured for your level.")

    st.divider()

    # ---------- Footer ----------
    render_app_footer(FOOTER_LINKS)


# -------------------------
# UI helpers
# -------------------------

def _draft_state_keys(draft_key: str) -> "Tuple[str, str, str, str]":
    """Return the session-state keys used to track last save info for a draft."""
    return (
        f"{draft_key}__last_val",
        f"{draft_key}__last_ts",
        f"{draft_key}_saved",
        f"{draft_key}_saved_at"
    )

def save_now(draft_key: str, code: str) -> None:
    """
    Immediate save invoked by the text area's on_change hook.
    Guarantees a Firestore write on blur or explicit change.
    """
    text = st.session_state.get(draft_key, "") or ""
    if st.session_state.get("falowen_chat_draft_key") == draft_key:
        conv = st.session_state.get("falowen_conv_key", "")
        save_chat_draft_to_db(code, conv, text)
    else:
        save_draft_to_db(code, draft_key, text)

    # Update local 'last saved' markers so the UI shows the correct time.
    last_val_key, last_ts_key, saved_flag_key, saved_at_key = _draft_state_keys(draft_key)
    st.session_state[last_val_key]   = text
    st.session_state[last_ts_key]    = time.time()
    st.session_state[saved_flag_key] = True
    st.session_state[saved_at_key]   = datetime.now(_timezone.utc)

def autosave_maybe(
    code: str,
    lesson_field_key: str,
    text: str,
    *,
    min_secs: float = 5.0,
    min_delta: int = 30,
    locked: bool = False
) -> None:
    """
    Debounced background autosave.
    Saves only if content changed AND (enough time passed OR change is large).
    Also updates local 'last saved' markers to avoid redundant writes.

    Args:
        code: Student code (document id).
        lesson_field_key: Field name / draft key (e.g., 'draft_A1_day3_chX').
        text: Current textarea content.
        min_secs: Minimum seconds between saves for small changes.
        min_delta: Minimum character count difference to treat as 'big change'.
        locked: If True, do nothing (submitted/locked state).
    """
    if locked:
        return

    last_val_key, last_ts_key, saved_flag_key, saved_at_key = _draft_state_keys(lesson_field_key)
    last_val = st.session_state.get(last_val_key, "")
    last_ts  = float(st.session_state.get(last_ts_key, 0.0))
    now = time.time()

    changed    = (text != last_val)
    big_change = abs(len(text) - len(last_val)) >= min_delta
    time_ok    = (now - last_ts) >= min_secs

    if changed and (time_ok or big_change):
        if st.session_state.get("falowen_chat_draft_key") == lesson_field_key:
            conv = st.session_state.get("falowen_conv_key", "")
            save_chat_draft_to_db(code, conv, text)
        else:
            save_draft_to_db(code, lesson_field_key, text)
        st.session_state[last_val_key]   = text
        st.session_state[last_ts_key]    = now
        st.session_state[saved_flag_key] = True
        st.session_state[saved_at_key]   = datetime.now(_timezone.utc)

def render_section(day_info: dict, key: str, title: str, icon: str) -> None:
    """Render a lesson section (supports list or single dict)."""
    content = day_info.get(key)
    if not content:
        return
    items = content if isinstance(content, list) else [content]
    st.markdown(f"#### {icon} {title}")
    for idx, part in enumerate(items):
        if len(items) > 1:
            st.markdown(f"###### {icon} Part {idx+1} of {len(items)}: Chapter {part.get('chapter','')}")
        if part.get('video'):
            st.video(part['video'])
        if part.get('grammarbook_link'):
            render_link("📘 Grammar Book (Notes)", part['grammarbook_link'])
            st.markdown(
                '<em>Further notice:</em> 📘 contains notes; 📒 is your workbook assignment.',
                unsafe_allow_html=True
            )
        if part.get('workbook_link'):
            render_link("📒 Workbook (Assignment)", part['workbook_link'])
            render_assignment_reminder()
        extras = part.get('extra_resources')
        if extras:
            for ex in (extras if isinstance(extras, list) else [extras]):
                render_link("🔗 Extra", ex)

# -------------------------
# Slack helpers (optional)
# -------------------------
SLACK_DEBUG = (os.getenv("SLACK_DEBUG", "0") == "1")

def _slack_url() -> str:
    """Resolve Slack webhook URL (ENV first, then st.secrets)."""
    url = (os.getenv("SLACK_WEBHOOK_URL") or "").strip()
    if not url:
        try:
            url = (st.secrets.get("slack", {}).get("webhook_url", "") if hasattr(st, "secrets") else "").strip()
        except Exception:
            url = ""
    return url

def get_slack_webhook() -> str:
    """Back-compat alias to _slack_url()."""
    return _slack_url()

def notify_slack(text: str) -> Tuple[bool, str]:
    """
    Post a plain text message to the Slack webhook.
    Returns (ok, info). If SLACK_DEBUG=1, more verbose info is printed in logs.
    """
    url = _slack_url()
    if not url:
        return False, "missing_webhook"
    try:
        resp = api_post(url, json={"text": text}, timeout=6)
        ok = 200 <= resp.status_code < 300
        return ok, f"status={resp.status_code}"
    except Exception as e:
        return False, str(e)

def notify_slack_submission(
    webhook_url: str,
    *,
    student_name: str,
    student_code: str,
    level: str,
    day: int,
    chapter: str,
    receipt: str,
    preview: str
) -> None:
    """Send a compact submission notification to Slack (best-effort)."""
    if not webhook_url:
        return
    text = (
        f"*New submission* • {student_name} ({student_code})\n"
        f"*Level:* {level}  •  *Day:* {day}\n"
        f"*Chapter:* {chapter}\n"
        f"*Ref:* `{receipt}`\n"
        f"*Preview:* {preview[:180]}{'…' if len(preview) > 180 else ''}"
    )
    try:
        api_post(webhook_url, json={"text": text}, timeout=6)
    except Exception:
        pass  # never block the student

# -------------------------
# Firestore helpers (uses your existing `db` and `from firebase_admin import firestore`)
# -------------------------
def lesson_key_build(level: str, day: int, chapter: str) -> str:
    """Unique, safe key for this lesson (reusable in docs/fields)."""
    safe_ch = re.sub(r'[^A-Za-z0-9_\-]+', '_', str(chapter))
    return f"{level}_day{day}_ch{safe_ch}"

def lock_id(level: str, code: str, lesson_key: str) -> str:
    """Stable document id for submission lock."""
    safe_code = re.sub(r'[^A-Za-z0-9_\-]+', '_', str(code))
    return f"{level}__{safe_code}__{lesson_key}"

def has_existing_submission(level: str, code: str, lesson_key: str) -> bool:
    """True if a submission exists for this (level, code, lesson_key)."""
    posts_ref = db.collection("submissions").document(level).collection("posts")
    try:
        q = (posts_ref.where(filter=FieldFilter("student_code", "==", code))
                      .where(filter=FieldFilter("lesson_key", "==", lesson_key))
                      .limit(1).stream())
        return any(True for _ in q)
    except Exception:
        try:
            for _ in posts_ref.where(filter=FieldFilter("student_code", "==", code))\
                              .where(filter=FieldFilter("lesson_key", "==", lesson_key)).stream():
                return True
        except Exception:
            pass
        return False

def acquire_lock(level: str, code: str, lesson_key: str) -> bool:
    """
    Create a lock doc; if it already exists, treat as locked.
    Works without importing AlreadyExists explicitly.
    """
    ref = db.collection("submission_locks").document(lock_id(level, code, lesson_key))
    try:
        ref.create({
            "level": level,
            "student_code": code,
            "lesson_key": lesson_key,
            "created_at": firestore.SERVER_TIMESTAMP,
        })
        return True
    except Exception:
        try:
            exists = ref.get().exists
            if exists:
                return False
            ref.set({
                "level": level,
                "student_code": code,
                "lesson_key": lesson_key,
                "created_at": firestore.SERVER_TIMESTAMP,
            }, merge=False)
            return True
        except Exception:
            return False

def is_locked(level: str, code: str, lesson_key: str) -> bool:
    """Treat either an existing submission OR a lock doc as 'locked'."""
    if has_existing_submission(level, code, lesson_key):
        return True
    try:
        ref = db.collection("submission_locks").document(lock_id(level, code, lesson_key))
        return ref.get().exists
    except Exception:
        return False


def resolve_current_content(level: str, code: str, lesson_key: str, draft_key: str) -> dict:
    """
    Decide what the editor should show for this lesson.
    Priority:
      1) Submitted answer (locked, read-only)
      2) Saved draft (from drafts_v2 or legacy)
      3) Empty
    """
    latest = fetch_latest(level, code, lesson_key)
    if latest:
        return {
            "text": latest.get("answer", "") or "",
            "ts": latest.get("updated_at"),
            "status": "submitted",
            "locked": True,
            "source": "submission",
        }

    draft_text, draft_ts = load_draft_meta_from_db(code, draft_key)
    if draft_text:
        return {
            "text": draft_text,
            "ts": draft_ts,
            "status": "draft",
            "locked": False,
            "source": "draft",
        }

    return {
        "text": "",
        "ts": None,
        "status": "empty",
        "locked": False,
        "source": "empty",
    }

def fetch_latest(level: str, code: str, lesson_key: str) -> Optional[Dict[str, Any]]:
    """Fetch the most recent submission for this user/lesson (or None)."""
    posts_ref = db.collection("submissions").document(level).collection("posts")
    try:
        docs = (
            posts_ref.where(filter=FieldFilter("student_code", "==", code))
            .where(filter=FieldFilter("lesson_key", "==", lesson_key))
            .order_by("updated_at", direction=firestore.Query.DESCENDING)
            .limit(1)
            .stream()
        )
        for d in docs:
            return d.to_dict()
    except Exception:
        try:
            docs = posts_ref.where(filter=FieldFilter("student_code", "==", code))\
                            .where(filter=FieldFilter("lesson_key", "==", lesson_key)).stream()
            items = [d.to_dict() for d in docs]
            items.sort(key=lambda x: x.get("updated_at"), reverse=True)
            return items[0] if items else None
        except Exception:
            return None
    return None

# -------------------------
# Misc existing helper preserved
# -------------------------
def post_message(level: str, code: str, name: str, text: str, reply_to: Optional[str] = None) -> None:
    """Post a message to the class board."""
    posts_ref = db.collection("class_board").document(level).collection("posts")
    posts_ref.add({
        "student_code": code,
        "student_name": name,
        "text": text.strip(),
        "timestamp": _dt.now(_timezone.utc),
        "reply_to": reply_to,
    })

RESOURCE_LABELS = {
    'video': '🎥 Video',
    'grammarbook_link': '📘 Grammar',
    'workbook_link': '📒 Workbook',
    'extra_resources': '🔗 Extra'
}



# ---- Firestore Helpers ----
def load_notes_from_db(student_code):
    ref = db.collection("learning_notes").document(student_code)
    doc = ref.get()
    return doc.to_dict().get("notes", []) if doc.exists else []

def save_notes_to_db(student_code, notes):
    ref = db.collection("learning_notes").document(student_code)
    ref.set({"notes": notes}, merge=True)

def autosave_learning_note(student_code: str, key_notes: str) -> None:
    """Autosave current note draft to Firestore."""
    notes = st.session_state.get(key_notes, [])
    idx = st.session_state.get("edit_note_idx")
    draft = st.session_state.get("learning_note_draft", "")
    title = st.session_state.get("learning_note_title", "")
    tag = st.session_state.get("learning_note_tag", "")
    ts = datetime.now().strftime("%Y-%m-%d %H:%M")

    note = {
        "title": title.strip().title(),
        "tag": tag.strip().title(),
        "text": draft.strip(),
        "pinned": False,
        "created": ts,
        "updated": ts,
    }

    if idx is not None and idx < len(notes):
        existing = notes[idx]
        note["pinned"] = existing.get("pinned", False)
        note["created"] = existing.get("created", ts)
        notes[idx] = note
    else:
        notes.insert(0, note)
        st.session_state["edit_note_idx"] = 0

    st.session_state[key_notes] = notes
    save_notes_to_db(student_code, notes)
    st.session_state["learning_note_last_saved"] = ts

def on_cb_subtab_change():
    """Save or restore classroom reply drafts when switching subtabs."""
    prev = st.session_state.get("__cb_subtab_prev")
    curr = st.session_state.get("coursebook_subtab")
    code = st.session_state.get("student_code", "")

    if prev == "🧑‍🏫 Classroom" and curr != "🧑‍🏫 Classroom":
        for key in [k for k in st.session_state.keys() if k.startswith("classroom_reply_draft_")]:
            try:
                save_draft_to_db(code, key, st.session_state.get(key, ""))
            except Exception:
                pass
            last_val_key, last_ts_key, saved_flag_key, saved_at_key = _draft_state_keys(key)
            for k in (key, last_val_key, last_ts_key, saved_flag_key, saved_at_key):
                st.session_state.pop(k, None)

    elif curr == "🧑‍🏫 Classroom" and prev != "🧑‍🏫 Classroom":
        try:
            lessons = db.collection("drafts_v2").document(code).collection("lessons")
            for doc in lessons.stream():
                if doc.id.startswith("classroom_reply_draft_"):
                    data = doc.to_dict() or {}
                    text = data.get("text", "")
                    ts = data.get("updated_at")
                    st.session_state[doc.id] = text
                    last_val_key, last_ts_key, saved_flag_key, saved_at_key = _draft_state_keys(doc.id)
                    st.session_state[last_val_key] = text
                    st.session_state[last_ts_key] = time.time()
                    st.session_state[saved_flag_key] = bool(text)
                    st.session_state[saved_at_key] = ts
        except Exception:
            pass

    st.session_state["__cb_subtab_prev"] = curr
    

if tab == "My Course":
    # === HANDLE ALL SWITCHING *BEFORE* ANY WIDGET ===
    # Jump flags set by buttons elsewhere
    if st.session_state.get("__go_classroom"):
        st.session_state["coursebook_subtab"] = "🧑‍🏫 Classroom"
        del st.session_state["__go_classroom"]
        st.session_state["__refresh"] = st.session_state.get("__refresh", 0) + 1

    if st.session_state.get("__go_notes"):
        st.session_state["coursebook_subtab"] = "📒 Learning Notes"
        del st.session_state["__go_notes"]
        st.session_state["__refresh"] = st.session_state.get("__refresh", 0) + 1

    # Backward-compat: older code may still set this
    if st.session_state.get("switch_to_notes"):
        st.session_state["coursebook_subtab"] = "📒 Learning Notes"
        del st.session_state["switch_to_notes"]
        st.session_state["__refresh"] = st.session_state.get("__refresh", 0) + 1

    # First run default
    if "coursebook_subtab" not in st.session_state:
        st.session_state["coursebook_subtab"] = "📘 Course Book"
    if "cb_prev_subtab" not in st.session_state:
        st.session_state["cb_prev_subtab"] = st.session_state["coursebook_subtab"]

    # Header (render once)
    st.markdown(
        '''
        <div style="
            padding: 16px;
            background: #007bff;
            color: #ffffff;
            border-radius: 8px;
            text-align: center;
            margin-bottom: 16px;
            box-shadow: 0 4px 6px rgba(0,0,0,0.1);
        ">
            <span style="font-size:1.8rem; font-weight:600;">📈 My Course</span>
        </div>
        ''',
        unsafe_allow_html=True
    )
    st.divider()

    # Subtabs (1: Classroom, 2: Course Book, 3: Learning Notes)
    def on_cb_subtab_change() -> None:
        prev = st.session_state.get("cb_prev_subtab")
        curr = st.session_state.get("coursebook_subtab")
        if prev == "📒 Learning Notes":
            code = st.session_state.get("student_code", "demo001")
            notes_key = f"notes_{code}"
            notes = st.session_state.get(notes_key)
            if notes is not None:
                save_notes_to_db(code, notes)
        elif prev == "🧑‍🏫 Classroom":
            code = (
                st.session_state.get("student_code")
                or (st.session_state.get("student_row") or {}).get("StudentCode", "")
            )
            if code:
                if str(st.session_state.get("q_text", "")).strip():
                    save_now("q_text", code)
                for k in [key for key in st.session_state.keys() if key.startswith("q_reply_box_")]:
                    if str(st.session_state.get(k, "")).strip():
                        save_now(k, code)
        elif prev == "📘 Course Book":
            draft_key = st.session_state.get("coursebook_draft_key")
            code = (
                st.session_state.get("student_code")
                or (st.session_state.get("student_row") or {}).get("StudentCode", "")
            )
            if draft_key and code:
                last_val_key, *_ = _draft_state_keys(draft_key)
                if st.session_state.get(draft_key, "") != st.session_state.get(last_val_key, ""):
                    save_now(draft_key, code)
        st.session_state["cb_prev_subtab"] = curr


    # Subtabs (1: Classroom, 2: Course Book, 3: Learning Notes)
    cb_subtab = st.radio(
        "Select section:",
        ["🧑‍🏫 Classroom", "📘 Course Book", "📒 Learning Notes"],
        horizontal=True,
        key="coursebook_subtab",
        on_change=on_cb_subtab_change,
    )


       # === COURSE BOOK SUBTAB (mini-tabs inside) ===
    if cb_subtab == "📘 Course Book":
        from datetime import date, timedelta  # needed inside this branch

        st.markdown(
            '''
            <div style="
                padding: 16px;
                background: #007bff;
                color: #ffffff;
                border-radius: 8px;
                text-align: center;
                margin-bottom: 16px;
                box-shadow: 0 4px 6px rgba(0,0,0,0.1);
            ">
                <span style="font-size:1.8rem; font-weight:600;">📘 Course Book</span>
            </div>
            ''',
            unsafe_allow_html=True
        )
        st.divider()

        # ---- Load schedule (normalized) ----
        if not st.session_state.get("student_level"):
            ensure_student_level()  
        student_level = st.session_state.get("student_level", "A1")
        level_key = (student_level or "A1").strip().upper()
        schedules = load_level_schedules()
        schedule = schedules.get(level_key, schedules.get("A1", []))
        if not schedule:
            st.warning(f"No lessons found for level **{level_key}**.")
            st.stop()

        # ---- Search ----
        query = st.text_input("🔍 Search for topic, chapter, grammar, day, or anything…")
        search_terms = [q for q in query.strip().lower().split() if q] if query else []

        if search_terms:
            matches = [(i, d) for i, d in enumerate(schedule) if filter_matches(d, search_terms)]
            if not matches:
                st.warning("No matching lessons. Try simpler terms or check spelling.")
                st.stop()

            labels = []
            for _, d in matches:
                title = highlight_terms(f"Day {d['day']}: {d['topic']}", search_terms)
                grammar = highlight_terms(d.get("grammar_topic", ""), search_terms)
                labels.append(f"{title}  {'<span style=\"color:#007bff\">['+grammar+']</span>' if grammar else ''}")

            st.markdown("<span style='font-weight:700; font-size:1rem;'>Lessons:</span>", unsafe_allow_html=True)
            sel = st.selectbox(
                "Lesson",
                list(range(len(matches))),
                format_func=lambda i: labels[i],
                key="course_search_sel",
                label_visibility="collapsed",
            )
            idx = matches[sel][0]
        else:
            st.markdown("<span style='font-weight:700; font-size:1rem;'>Choose your lesson/day:</span>", unsafe_allow_html=True)
            idx = st.selectbox(
                "Lesson selection",
                list(range(len(schedule))),
                format_func=lambda i: f"Day {schedule[i]['day']} - {schedule[i]['topic']}",
                label_visibility="collapsed",
            )

        st.divider()

        # ---- Progress ----
        total = len(schedule)
        done = idx + 1
        pct = int(done / total * 100) if total else 0
        st.progress(pct)
        st.markdown(f"**You’ve loaded {done} / {total} lessons ({pct}%)**")
        st.divider()

        # ---- Lesson info ----
        info = schedule[idx]
        title_txt = f"Day {info['day']}: {info['topic']}"
        st.markdown(f"### {highlight_terms(title_txt, search_terms)} (Chapter {info['chapter']})", unsafe_allow_html=True)
        if info.get("grammar_topic"):
            st.markdown(f"**🔤 Grammar Focus:** {highlight_terms(info['grammar_topic'], search_terms)}", unsafe_allow_html=True)
        if info.get("goal"):
            st.markdown(f"**🎯 Goal:**  {info['goal']}")
        if info.get("instruction"):
            st.markdown(f"**📝 Instruction:**  {info['instruction']}")

        st.divider()

        # ---------- mini-tabs inside Course Book ----------
        if "coursebook_page" not in st.session_state:
            st.session_state["coursebook_page"] = "Overview"
        if "coursebook_prev_page" not in st.session_state:
            st.session_state["coursebook_prev_page"] = st.session_state["coursebook_page"]
        def on_coursebook_page_change() -> None:
            prev = st.session_state.get("coursebook_prev_page")
            curr = st.session_state.get("coursebook_page")
            if prev in {"Assignment", "Submit"}:
                draft_key = st.session_state.get("coursebook_draft_key")
                code = (
                    st.session_state.get("student_code")
                    or (st.session_state.get("student_row") or {}).get("StudentCode", "")
                )
                if draft_key and code:
                    last_val_key, *_ = _draft_state_keys(draft_key)
                    if st.session_state.get(draft_key, "") != st.session_state.get(last_val_key, ""):
                        save_now(draft_key, code)
            st.session_state["coursebook_prev_page"] = curr

        student_row = st.session_state.get("student_row", {})
        
        coursebook_section = st.radio(
            "Section",
            ["Overview", "Assignment", "Submit"],
            key="coursebook_page",
            on_change=on_coursebook_page_change,
        )

        # OVERVIEW
        if coursebook_section == "Overview":
        
            with st.expander("📚 Course Book & Study Recommendations", expanded=True):
                LEVEL_TIME = {"A1": 15, "A2": 25, "B1": 30, "B2": 40, "C1": 45}
                rec_time = LEVEL_TIME.get(level_key, 20)
                st.info(f"⏱️ **Recommended:** Invest about {rec_time} minutes to complete this lesson fully.")

                student_row = st.session_state.get("student_row", {})
                start_str   = student_row.get("ContractStart", "")
                parse_start = (
                    globals().get("parse_contract_start_fn")
                    or globals().get("parse_contract_start")
                 )
                start_date = None
                if start_str and parse_start:
                    _parsed = parse_start(start_str)
                    if _parsed:
                        start_date = _parsed.date() if hasattr(_parsed, "date") else _parsed

                if start_date and total:
                    weeks_three = (total + 2) // 3
                    weeks_two   = (total + 1) // 2
                    weeks_one   = total
                    end_three = start_date + timedelta(weeks=weeks_three)
                    end_two   = start_date + timedelta(weeks=weeks_two)
                    end_one   = start_date + timedelta(weeks=weeks_one)
                    _, content = st.columns([3, 7])
                    with content:
                        st.success(f"If you complete **three sessions per week**, you will finish by **{end_three.strftime('%A, %d %B %Y')}**.")
                        st.info(f"If you complete **two sessions per week**, you will finish by **{end_two.strftime('%A, %d %B %Y')}**.")
                        st.warning(f"If you complete **one session per week**, you will finish by **{end_one.strftime('%A, %d %B %Y')}**.")
                else:
                    _, content = st.columns([3, 7])
                    with content:
                        st.warning("❓ Start date missing or invalid. Please update your contract start date.")

        # ASSIGNMENT (activities + resources; tolerant across A1–C1)
        elif coursebook_section == "Assignment":


            # ---------- helpers ----------
            def _as_list(x):
                if not x: return []
                return x if isinstance(x, list) else [x]

            def _is_url(u: str) -> bool:
                try:
                    p = urlparse(str(u))
                    return p.scheme in ("http", "https") and bool(p.netloc)
                except Exception:
                    return False

            def _dedup(seq):
                out, seen = [], set()
                for s in seq:
                    if s and s not in seen:
                        seen.add(s); out.append(s)
                return out

            def _canon_video(u: str) -> str:
                """Stable id for a video url (YouTube => yt:ID, else normalized url)."""
                if not u:
                    return ""
                try:
                    p = urlsplit(u)
                    host = (p.netloc or "").lower().replace("www.", "")
                    if "youtube.com" in host:
                        q = parse_qs(p.query or "")
                        vid = (q.get("v", [""])[0] or "").strip()
                        return f"yt:{vid}" if vid else u.strip().lower()
                    if "youtu.be" in host:
                        vid = (p.path or "/").strip("/").split("/")[0]
                        return f"yt:{vid}" if vid else u.strip().lower()
                    return u.strip().lower()
                except Exception:
                    return str(u).strip().lower()

            def pick_sections(day_info: dict):
                """Find any section keys present for this lesson across levels."""
                candidates = [
                    ("lesen_hören",        "Lesen & Hören",        "📚"),
                    ("lesen_hoeren",       "Lesen & Hören",        "📚"),
                    ("lesenhoeren",        "Lesen & Hören",        "📚"),
                    ("lesen",              "Lesen",                "📖"),
                    ("hören",              "Hören",                "🎧"),
                    ("hoeren",             "Hören",                "🎧"),
                    ("schreiben_sprechen", "Schreiben & Sprechen", "📝"),
                    ("sprechen_schreiben", "Schreiben & Sprechen", "📝"),
                    ("sprechen",           "Sprechen",             "🗣️"),
                    ("schreiben",          "Schreiben",            "✍️"),
                ]
                found = []
                for key, title, icon in candidates:
                    if day_info.get(key):
                        found.append((key, title, icon))
                return found

            def render_section_any(day_info, key, title, icon, seen_videos: set):
                content = day_info.get(key)
                if not content:
                    return
                items = content if isinstance(content, list) else [content]
                st.markdown(f"#### {icon} {title}")
                for idx_part, part in enumerate(items):
                    if len(items) > 1:
                        st.markdown(f"###### {icon} Part {idx_part+1} of {len(items)}: Chapter {part.get('chapter','')}")
                    # videos (embed once)
                    for maybe_vid in [part.get("video"), part.get("youtube_link")]:
                        if _is_url(maybe_vid):
                            cid = _canon_video(maybe_vid)
                            if cid not in seen_videos:
                                st.markdown(f"[▶️ Watch on YouTube]({maybe_vid})")
                                seen_videos.add(cid)
                    # links/resources inline
                    if part.get('grammarbook_link'):
                        st.markdown(f"- [📘 Grammar Book (Notes)]({part['grammarbook_link']})")
                        st.markdown('<em>Further notice:</em> 📘 contains notes; 📒 is your workbook assignment.', unsafe_allow_html=True)
                    if part.get('workbook_link'):
                        st.markdown(f"- [📒 Workbook (Assignment)]({part['workbook_link']})")
                        render_vocab_lookup(f"{key}-{idx_part}")
                        render_assignment_reminder()
                    extras = part.get('extra_resources')
                    if extras:
                        for ex in _as_list(extras):
                            st.markdown(f"- [🔗 Extra]({ex})")

            # ---------- YOUR WORK (tolerant across levels; embeds each video at most once) ----------
            st.markdown("### 🧪 Your Work")
            seen_videos = set()
            sections = pick_sections(info)

            if sections:
                for key, title, icon in sections:
                    render_section_any(info, key, title, icon, seen_videos)
            else:
                # Fallback: show top-level resources even if there are no section keys
                showed = False
                if info.get("video"):
                    cid = _canon_video(info["video"])
                    if cid not in seen_videos:
                        st.markdown(f"[▶️ Watch on YouTube]({info['video']})")
                        seen_videos.add(cid)
                    showed = True
                if info.get("grammarbook_link"):
                    st.markdown(f"- [📘 Grammar Book (Notes)]({info['grammarbook_link']})")
                    showed = True
                if info.get("workbook_link"):
                    st.markdown(f"- [📒 Workbook (Assignment)]({info['workbook_link']})")              
                    render_vocab_lookup(f"fallback-{info.get('day', '')}")
                    render_assignment_reminder()
                    showed = True
                for ex in _as_list(info.get("extra_resources")):
                    st.markdown(f"- [🔗 Extra]({ex})")
                    showed = True

                if not showed:
                    st.info(
                        "No activity sections or links found for this lesson. Check the lesson data for A2/B1 key names."
                    )

            # --- quick access to translators ---
            st.markdown(
                "[🌐 DeepL Translator](https://www.deepl.com/translator) &nbsp; | &nbsp; "
                "[🌐 Google Translate](https://translate.google.com)",
                unsafe_allow_html=True,
            )

            # ---------- Build a clean downloadable bundle of links (no on-page repetition) ----------
            st.divider()
            st.markdown("### 📎 Lesson Links — Download")

            # Collect links (top-level + nested)
            resources = {"Grammar Notes": [], "Workbook": [], "Videos": [], "Extras": []}

            def _add(kind, val):
                for v in _as_list(val):
                    if _is_url(v):
                        resources[kind].append(v)

            # top-level
            _add("Videos", info.get("video"))
            _add("Grammar Notes", info.get("grammarbook_link"))
            _add("Workbook", info.get("workbook_link"))
            _add("Extras", info.get("extra_resources"))

            # nested: include whatever sections exist for this lesson
            for section_key, _, _ in sections or []:
                for part in _as_list(info.get(section_key)):
                    if not isinstance(part, dict):
                        continue
                    _add("Videos", [part.get("video"), part.get("youtube_link")])
                    _add("Grammar Notes", part.get("grammarbook_link"))
                    _add("Workbook", part.get("workbook_link"))
                    _add("Extras", part.get("extra_resources"))

            # dedupe + remove videos already embedded above
            for k in list(resources.keys()):
                resources[k] = _dedup(resources[k])

            # If nothing remains after filtering, don't show anything
            if not any(resources.values()):
                st.caption("All lesson links are already shown above. No extra links to download.")
            else:
                # Prepare TXT bundle
                lesson_header = f"Level: {level_key} | Day: {info.get('day','?')} | Chapter: {info.get('chapter','?')} | Topic: {info.get('topic','')}"
                parts_txt = [lesson_header, "-" * len(lesson_header)]
                for title, key_name in [("📘 Grammar Notes", "Grammar Notes"),
                                        ("📒 Workbook", "Workbook"),
                                        ("🎥 Videos", "Videos"),
                                        ("🔗 Extras", "Extras")]:
                    if resources[key_name]:
                        parts_txt.append(title)
                        parts_txt.extend([f"- {u}" for u in resources[key_name]])
                        parts_txt.append("")
                bundle_txt = "\n".join(parts_txt).strip() + "\n"

                temp_path = st.session_state.get("links_temp_path")
                if not temp_path or not os.path.exists(temp_path):
                    with tempfile.NamedTemporaryFile(delete=False, suffix=".txt") as tmp:
                        tmp.write(bundle_txt.encode("utf-8"))
                        temp_path = tmp.name
                    st.session_state["links_temp_path"] = temp_path

                cdl1, cdl2 = st.columns([1, 1])
                with cdl1:
                    file_obj = open(temp_path, "rb")
                    clicked = st.download_button(
                        "⬇️ Download lesson links (TXT)",
                        data=file_obj,
                        file_name=f"lesson_links_{level_key}_day{info.get('day','')}.txt",
                        mime="text/plain",
                        key="dl_links_txt",
                    )
                    file_obj.close()
                    if clicked:
                        try:
                            os.remove(temp_path)
                        finally:
                            st.session_state.pop("links_temp_path", None)

                

            with st.expander("📚 Study Resources"):
                if _is_url(info.get("video")):
                    st.video(info["video"])
                elif info.get("video"):
                    st.markdown(f"[▶️ Watch on YouTube]({info['video']})")
                    
                if _is_url(info.get("grammarbook_link")):
                    render_link("📘 Grammar Book (Notes)", info["grammarbook_link"])

                render_link("📗 Dictionary", "https://dict.leo.org/german-english")


            st.markdown("#### 🎬 Video of the Day for Your Level")
            playlist_ids = get_playlist_ids_for_level(level_key)
            fetch_videos = globals().get("fetch_youtube_playlist_videos")
            api_key = globals().get("YOUTUBE_API_KEY")
            playlist_id = random.choice(playlist_ids) if playlist_ids else None

            if playlist_id and fetch_videos and api_key:
                if st.button("🔄 Refresh videos", key=f"refresh_vod_{level_key}"):
                    st.cache_data.clear()
                    st.rerun()
                st.caption(
                    "Click 'Refresh videos' to clear cached playlist data and reload"
                    " from YouTube if results look out of date."
                )
                try:
                    video_list = fetch_videos(playlist_id, api_key)
                except Exception:
                    video_list = []
                if video_list:
                    today_idx = date.today().toordinal() % len(video_list)
                    video = video_list[today_idx]
                    st.markdown(f"**{video['title']}**")
                    st.video(video['url'])
                else:
                    st.info("No videos found for your level’s playlist. Check back soon!")
            else:
                st.info("No playlist found for your level yet. Stay tuned!")
            st.markdown("**The End**")


        # SUBMIT
        elif coursebook_section == "Submit":
            st.markdown("### ✅ Submit Your Assignment")
            st.markdown(
                f"""
                <div style="box-sizing:border-box;padding:14px 16px;border-radius:10px;
                            background:#f0f9ff;border:1px solid #bae6fd;margin:6px 0 12px 0;">
                  <div style="font-size:1.05rem;">
                    📌 <b>You're on:</b> Level <b>{student_level}</b> • Day <b>{info['day']}</b> • Chapter <b>{info['chapter']}</b>
                  </div>
                  <div style="color:#0369a1;margin-top:4px;">
                    Make sure this matches the assignment your tutor set. If not, change the lesson from the dropdown above.
                  </div>
                </div>
                """,
                unsafe_allow_html=True
            )

            code = student_row.get('StudentCode', 'demo001')
            lesson_key = lesson_key_build(student_level, info['day'], info['chapter'])
            chapter_name = f"{info['chapter']} – {info.get('topic', '')}"
            name = st.text_input("Name", value=student_row.get('Name', ''))

            draft_key = f"draft_{lesson_key}"
            st.session_state["coursebook_draft_key"] = draft_key
            db_locked = is_locked(student_level, code, lesson_key)
            locked_key = f"{lesson_key}_locked"
            if db_locked:
                st.session_state[locked_key] = True
            locked = db_locked or st.session_state.get(locked_key, False)
            submit_in_progress_key = f"{lesson_key}_submit_in_progress"

            # ---------- save previous lesson on switch + force hydrate for this one ----------
            prev_active_key = st.session_state.get("__active_draft_key")
            if prev_active_key and prev_active_key != draft_key:
                try:
                    prev_text = st.session_state.get(prev_active_key, "")
                    save_draft_to_db(code, prev_active_key, prev_text)
                except Exception:
                    pass  # never block UI
                # ensure the newly selected lesson re-hydrates from cloud
                st.session_state.pop(f"{draft_key}__hydrated_v2", None)
            st.session_state["__active_draft_key"] = draft_key

            # ---------- Decide what to show (guarded hydration) ----------
            pending_key      = f"{draft_key}__pending_reload"
            pending_text_key = f"{draft_key}__reload_text"
            pending_ts_key   = f"{draft_key}__reload_ts"
            hydrated_key     = f"{draft_key}__hydrated_v2"  # only hydrate once per lesson

            last_val_key, last_ts_key, saved_flag_key, saved_at_key = _draft_state_keys(draft_key)

            # 1) If a forced reload was requested, apply it BEFORE widget creation
            if st.session_state.get(pending_key):
                cloud_text = st.session_state.pop(pending_text_key, "")
                cloud_ts   = st.session_state.pop(pending_ts_key, None)
                st.session_state[pending_key] = False

                st.session_state[draft_key]      = cloud_text or ""
                st.session_state[last_val_key]   = st.session_state[draft_key]
                st.session_state[last_ts_key]    = time.time()
                st.session_state[saved_flag_key] = True
                st.session_state[saved_at_key]   = (cloud_ts or datetime.now(_timezone.utc))
                st.session_state[hydrated_key]   = True

                try:
                    when = (cloud_ts.strftime('%Y-%m-%d %H:%M') + " UTC") if cloud_ts else "now"
                except Exception:
                    when = "now"
                st.info(f"Reloaded cloud draft (saved {when}).")

            else:
                # 2) If a SUBMISSION exists, always enforce it (locked) on every run
                latest = fetch_latest(student_level, code, lesson_key)
                if latest and (latest.get("answer", "") is not None):
                    sub_txt = latest.get("answer", "") or ""
                    sub_ts  = latest.get("updated_at")

                    st.session_state[draft_key]      = sub_txt
                    st.session_state[last_val_key]   = sub_txt
                    st.session_state[last_ts_key]    = time.time()
                    st.session_state[saved_flag_key] = True
                    st.session_state[saved_at_key]   = (sub_ts or datetime.now(_timezone.utc))
                    st.session_state[locked_key]     = True
                    st.session_state[hydrated_key]   = True
                    locked = True  # enforce read-only

                    when = f"{sub_ts.strftime('%Y-%m-%d %H:%M')} UTC" if sub_ts else ""
                    st.success(f"Showing your submitted answer. {('Updated ' + when) if when else ''}")

                else:
                    # 3) No submission → hydrate ONCE from cloud; after that, never clobber local typing
                    if not st.session_state.get(hydrated_key, False):
                        cloud_text, cloud_ts = load_draft_meta_from_db(code, draft_key)
                        if cloud_text is not None:
                            st.session_state[draft_key]      = cloud_text or ""
                            st.session_state[last_val_key]   = st.session_state[draft_key]
                            st.session_state[last_ts_key]    = time.time()
                            st.session_state[saved_flag_key] = True
                            st.session_state[saved_at_key]   = (cloud_ts or datetime.now(_timezone.utc))
                        else:
                            st.session_state.setdefault(draft_key, "")
                            st.session_state.setdefault(last_val_key, "")
                            st.session_state.setdefault(last_ts_key, time.time())
                            st.session_state.setdefault(saved_flag_key, False)
                            st.session_state.setdefault(saved_at_key, None)

                        st.session_state[hydrated_key] = True

                        if cloud_text:
                            when = f"{cloud_ts.strftime('%Y-%m-%d %H:%M')} UTC" if cloud_ts else ""
                            st.info(f"💾 Restored your saved draft. {('Last saved ' + when) if when else ''}")
                        else:
                            st.caption("Start typing your answer.")
                    else:
                        # If 'hydrated' but local is empty, pull cloud once
                        if not st.session_state.get(draft_key, "") and not locked:
                            ctext, cts = load_draft_meta_from_db(code, draft_key)
                            if ctext:
                                st.session_state[draft_key]      = ctext
                                st.session_state[last_val_key]   = ctext
                                st.session_state[last_ts_key]    = time.time()
                                st.session_state[saved_flag_key] = True
                                st.session_state[saved_at_key]   = (cts or datetime.now(_timezone.utc))

            st.subheader("✍️ Your Answer")

            if locked:
                st.warning("This box is locked because you have already submitted your work.")
                
            # ---------- Editor (save on blur + debounce) ----------
            st.text_area(
                "Type all your answers here",
                height=500,
                key=draft_key,              # value already hydrated in st.session_state[draft_key]
                on_change=save_now,         # guaranteed save on blur/change
                args=(draft_key, code),
                disabled=locked,
                help="Autosaves on blur and in the background while you type."
            )

            # Debounced autosave (safe so empty first-render won't wipe a non-empty cloud draft)
            current_text = st.session_state.get(draft_key, "")
            last_val = st.session_state.get(last_val_key, "")
            if not locked and (current_text.strip() or not last_val.strip()):
                autosave_maybe(code, draft_key, current_text, min_secs=2.0, min_delta=12, locked=locked)

            # ---------- Manual save + last saved time + safe reload ----------
            csave1, csave2, csave3 = st.columns([1, 1, 1])

            with csave1:
                if st.button("💾 Save Draft now", disabled=locked):
                    save_draft_to_db(code, draft_key, current_text)
                    st.session_state[last_val_key]   = current_text
                    st.session_state[last_ts_key]    = time.time()
                    st.session_state[saved_flag_key] = True
                    st.session_state[saved_at_key]   = datetime.now(_timezone.utc)
                    st.success("Draft saved.")

            with csave2:
                ts = st.session_state.get(saved_at_key)
                if ts:
                    st.caption("Last saved: " + ts.strftime("%Y-%m-%d %H:%M") + " UTC")
                else:
                    st.caption("No local save yet")

            with csave3:
                # Current draft text
                draft_txt = st.session_state.get(draft_key, "") or ""

                # Last-saved timestamp (for header)
                _, _, _, saved_at_key = _draft_state_keys(draft_key)
                ts = st.session_state.get(saved_at_key)
                when = (
                    ts.astimezone(_timezone.utc).strftime("%Y-%m-%d %H:%M UTC")
                    if ts else datetime.now(_timezone.utc).strftime("%Y-%m-%d %H:%M UTC")
                )

                # Strip any previous backup header the student may have pasted back
                def _strip_old_header(txt: str) -> str:
                    if not txt:
                        return ""
                    # Remove ONE leading “Falowen — Draft Backup … ======” block if present
                    pattern = r"(?s)\AFalowen\s+—\s+Draft\s+Backup.*?\n[-=]{8,}\n\n"
                    return re.sub(pattern, "", txt, count=1)

                clean_body = (_strip_old_header(draft_txt).rstrip() + "\n")

                # Build a simple, single header
                header_lines = [
                    "Falowen — Draft Backup",
                    f"Level: {student_level}  •  Day: {info['day']}  •  Chapter: {info.get('chapter','')}",
                    f"Student: {name}  •  Code: {code}",
                    f"Saved (UTC): {when}",
                    "=" * 56,
                    ""  # blank line before body
                ]
                header = "\n".join(header_lines)

                # Safe filename
                safe_chapter = re.sub(r"[^A-Za-z0-9_.-]+", "_", str(info.get("chapter", "")))
                fname = f"falowen_draft_{student_level}_day{info['day']}_{safe_chapter}.txt"

                st.download_button(
                    "⬇️ Download draft (TXT)",
                    data=(header + clean_body).encode("utf-8"),
                    file_name=fname,
                    mime="text/plain",
                    help="Save a clean backup of your current draft"
                )

            with st.expander("📌 How to Submit", expanded=False):
                st.markdown(f"""
                    1) Check you’re on the correct page: **Level {student_level} • Day {info['day']} • Chapter {info['chapter']}**.  
                    2) Tick the two confirmations below.  
                    3) Click **Confirm & Submit**.  
                    4) Your box will lock (read-only).  
                    _You’ll get an **email** when it’s marked. See **Results & Resources** for scores & feedback._
                """)

            col1, col2, col3 = st.columns(3)
            with col1:
                st.markdown("#### 🧾 Finalize")
                confirm_final = st.checkbox(
                    f"I confirm this is my complete work for Level {student_level} • Day {info['day']} • Chapter {info['chapter']}.",
                    key=f"confirm_final_{lesson_key}",
                    disabled=locked
                )
                confirm_lock = st.checkbox(
                    "I understand it will be locked after I submit.",
                    key=f"confirm_lock_{lesson_key}",
                    disabled=locked
                )
                can_submit = (confirm_final and confirm_lock and (not locked))

                submit_in_progress = st.session_state.get(submit_in_progress_key, False)

                if st.button(
                    "✅ Confirm & Submit",
                    type="primary",
                    disabled=(not can_submit) or submit_in_progress,
                ):
                    st.session_state[submit_in_progress_key] = True
                    
                    try:

                        # 1) Try to acquire the lock first
                        got_lock = acquire_lock(student_level, code, lesson_key)

                        # If lock exists already, check whether a submission exists; if yes, reflect lock and rerun.
                        if not got_lock:
                            if has_existing_submission(student_level, code, lesson_key):
                                st.session_state[locked_key] = True
                                st.warning("You have already submitted this assignment. It is locked.")
                                st.session_state["__refresh"] = st.session_state.get("__refresh", 0) + 1
                            else:
                                st.info("Found an old lock without a submission — recovering and submitting now…")

                        posts_ref = db.collection("submissions").document(student_level).collection("posts")

                        # 2) Pre-create doc (avoids add() tuple-order mismatch)
                        doc_ref = posts_ref.document()  # auto-ID now available
                        short_ref = f"{doc_ref.id[:8].upper()}-{info['day']}"

                        payload = {
                            "student_code": code,
                            "student_name": name or "Student",
                            "level": student_level,
                            "day": info["day"],
                            "chapter": chapter_name,
                            "lesson_key": lesson_key,
                            "answer": (st.session_state.get(draft_key, "") or "").strip(),
                            "status": "submitted",
                            "receipt": short_ref,  # persist receipt immediately
                            "created_at": firestore.SERVER_TIMESTAMP,
                            "updated_at": firestore.SERVER_TIMESTAMP,
                            "version": 1,
                        }

                        saved_ok = False

                        # Archive the draft so it won't rehydrate again (drafts_v2)
                        try:

                            doc_ref.set(payload)  # write the submission
                            saved_ok = True
                            st.caption(f"Saved to: `{doc_ref.path}`")  # optional debug
                        except Exception as e:
                            st.error(f"Could not save submission: {e}")

                        if saved_ok:
                            # 3) Success: lock UI, remember receipt, archive draft, notify, rerun
                            st.session_state[locked_key] = True
                            st.session_state[f"{lesson_key}__receipt"] = short_ref

                            st.success("Submitted! Your work has been sent to your tutor.")
                            st.caption(
                                f"Receipt: `{short_ref}` • You’ll be emailed when it’s marked. "
                                "See **Results & Resources** for scores & feedback."
                            )


                            # Archive the draft so it won't rehydrate again (drafts_v2)
                            try:
                                _draft_doc_ref(student_level, lesson_key, code).set(
                                    {"status": "submitted", "archived_at": firestore.SERVER_TIMESTAMP}, merge=True
                                )
                            except Exception:
                                pass

                            # Notify Slack (best-effort)
                            webhook = get_slack_webhook()
                            if webhook:
                                notify_slack_submission(
                                    webhook_url=webhook,
                                    student_name=name or "Student",
                                    student_code=code,
                                    level=student_level,
                                    day=info["day"],
                                    chapter=chapter_name,
                                    receipt=short_ref,
                                    preview=st.session_state.get(draft_key, "")
                                )

                            # Rerun so hydration path immediately shows locked view
                            st.session_state["__refresh"] = st.session_state.get("__refresh", 0) + 1
                        else:
                            # 4) Failure: remove the lock doc so student can retry cleanly
                            try:
                                db.collection("submission_locks").document(lock_id(student_level, code, lesson_key)).delete()
                            except Exception:
                                pass
                            st.warning("Submission not saved. Please fix the issue and try again.")
                    finally:
                        st.session_state[submit_in_progress_key] = False
                        st.markdown("**The End**")




    if cb_subtab == "🧑‍🏫 Classroom":
        # --- Classroom banner (top of subtab) ---
        st.markdown(
            '''
            <div style="
                padding: 16px;
                background: #0ea5e9;
                color: #ffffff;
                border-radius: 8px;
                text-align: center;
                margin-bottom: 16px;
                box-shadow: 0 4px 6px rgba(0,0,0,0.1);
            ">
                <span style="font-size:1.8rem; font-weight:600;">🧑‍🏫 Classroom</span>
            </div>
            ''',
            unsafe_allow_html=True
        )
        st.divider()

        # ---------- DB (Firestore) bootstrap ----------
        def _get_db():
            # Use existing global if present
            _existing = globals().get("db")
            if _existing is not None:
                return _existing
            # Try Firebase Admin SDK first (firestore.client())
            try:
                import firebase_admin
                from firebase_admin import firestore as fbfs
                if not firebase_admin._apps:
                    firebase_admin.initialize_app()
                return fbfs.client()
            except Exception:
                pass
            # Fallback to Google Cloud Firestore (firestore.Client())
            try:
                from google.cloud import firestore as gcf
                return gcf.Client()
            except Exception:
                st.error(
                    "Firestore client isn't configured. Provide Firebase Admin creds or set GOOGLE_APPLICATION_CREDENTIALS.",
                    icon="🛑",
                )
                raise

        db = _get_db()

        # ---------- Shared helpers & imports used across tabs ----------
        import math, os, io, re, json, hashlib, pandas as pd, requests
        from uuid import uuid4
        from datetime import datetime as _dt, timedelta as _td
        import urllib.parse as _urllib
        from urllib.parse import urlparse as _urlparse
        try:
            import streamlit.components.v1 as components
        except Exception:
            components = None

        def _safe_str(v, default: str = "") -> str:
            if v is None:
                return default
            if isinstance(v, float):
                try:
                    if math.isnan(v):
                        return default
                except Exception:
                    pass
            s = str(v).strip()
            return "" if s.lower() in ("nan", "none") else s

        def _safe_upper(v, default: str = "") -> str:
            s = _safe_str(v, default)
            return s.upper() if s else default

        student_row   = st.session_state.get("student_row") or {}
        student_code  = _safe_str(student_row.get("StudentCode"), "demo001")
        student_name  = _safe_str(student_row.get("Name"), "Student")
        student_level = _safe_upper(student_row.get("Level"), "A1")
        class_name    = _safe_str(student_row.get("ClassName")) or f"{student_level} General"

        ADMINS = set()
        try:
            ADMINS = set(st.secrets["roles"]["admins"])
        except Exception:
            pass
        IS_ADMIN = (student_code in ADMINS)

        # ---------- slack helper (use global notify_slack if present; else env/secrets) ----------
        def _notify_slack(text: str):
            try:
                fn = globals().get("notify_slack")
                if callable(fn):
                    try:
                        fn(text); return
                    except Exception:
                        pass
                url = (os.getenv("SLACK_WEBHOOK_URL") or
                       (st.secrets.get("slack", {}).get("webhook_url", "") if hasattr(st, "secrets") else "")).strip()
                if url:
                    try:
                        requests.post(url, json={"text": text}, timeout=6)
                    except Exception:
                        pass
            except Exception:
                pass

        def _ukey(base: str) -> str:
            # unique widget key per class (prevents duplicate-key crashes)
            seed = f"{base}|{class_name}"
            return f"{base}_{hashlib.md5(seed.encode()).hexdigest()[:8]}"


        # ---------- MINI-TABS INSIDE 'CLASSROOM' (radio style) ----------
        if "classroom_page" not in st.session_state:
            st.session_state["classroom_page"] = "Calendar"
        if "classroom_prev_page" not in st.session_state:
            st.session_state["classroom_prev_page"] = st.session_state["classroom_page"]

        def on_classroom_page_change() -> None:
            prev = st.session_state.get("classroom_prev_page")
            curr = st.session_state.get("classroom_page")
            st.session_state["classroom_prev_page"] = curr

        classroom_section = st.radio(
            "Classroom section",
            ["Calendar", "Join on Zoom", "Members", "Announcements", "Q&A"],
            horizontal=True,
            key="classroom_page",
            on_change=on_classroom_page_change,
        )

                # ===================== CALENDAR =====================
        if classroom_section == "Calendar":
            # Banner
            st.markdown(
                '''
                <div style="
                    padding: 12px;
                    background: #0ea5e9;
                    color: #ffffff;
                    border-radius: 8px;
                    text-align: center;
                    margin-bottom: 12px;
                    box-shadow: 0 2px 6px rgba(0,0,0,0.08);
                    font-weight: 600;
                ">
                    <span style="font-size:1.2rem;">📅 Calendar</span>
                    <div style="font-weight:500; font-size:0.98rem; margin-top:2px;">
                        Download the full course schedule or add reminders to your phone.
                    </div>
                </div>
                ''',
                unsafe_allow_html=True
            )
            st.divider()

            # Try dateutil if available; fall back gracefully.
            try:
                from dateutil import parser as _dateparse
            except Exception:
                _dateparse = None

            # -------- group schedule config (global/secrets/firestore/fallback) --------
            def _load_group_schedules():
                if not st.session_state.get("student_level"):
                    ensure_student_level()
                # 1) global
                cfg = globals().get("GROUP_SCHEDULES")
                if isinstance(cfg, dict) and cfg:
                    return cfg
                # 2) session_state
                cfg = st.session_state.get("GROUP_SCHEDULES")
                if isinstance(cfg, dict) and cfg:
                    globals()["GROUP_SCHEDULES"] = cfg
                    return cfg
                # 3) secrets
                try:
                    raw = st.secrets.get("group_schedules", None)
                    if raw:
                        cfg = json.loads(raw) if isinstance(raw, str) else raw
                        if isinstance(cfg, dict) and cfg:
                            st.session_state["GROUP_SCHEDULES"] = cfg
                            globals()["GROUP_SCHEDULES"] = cfg
                            return cfg
                except Exception:
                    pass
                # 4) Firestore (optional)
                try:
                    doc = db.collection("config").document("group_schedules").get()
                    if doc and getattr(doc, "exists", False):
                        data = doc.to_dict() or {}
                        cfg = data.get("data", data)
                        if isinstance(cfg, dict) and cfg:
                            st.session_state["GROUP_SCHEDULES"] = cfg
                            globals()["GROUP_SCHEDULES"] = cfg
                            return cfg
                except Exception:
                    pass
                    
                # 5) Shared fallback from module
                cfg = load_group_schedules()
                st.session_state["GROUP_SCHEDULES"] = cfg
                globals()["GROUP_SCHEDULES"] = cfg
                return cfg

            def _gdrive_direct_download(url: str) -> Optional[bytes]:
                if not url:
                    return None
                m = re.search(r"/file/d/([A-Za-z0-9_-]{20,})/", url) or re.search(r"[?&]id=([A-Za-z0-9_-]{20,})", url)
                file_id = m.group(1) if m else None
                if not file_id:
                    return None
                dl = f"https://drive.google.com/uc?export=download&id={file_id}"
                try:
                    r = requests.get(dl, timeout=15)
                    if r.status_code == 200 and r.content:
                        if b"uc-download-link" in r.content[:4000] and b"confirm" in r.content[:4000]:
                            return None
                        return r.content
                except Exception:
                    pass
                return None

            def _extract_text_from_pdf(pdf_bytes: bytes) -> str:
                try:
                    from pypdf import PdfReader
                    t = []
                    reader = PdfReader(io.BytesIO(pdf_bytes))
                    for p in reader.pages:
                        try:
                            t.append(p.extract_text() or "")
                        except Exception:
                            t.append("")
                    return "\n".join(t)
                except Exception:
                    pass
                try:
                    from pdfminer.high_level import extract_text
                    return extract_text(io.BytesIO(pdf_bytes)) or ""
                except Exception:
                    return ""

            _DATE_PATTERNS = [
                r"\b(20\d{2}-\d{2}-\d{2})\b",
                r"\b(\d{1,2}/\d{1,2}/20\d{2})\b",
                r"\b(\d{1,2}\s+(Jan|Feb|Mar|Apr|May|Jun|Jul|Aug|Sep|Sept|Oct|Nov|Dec)[a-z]*\s+20\d{2})\b",
                r"\b((Jan|Feb|Mar|Apr|May|Jun|Jul|Aug|Sep|Sept|Oct|Nov|Dec)[a-z]*\s+\d{1,2},\s*20\d{2})\b",
            ]

            def _parse_any_date(raw: str):
                if _dateparse:
                    for dayfirst in (False, True):
                        try:
                            return _dateparse.parse(raw, dayfirst=dayfirst, fuzzy=True).date()
                        except Exception:
                            pass
                for fmt in ("%Y-%m-%d", "%d %b %Y", "%b %d, %Y", "%m/%d/%Y", "%d/%m/%Y"):
                    try:
                        return _dt.strptime(raw, fmt).date()
                    except Exception:
                        pass
                return None

            def _find_dates_in_text(txt: str):
                found = []
                if not txt:
                    return found
                for pat in _DATE_PATTERNS:
                    for m in re.finditer(pat, txt, flags=re.IGNORECASE):
                        d = _parse_any_date(m.group(1))
                        if d:
                            found.append(d)
                uniq = []
                seen = set()
                for d in sorted(found):
                    if d not in seen:
                        seen.add(d)
                        uniq.append(d)
                return uniq

            def infer_start_end_from_doc(doc_url: str):
                pdf_bytes = _gdrive_direct_download(doc_url)
                if not pdf_bytes:
                    return None, None
                text = _extract_text_from_pdf(pdf_bytes)
                dates = _find_dates_in_text(text)
                if len(dates) >= 2:
                    return dates[0], dates[-1]
                if len(dates) == 1:
                    return dates[0], None
                return None, None

            GROUP_SCHEDULES = _load_group_schedules()

            class_cfg   = GROUP_SCHEDULES.get(class_name, {})
            days        = class_cfg.get("days", [])
            time_str    = class_cfg.get("time", "")
            start_str   = class_cfg.get("start_date", "")
            end_str     = class_cfg.get("end_date", "")
            doc_url     = class_cfg.get("doc_url", "")

            start_date_obj = None
            end_date_obj   = None
            try:
                if start_str:
                    start_date_obj = _dt.strptime(start_str, "%Y-%m-%d").date()
            except Exception:
                pass
            try:
                if end_str:
                    end_date_obj = _dt.strptime(end_str, "%Y-%m-%d").date()
            except Exception:
                pass

            _inferred_start = _inferred_end = False
            if (not start_date_obj or not end_date_obj) and doc_url:
                s, e = infer_start_end_from_doc(doc_url)
                if s and not start_date_obj:
                    start_date_obj = s; _inferred_start = True
                if e and not end_date_obj:
                    end_date_obj = e; _inferred_end = True

            if not (start_date_obj and end_date_obj and isinstance(time_str, str) and time_str.strip() and days):
                st.warning("This class doesn’t have a full calendar setup yet. Please contact the office.", icon="⚠️")
            else:
                _note_bits = []
                if _inferred_start or _inferred_end:
                    _note_bits.append("dates inferred from the schedule document")
                _note = f" ({', '.join(_note_bits)})" if _note_bits else ""
                st.info(
                    f"**Course period:** {start_date_obj.strftime('%d %b %Y')} → {end_date_obj.strftime('%d %b %Y')}{_note}",
                    icon="📅",
                )

                _WKD_ORDER = ["MO","TU","WE","TH","FR","SA","SU"]
                _FULL_TO_CODE = {
                    "monday":"MO","tuesday":"TU","wednesday":"WE","thursday":"TH","friday":"FR","saturday":"SA","sunday":"SU",
                    "mon":"MO","tue":"TU","tues":"TU","wed":"WE","thu":"TH","thur":"TH","thurs":"TH","fri":"FR","sat":"SA","sun":"SU"
                }
                DEFAULT_AMPM = "pm"

                def _normalize_time_groups(s: str) -> str:
                    s = (s or "").strip()
                    s = s.replace("–", "-").replace("—", "-")
                    s = re.sub(
                        r"(?i)\b(mon|tue|tues|wed|thu|thur|thurs|fri|sat|sun|monday|tuesday|wednesday|thursday|friday|saturday|sunday)\s*(\d)",
                        r"\1: \2",
                        s,
                    )
                    return s

                def _to_24h(h, m, ampm):
                    h = int(h); m = int(m); ap = (ampm or "").lower()
                    if ap == "pm" and h != 12: h += 12
                    if ap == "am" and h == 12: h = 0
                    return h, m

                def _parse_time_component_relaxed(s, default_ampm=DEFAULT_AMPM):
                    s = (s or "").strip().lower()
                    m = re.match(r"^(\d{1,2})(?::(\d{2}))?\s*(am|pm)?$", s)
                    if not m: return None
                    hh = int(m.group(1)); mm = int(m.group(2) or 0); ap = m.group(3)
                    if ap:
                        return _to_24h(hh, mm, ap)
                    if 0 <= hh <= 23:
                        if hh <= 12 and default_ampm in ("am","pm"):
                            return _to_24h(hh, mm, default_ampm)
                        return (hh, mm)
                    return None

                def _parse_time_range_relaxed(rng, default_ampm=DEFAULT_AMPM):
                    rng = (rng or "").strip().lower().replace("–","-").replace("—","-")
                    parts = [p.strip() for p in rng.split("-", 1)]
                    if len(parts) != 2: return None
                    a = _parse_time_component_relaxed(parts[0], default_ampm=default_ampm)
                    if not a: return None
                    ap_hint = re.search(r"(am|pm)\s*$", parts[0])
                    second_default = ap_hint.group(1) if ap_hint else default_ampm
                    b = _parse_time_component_relaxed(parts[1], default_ampm=second_default)
                    return (a, b) if b else None

                def _expand_day_token(tok):
                    tok = (tok or "").strip().lower().replace("–","-").replace("—","-")
                    if "-" in tok:
                        a, b = [t.strip() for t in tok.split("-", 1)]
                        a_code = _FULL_TO_CODE.get(a, ""); b_code = _FULL_TO_CODE.get(b, "")
                        if a_code and b_code:
                            ai = _WKD_ORDER.index(a_code); bi = _WKD_ORDER.index(b_code)
                            return _WKD_ORDER[ai:bi+1] if ai <= bi else _WKD_ORDER[ai:] + _WKD_ORDER[:bi+1]
                        return []
                    c = _FULL_TO_CODE.get(tok, "")
                    return [c] if c else []

                def _parse_time_blocks(time_str, days_list):
                    s = _normalize_time_groups(time_str)
                    blocks = []
                    if ":" in s:
                        groups = [g.strip() for g in s.split(",") if g.strip()]
                        for g in groups:
                            if ":" not in g:
                                continue
                            left, right = [x.strip() for x in g.split(":", 1)]
                            day_tokens = re.split(r"/", left)
                            codes = []
                            for tok in day_tokens:
                                codes.extend(_expand_day_token(tok))
                            tr = _parse_time_range_relaxed(right)
                            if codes and tr:
                                (sh, sm), (eh, em) = tr
                                blocks.append({
                                    "byday": sorted(set(codes), key=_WKD_ORDER.index),
                                    "start": (sh, sm), "end": (eh, em)
                                })
                        return blocks
                    tr = _parse_time_range_relaxed(s)
                    if not tr:
                        return []
                    (sh, sm), (eh, em) = tr
                    codes = []
                    for d in (days_list or []):
                        c = _FULL_TO_CODE.get(str(d).lower().strip(), "")
                        if c: codes.append(c)
                    codes = sorted(set(codes), key=_WKD_ORDER.index) or _WKD_ORDER[:]
                    return [{"byday": codes, "start": (sh, sm), "end": (eh, em)}]

                def _next_on_or_after(d, weekday_index):
                    delta = (weekday_index - d.weekday()) % 7
                    return d + _td(days=delta)

                _blocks = _parse_time_blocks(time_str, days)
                if not _blocks and (days and str(time_str or "").strip()):
                    tr_fallback = _parse_time_range_relaxed(str(time_str))
                    if tr_fallback:
                        (sh, sm), (eh, em) = tr_fallback
                        codes = []
                        for d in (days or []):
                            c = _FULL_TO_CODE.get(str(d).lower().strip(), "")
                            if c: codes.append(c)
                        if codes:
                            codes = sorted(set(codes), key=_WKD_ORDER.index)
                            _blocks = [{"byday": codes, "start": (sh, sm), "end": (eh, em)}]

                # === Next class countdown ======================
                def _compute_next_class_instance(now_utc: _dt):
                    if not _blocks:
                        return None, None, ""
                    _wmap = {"MO":0,"TU":1,"WE":2,"TH":3,"FR":4,"SA":5,"SU":6}
                    best = None
                    cur = max(start_date_obj, now_utc.date())
                    while cur <= end_date_obj:
                        widx = cur.weekday()
                        for blk in _blocks:
                            if any(_wmap[c] == widx for c in blk["byday"]):
                                sh, sm = blk["start"]; eh, em = blk["end"]
                                sdt = _dt(cur.year, cur.month, cur.day, sh, sm, tzinfo=_timezone.utc)   # Ghana == UTC
                                edt = _dt(cur.year, cur.month, cur.day, eh, em, tzinfo=_timezone.utc)
                                if edt <= now_utc:
                                    continue
                                def _fmt_ampm(h, m):
                                    ap = "AM" if h < 12 else "PM"
                                    hh = h if 1 <= h <= 12 else (12 if h % 12 == 0 else h % 12)
                                    return f"{hh}:{m:02d}{ap}"
                                label = f"{cur.strftime('%a %d %b')} • {_fmt_ampm(sh, sm)}–{_fmt_ampm(eh, em)}"
                                cand = (sdt, edt, label)
                                if (best is None) or (sdt < best[0]):
                                    best = cand
                        cur += _td(days=1)
                    return best if best else (None, None, "")

                def _human_delta_ms(ms: int) -> str:
                    s = max(0, ms // 1000)
                    d, r = divmod(s, 86400)
                    h, r = divmod(r, 3600)
                    m, _ = divmod(r, 60)
                    parts = []
                    if d: parts.append(f"{d}d")
                    if h: parts.append(f"{h}h")
                    if (d == 0) and (m or not parts):
                        parts.append(f"{m}m")
                    return " ".join(parts) if parts else "0m"

                _now = _dt.now(_timezone.utc)
                nxt_start, nxt_end, nxt_label = _compute_next_class_instance(_now)
                if nxt_start and nxt_end:
                    start_ms = int(nxt_start.timestamp() * 1000)
                    now_ms   = int(_now.timestamp() * 1000)
                    time_left_label = _human_delta_ms(start_ms - now_ms) if now_ms < start_ms else "now"
                    st.info(f"**Next class:** {nxt_label}  •  **Starts in:** {time_left_label}", icon="⏰")
                    if components:
                        components.html(
                            f"""
                            <div id="nextCount" style="margin:6px 0 2px;color:#0f172a;font-weight:600;"></div>
                            <script>
                              (function(){{
                                const startMs = {start_ms};
                                const el = document.getElementById('nextCount');
                                function tick(){{
                                  const now = Date.now();
                                  if (now >= startMs) {{
                                    el.textContent = "Class is LIVE or started.";
                                  }} else {{
                                    const diff = startMs - now;
                                    const s = Math.floor(diff/1000);
                                    const d = Math.floor(s/86400);
                                    const h = Math.floor((s%86400)/3600);
                                    const m = Math.floor((s%3600)/60);
                                    const sec = s % 60;
                                    let txt = "Starts in: ";
                                    if (d) txt += d + "d ";
                                    if (h) txt += h + "h ";
                                    if (d || h) {{
                                      txt += m + "m";
                                    }} else {{
                                      txt += m + "m " + sec + "s";
                                    }}
                                    el.textContent = txt;
                                  }}
                                  setTimeout(tick, 1000);
                                }}
                                tick();
                              }})();
                            </script>
                            """,
                            height=28,
                        )

                # ================= ICS BUILD (full course) =================
                ZOOM = {
                    "link": (st.secrets.get("zoom", {}).get("link", "") if hasattr(st, "secrets") else "") or "https://zoom.us",
                    "meeting_id": (st.secrets.get("zoom", {}).get("meeting_id", "") if hasattr(st, "secrets") else "") or "",
                    "passcode": (st.secrets.get("zoom", {}).get("passcode", "") if hasattr(st, "secrets") else "") or "",
                }
                _zl = (ZOOM or {}).get("link", "")
                _zid = (ZOOM or {}).get("meeting_id", "")
                _zpw = (ZOOM or {}).get("passcode", "")
                _details = f"Zoom link: {_zl}\\nMeeting ID: {_zid}\\nPasscode: {_zpw}"
                _dtstamp = _dt.now(_timezone.utc).strftime("%Y%m%dT%H%M%SZ")
                _until = _dt(end_date_obj.year, end_date_obj.month, end_date_obj.day, 23, 59, 59, tzinfo=_timezone.utc).strftime("%Y%m%dT%H%M%SZ")
                _summary = f"{class_name} — Live German Class"

                USE_TZID = False
                TZID = "Africa/Accra"

                _ics_lines = [
                    "BEGIN:VCALENDAR","VERSION:2.0","PRODID:-//Falowen//Course Scheduler//EN",
                    "CALSCALE:GREGORIAN","METHOD:PUBLISH",
                ]

                if not _blocks:
                    _start_dt = _dt(start_date_obj.year, start_date_obj.month, start_date_obj.day, 18, 0)
                    _end_dt   = _dt(start_date_obj.year, start_date_obj.month, start_date_obj.day, 19, 0)
                    if USE_TZID:
                        dtfmt = "%Y%m%dT%H%M%S"
                        dtstart_line = f"DTSTART;TZID={TZID}:{_start_dt.strftime(dtfmt)}"
                        dtend_line   = f"DTEND;TZID={TZID}:{_end_dt.strftime(dtfmt)}"
                    else:
                        dtstart_line = f"DTSTART:{_start_dt.strftime('%Y%m%dT%H%M%SZ')}"
                        dtend_line   = f"DTEND:{_end_dt.strftime('%Y%m%dT%H%M%SZ')}"
                    _ics_lines += [
                        "BEGIN:VEVENT",
                        f"UID:{uuid4()}@falowen",
                        f"DTSTAMP:{_dtstamp}",
                        dtstart_line,
                        dtend_line,
                        f"SUMMARY:{_summary}",
                        f"DESCRIPTION:{_details}",
                        f"URL:{_zl}",
                        "LOCATION:Zoom",
                        "BEGIN:VALARM","ACTION:DISPLAY","DESCRIPTION:Class starts soon","TRIGGER:-PT15M","END:VALARM",
                        "END:VEVENT",
                    ]
                else:
                    for blk in _blocks:
                        byday_codes = blk["byday"]
                        sh, sm = blk["start"]; eh, em = blk["end"]
                        _wmap = {"MO":0,"TU":1,"WE":2,"TH":3,"FR":4,"SA":5,"SU":6}
                        first_dates = []
                        for code in byday_codes:
                            widx = _wmap[code]
                            first_dates.append(_next_on_or_after(start_date_obj, widx))
                        first_date = min(first_dates)
                        dt_start = _dt(first_date.year, first_date.month, first_date.day, sh, sm)
                        dt_end   = _dt(first_date.year, first_date.month, first_date.day, eh, em)

                        if USE_TZID:
                            dtfmt = "%Y%m%dT%H%M%S"
                            dtstart_line = f"DTSTART;TZID={TZID}:{dt_start.strftime(dtfmt)}"
                            dtend_line   = f"DTEND;TZID={TZID}:{dt_end.strftime(dtfmt)}"
                        else:
                            dtstart_line = f"DTSTART:{dt_start.strftime('%Y%m%dT%H%M%SZ')}"
                            dtend_line   = f"DTEND:{dt_end.strftime('%Y%m%dT%H%M%SZ')}"

                        _ics_lines += [
                            "BEGIN:VEVENT",
                            f"UID:{uuid4()}@falowen",
                            f"DTSTAMP:{_dtstamp}",
                            dtstart_line,
                            dtend_line,
                            f"RRULE:FREQ=WEEKLY;BYDAY={','.join(byday_codes)};UNTIL={_until}",
                            f"SUMMARY:{_summary}",
                            f"DESCRIPTION:{_details}",
                            f"URL:{_zl}",
                            "LOCATION:Zoom",
                            "BEGIN:VALARM","ACTION:DISPLAY","DESCRIPTION:Class starts soon","TRIGGER:-PT15M","END:VALARM",
                            "END:VEVENT",
                        ]

                _ics_lines.append("END:VCALENDAR")
                _course_ics = "\n".join(_ics_lines)

                c1, c2 = st.columns([1, 1])
                with c1:
                    st.download_button(
                        "⬇️ Download full course (.ics)",
                        data=_course_ics,
                        file_name=f"{class_name.replace(' ', '_')}_course.ics",
                        mime="text/calendar",
                        key=_ukey("dl_course_ics"),
                    )
                with c2:
                    st.caption("Calendar created. Use the download button to import the full course.")

                # --- Quick Android repeat links ---
                _gcal_repeat_links = []
                try:
                    if _blocks:
                        _wmap = {"MO":0,"TU":1,"WE":2,"TH":3,"FR":4,"SA":5,"SU":6}
                        _code_to_pretty = {"MO":"Mon","TU":"Tue","WE":"Wed","TH":"Thu","FR":"Fri","SA":"Sat","SU":"Sun"}

                        def _fmt_time(h, m):
                            ap = "AM" if h < 12 else "PM"
                            hh = h if 1 <= h <= 12 else (12 if h % 12 == 0 else h % 12)
                            return f"{hh}:{m:02d}{ap}"

                        for blk in _blocks:
                            byday_codes = blk["byday"]
                            sh, sm = blk["start"]; eh, em = blk["end"]

                            first_dates = []
                            for code in byday_codes:
                                widx = _wmap[code]
                                first_dates.append(_next_on_or_after(start_date_obj, widx))
                            first_date = min(first_dates)

                            _start_dt = _dt(first_date.year, first_date.month, first_date.day, sh, sm)
                            _end_dt   = _dt(first_date.year, first_date.month, first_date.day, eh, em)
                            _start_str = _start_dt.strftime("%Y%m%dT%H%M%SZ")
                            _end_str   = _end_dt.strftime("%Y%m%dT%H%M%SZ")

                            _until = _dt(end_date_obj.year, end_date_obj.month, end_date_obj.day, 23, 59, 59).strftime("%Y%m%dT%H%M%SZ")
                            _rrule = f"RRULE:FREQ=WEEKLY;BYDAY={','.join(byday_codes)};UNTIL={_until}"

                            _days_pretty = "/".join(_code_to_pretty[c] for c in byday_codes)
                            _label = f"{_days_pretty} {_fmt_time(sh, sm)}–{_fmt_time(eh, em)}"

                            _recur_url = (
                                "https://calendar.google.com/calendar/render"
                                f"?action=TEMPLATE"
                                f"&text={_urllib.quote(_summary)}"
                                f"&dates={_start_str}/{_end_str}"
                                f"&details={_urllib.quote(_details)}"
                                f"&location={_urllib.quote('Zoom')}"
                                f"&ctz={_urllib.quote('Africa/Accra')}"
                                f"&recur={_urllib.quote(_rrule)}"
                                f"&sf=true"
                            )
                            _gcal_repeat_links.append((_label, _recur_url))
                except Exception:
                    _gcal_repeat_links = []

                if _gcal_repeat_links:
                    _items = "".join(
                        f"<li style='margin:4px 0;'><a href='{url.replace('&','&amp;')}' target='_blank'>Tap here: {lbl}</a></li>"
                        for (lbl, url) in _gcal_repeat_links
                    )
                    _phone_links_ul = f"<ul style='margin:6px 0 0 18px;padding:0;'>{_items}</ul>"
                else:
                    _phone_links_ul = (
                        "<div style='margin:6px 0 0 2px;color:#444;'>"
                        "No repeating blocks are set yet. Ask the office to add your class times."
                        "</div>"
                    )

                st.markdown(
                    f"""
                    **Computer or iPhone:** Download the **.ics** above and install.  
                    - **Computer (Google Calendar web):** calendar.google.com → **Settings** → **Import & export** → **Import**.
                    - **iPhone (Apple Calendar):** Download the `.ics`, open it, choose notifications, then **Done**.

                    **Android (Google Calendar app):** The app **can’t import `.ics`**. Use these links (**with repeat**):
                    {_phone_links_ul}
                    <div style="margin:8px 0 0 2px;"></div>
                    """,
                    unsafe_allow_html=True,
                )

        # ===================== MEMBERS =====================
        elif classroom_section == "Members":
            # Subtle hint banner
            st.markdown(
                """
                <div style="
                    padding:10px 12px;
                    background:#f0f9ff;
                    border:1px solid #bae6fd;
                    border-radius:12px;
                    margin: 6px 0 8px 0;
                    display:flex;align-items:center;gap:8px;">
                  <span style="font-size:1.05rem;">👥 <b>Class Members</b></span>
                  <span style="font-size:.92rem;color:#055d87;">Tap below to open and view the list</span>
                </div>
                """,
                unsafe_allow_html=True,
            )

            # Light CSS for expanders
            st.markdown(
                """
                <style>
                  div[data-testid="stExpander"] > details > summary {
                      background:#f0f9ff !important;
                      border:1px solid #bae6fd !important;
                      border-radius:12px !important;
                      padding:10px 12px !important;
                  }
                  div[data-testid="stExpander"] > details[open] > summary {
                      background:#e0f2fe !important;
                      border-color:#7dd3fc !important;
                  }
                </style>
                """,
                unsafe_allow_html=True,
            )

            with st.expander("👥 Class Members", expanded=False):
                try:
                    df_students = load_student_data()
                except Exception:
                    df_students = pd.DataFrame()
                if df_students is None:
                    df_students = pd.DataFrame()

                for col in ("ClassName", "Name", "Email", "Location"):
                    if col not in df_students.columns:
                        df_students[col] = ""
                    df_students[col] = df_students[col].fillna("").astype(str).str.strip()

                same_class = df_students[df_students["ClassName"] == class_name].copy()
                _n = len(same_class)
                st.markdown(
                    f"""
                    <div style="display:flex;justify-content:space-between;align-items:center;margin:4px 0 6px 0;">
                      <div style="font-weight:600;color:#0f172a;">{class_name}</div>
                      <span style="background:#0ea5e922;border:1px solid #0ea5e9;color:#0369a1;
                                   padding:3px 8px;border-radius:999px;font-size:.9rem;">
                        {_n} member{'' if _n==1 else 's'}
                      </span>
                    </div>
                    """,
                    unsafe_allow_html=True,
                )

                cols_show = [c for c in ["Name", "Email", "Location"] if c in same_class.columns]
                if not same_class.empty and cols_show:
                    st.dataframe(
                        same_class[cols_show].reset_index(drop=True),
                        use_container_width=True,
                        hide_index=True,
                    )
                else:
                    st.info("No members found for this class yet.")
#

        # ===================== JOIN =====================
        elif classroom_section == "Join on Zoom":
            with st.container():
                st.markdown(
                    """
                    <div style="padding: 12px; background: #facc15; color: #000; border-radius: 8px;
                         font-size: 1rem; margin-bottom: 16px; text-align: left; font-weight: 600;">
                      📣 <b>Zoom Classroom (Official)</b><br>
                      This is the <u>official Zoom link</u> for your class. <span style="font-weight:500;">Add the calendar below to get notifications before each class.</span>
                    </div>
                    """,
                    unsafe_allow_html=True,
                )

                ZOOM = {
                    "link": "https://us06web.zoom.us/j/6886900916?pwd=bEdtR3RLQ2dGTytvYzNrMUV3eFJwUT09",
                    "meeting_id": "688 690 0916",
                    "passcode": "german",
                }
                # Allow secrets override
                try:
                    zs = st.secrets.get("zoom", {})
                    if zs.get("link"):       ZOOM["link"]       = zs["link"]
                    if zs.get("meeting_id"): ZOOM["meeting_id"] = zs["meeting_id"]
                    if zs.get("passcode"):   ZOOM["passcode"]   = zs["passcode"]
                except Exception:
                    pass

                # Build iOS/Android deep-link (opens Zoom app directly)
                _mid_digits = ZOOM["meeting_id"].replace(" ", "")
                _pwd_enc = _urllib.quote(ZOOM["passcode"] or "")
                zoom_deeplink = f"zoommtg://zoom.us/join?action=join&confno={_mid_digits}&pwd={_pwd_enc}"

                z1, z2 = st.columns([3, 2])
                with z1:
                    # Primary join button (browser)
                    try:
                        st.link_button("➡️ Join Zoom Meeting (Browser)", ZOOM["link"], key=_ukey("zoom_join_btn"))
                    except Exception:
                        st.markdown(f"[➡️ Join Zoom Meeting (Browser)]({ZOOM['link']})")

                    # Secondary: open in Zoom app (mobile deep link)
                    try:
                        st.link_button("📱 Open in Zoom App", zoom_deeplink, key=_ukey("zoom_app_btn"))
                    except Exception:
                        st.markdown(f"[📱 Open in Zoom App]({zoom_deeplink})")

                    st.write(f"**Meeting ID:** `{ZOOM['meeting_id']}`")
                    st.write(f"**Passcode:** `{ZOOM['passcode']}`")

                    # Copy helpers (mobile-friendly, safe escaping)
                    _link_safe = ZOOM["link"].replace("'", "\\'")
                    _id_safe   = ZOOM["meeting_id"].replace("'", "\\'")
                    _pwd_safe  = ZOOM["passcode"].replace("'", "\\'")
                    if components:
                        components.html(
                            f"""
                            <div style="display:flex;gap:8px;margin-top:8px;">
                              <button id="zCopyLink"
                                      style="padding:6px 10px;border-radius:8px;border:1px solid #cbd5e1;background:#f1f5f9;cursor:pointer;">
                                Copy Link
                              </button>
                              <button id="zCopyId"
                                      style="padding:6px 10px;border-radius:8px;border:1px solid #cbd5e1;background:#f1f5f9;cursor:pointer;">
                                Copy ID
                              </button>
                              <button id="zCopyPwd"
                                      style="padding:6px 10px;border-radius:8px;border:1px solid #cbd5e1;background:#f1f5f9;cursor:pointer;">
                                Copy Passcode
                              </button>
                            </div>
                            <script>
                              (function(){{
                                try {{
                                  var link = '{_link_safe}', mid = '{_id_safe}', pwd = '{_pwd_safe}';
                                  function wire(btnId, txt, label) {{
                                    var b = document.getElementById(btnId);
                                    if (!b) return;
                                    b.addEventListener('click', function(){{
                                      navigator.clipboard.writeText(txt).then(function(){{
                                        b.innerText = '✓ Copied ' + label;
                                        setTimeout(function(){{ b.innerText = 'Copy ' + label; }}, 1500);
                                      }}).catch(function(){{}});
                                    }});
                                  }}
                                  wire('zCopyLink', link, 'Link');
                                  wire('zCopyId',   mid,  'ID');
                                  wire('zCopyPwd',  pwd,  'Passcode');
                                }} catch(e) {{}}
                              }})();
                            </script>
                            """,
                            height=72,
                        )

                with z2:
                    st.info(
                        f"You’re viewing: **{class_name}**  \n\n"
                        "✅ Use the **calendar** tab to receive automatic class reminders.",
                        icon="📅",
                    )


        # ===================== ANNOUNCEMENTS =====================
        elif classroom_section == "Announcements":
            # Fetch CSV (prefer cached helper)
            try:
                df = fetch_announcements_csv()
            except Exception:
                df = pd.DataFrame()
            if df.empty:
                CSV_URL = "https://docs.google.com/spreadsheets/d/16gjj0krncWsDwMfMbhlxODPSJsI50fuHAzkF7Prrs1k/export?format=csv&gid=0"
                try:
                    df = pd.read_csv(CSV_URL)
                except Exception:
                    df = pd.DataFrame()

            URL_RE = re.compile(r"(https?://[^\s]+)")

            # Banner with NEW badge
            _new_badge_html = ""
            try:
                _today = _dt.today().date()
                _recent = 0
                if not df.empty and "Date" in df.columns:
                    def _parse_date_any(s: str):
                        s = str(s).strip()
                        if not s:
                            return None
                        if _dateparse:
                            try:
                                return _dateparse.parse(s).date()
                            except Exception:
                                pass
                        for fmt in ("%Y-%m-%d", "%d/%m/%Y", "%m/%d/%Y", "%d-%m-%Y"):
                            try:
                                return _dt.strptime(s, fmt).date()
                            except Exception:
                                continue
                        return None
                    for v in df["Date"].astype(str).tolist():
                        d = _parse_date_any(v)
                        if d and (_today - d).days <= 7:
                            _recent += 1
                if _recent > 0:
                    _new_badge_html = f"<span style='margin-left:8px;background:#16a34a;color:#fff;padding:2px 8px;border-radius:999px;font-size:0.8rem;'>NEW · {_recent}</span>"
            except Exception:
                pass

            st.markdown(
                f'''
                <div style="
                    padding:12px;
                    background: linear-gradient(90deg,#0ea5e9,#22c55e);
                    color:#ffffff;
                    border-radius:8px;
                    margin-bottom:12px;
                    box-shadow:0 2px 6px rgba(0,0,0,0.08);
                    display:flex;align-items:center;justify-content:space-between;">
                    <div style="font-weight:700;font-size:1.15rem;">📢 Announcements {_new_badge_html}</div>
                    <div style="font-size:0.92rem;opacity:.9;">Latest class updates, deadlines & links</div>
                </div>
                ''',
                unsafe_allow_html=True
            )

            def _short_label_from_url(u: str) -> str:
                try:
                    p = _urlparse(u)
                    host = (p.netloc or "").replace("www.", "")
                    path = (p.path or "").strip("/")
                    label = host if not path else f"{host}/{path}"
                    return label[:60] + ("…" if len(label) > 60 else "")
                except Exception:
                    return u[:60] + ("…" if len(u) > 60 else "")

            def _guess_link_emoji_and_label(u: str):
                lu = u.lower()
                if "zoom.us" in lu: return "🎦", None
                if "youtu" in lu:   return "▶️", None
                if lu.endswith(".pdf"): return "📄", None
                if "drive.google" in lu: return "🟢", None
                if "deepl.com" in lu: return "🌐", None
                if "google.com" in lu: return "🔗", None
                return "🔗", None

            if not df.empty:
                df.columns = [str(c).strip() for c in df.columns]
                lower_map = {c.lower(): c for c in df.columns}

                def _col(name: str):
                    return lower_map.get(name.lower())

                for logical in ("announcement", "class", "date", "pinned"):
                    if _col(logical) is None:
                        df[logical] = ""

                rename_map = {}
                if _col("announcement"): rename_map[_col("announcement")] = "Announcement"
                if _col("class"):        rename_map[_col("class")]        = "Class"
                if _col("date"):         rename_map[_col("date")]         = "Date"
                if _col("pinned"):       rename_map[_col("pinned")]       = "Pinned"
                df = df.rename(columns=rename_map)

                for c in ("Announcement", "Class", "Date", "Pinned"):
                    if c not in df.columns:
                        df[c] = ""

                link_key = lower_map.get("link") or lower_map.get("links")
                df["Links"] = [[] for _ in range(len(df))]
                if link_key:
                    def _split_links(val):
                        s = str(val or "").strip()
                        if not s:
                            return []
                        parts = [p for chunk in s.split(",") for p in chunk.split()]
                        return [p.strip() for p in parts if p.strip().lower().startswith(("http://", "https://"))]
                    df["Links"] = df[link_key].apply(_split_links)

                def _norm_pinned(v) -> bool:
                    s = str(v).strip().lower()
                    return s in {"true", "yes", "1"}
                df["Pinned"] = df["Pinned"].apply(_norm_pinned)

                def _parse_dt(x):
                    for fmt in ("%Y-%m-%d %H:%M", "%Y/%m/%d %H:%M", "%d/%m/%Y %H:%M", "%Y-%m-%d", "%d/%m/%Y"):
                        try:
                            return _dt.strptime(str(x), fmt)
                        except Exception:
                            continue
                    try:
                        return pd.to_datetime(x, errors="coerce")
                    except Exception:
                        return pd.NaT
                df["__dt"] = df["Date"].apply(_parse_dt)

                def _append_detected_links(row):
                    txt = str(row.get("Announcement", "") or "")
                    found = URL_RE.findall(txt)
                    existing = list(row.get("Links", []) or [])
                    merged, seen = [], set()
                    for url in existing + found:
                        if url not in seen:
                            merged.append(url); seen.add(url)
                    return merged
                df["Links"] = df.apply(_append_detected_links, axis=1)

                def _ann_id(row):
                    try:
                        raw = f"{row.get('Class','')}|{row.get('Date','')}|{row.get('Announcement','')}".encode("utf-8")
                        return hashlib.sha1(raw).hexdigest()[:16]
                    except Exception:
                        return str(uuid4()).replace("-", "")[:16]
                df["__id"] = df.apply(_ann_id, axis=1)

            def _ann_reply_coll(ann_id: str):
                return (db.collection("class_announcements")
                         .document(class_name)
                         .collection("replies")
                         .document(ann_id)
                         .collection("posts"))

            def _load_replies_with_ids(ann_id: str):
                try:
                    docs = list(_ann_reply_coll(ann_id).order_by("timestamp").stream())
                except Exception:
                    docs = list(_ann_reply_coll(ann_id).stream())
                    docs.sort(key=lambda d: (d.to_dict() or {}).get("timestamp"))
                out = []
                for d in docs:
                    x = d.to_dict() or {}
                    x["__id"] = d.id
                    out.append(x)
                return out

            def _update_reply_text(ann_id: str, reply_id: str, new_text: str):
                _ann_reply_coll(ann_id).document(reply_id).update({
                    "text": new_text.strip(),
                    "edited_at": _dt.now(_timezone.utc),
                    "edited_by": student_name,
                    "edited_by_code": student_code,
                })

            def _delete_reply(ann_id: str, reply_id: str):
                _ann_reply_coll(ann_id).document(reply_id).delete()

            if df.empty:
                st.info("No announcements yet.")
            else:
                c1, c2, c3 = st.columns([1, 2, 1])
                with c1:
                    show_only_pinned = st.checkbox("Show only pinned", value=False, key="ann_only_pinned")
                with c2:
                    search_term = st.text_input("Search announcements…", "", key="ann_search")
                with c3:
                    if st.button("↻ Refresh", key="ann_refresh"):
                        try:
                            st.cache_data.clear()
                        except Exception:
                            pass
                        st.rerun()

                df["__class_norm"] = (
                    df["Class"].astype(str)
                    .str.replace(r"\s+", " ", regex=True)
                    .str.strip()
                    .str.lower()
                )
                class_norm = re.sub(r"\s+", " ", class_name.strip().lower())
                view = df[df["__class_norm"] == class_norm].copy()

                if show_only_pinned:
                    view = view[view["Pinned"] == True]
                if search_term.strip():
                    q = search_term.lower()
                    view = view[view["Announcement"].astype(str).str.lower().str.contains(q)]

                view.sort_values("__dt", ascending=False, inplace=True, na_position="last")
                pinned_df = view[view["Pinned"] == True]
                latest_df = view[view["Pinned"] == False]

                def render_announcement(row, is_pinned=False):
                    try:
                        ts_label = row.get("__dt").strftime("%d %b %H:%M")
                    except Exception:
                        ts_label = ""
                    st.markdown(
                        f"<div style='padding:10px 12px; background:{'#fff7ed' if is_pinned else '#f8fafc'}; "
                        f"border:1px solid #e5e7eb; border-radius:8px; margin:8px 0;'>"
                        f"{'📌 <b>Pinned</b> • ' if is_pinned else ''}"
                        f"<b>Teacher</b> <span style='color:#888;'>{ts_label} GMT</span><br>"
                        f"{row.get('Announcement','')}"
                        f"</div>",
                        unsafe_allow_html=True,
                    )

                    links = row.get("Links") or []
                    if isinstance(links, str):
                        links = [links] if links.strip() else []
                    if links:
                        st.markdown("**🔗 Links:**")
                        for u in links:
                            emoji, label = _guess_link_emoji_and_label(u)
                            label = label or _short_label_from_url(u)
                            st.markdown(f"- {emoji} [{label}]({u})")

                    ann_id = row.get("__id")
                    replies = _load_replies_with_ids(ann_id)
                    if replies:
                        for r in replies:
                            ts = r.get("timestamp")
                            when = ""
                            try:
                                when = ts.strftime("%d %b %H:%M") + " UTC"
                            except Exception:
                                pass
                            edited_badge = ""
                            if r.get("edited_at"):
                                try:
                                    edited_badge = f" <span style='color:#aaa;'>(edited {r['edited_at'].strftime('%d %b %H:%M')} UTC)</span>"
                                except Exception:
                                    edited_badge = " <span style='color:#aaa;'>(edited)</span>"

                            st.markdown(
                                f"<div style='margin-left:20px; color:#444;'>↳ <b>{r.get('student_name','')}</b> "
                                f"<span style='color:#bbb;'>{when}</span>{edited_badge}<br>"
                                f"{r.get('text','')}</div>",
                                unsafe_allow_html=True,
                            )

                            can_edit = IS_ADMIN or (r.get("student_code") == student_code)
                            if can_edit:
                                c_ed, c_del = st.columns([1, 1])
                                with c_ed:
                                    if st.button("✏️ Edit", key=f"ann_edit_reply_{ann_id}_{r['__id']}"):
                                        st.session_state[f"edit_mode_{ann_id}_{r['__id']}"] = True
                                        st.session_state[f"edit_text_{ann_id}_{r['__id']}"] = r.get("text", "")
                                        st.session_state["__refresh"] = st.session_state.get("__refresh", 0) + 1
                                with c_del:
                                    if st.button("🗑️ Delete", key=f"ann_del_reply_{ann_id}_{r['__id']}"):
                                        _delete_reply(ann_id, r["__id"])
                                        _notify_slack(
                                            f"🗑️ *Announcement reply deleted* — {class_name}\n"
                                            f"*By:* {student_name} ({student_code})\n"
                                            f"*When:* {_dt.now(_timezone.utc).strftime('%Y-%m-%d %H:%M')} UTC"
                                        )
                                        st.success("Reply deleted.")
                                        st.session_state["__refresh"] = st.session_state.get("__refresh", 0) + 1

                                if st.session_state.get(f"edit_mode_{ann_id}_{r['__id']}", False):
                                    new_txt = st.text_area(
                                        "Edit reply",
                                        key=f"ann_editbox_{ann_id}_{r['__id']}",
                                        value=st.session_state.get(f"edit_text_{ann_id}_{r['__id']}", r.get("text", "")),
                                        height=100,
                                    )
                                    ec1, ec2 = st.columns([1, 1])
                                    with ec1:
                                        if st.button("💾 Save", key=f"ann_save_reply_{ann_id}_{r['__id']}"):
                                            if new_txt.strip():
                                                _update_reply_text(ann_id, r["__id"], new_txt)
                                                _notify_slack(
                                                    f"✏️ *Announcement reply edited* — {class_name}\n"
                                                    f"*By:* {student_name} ({student_code})\n"
                                                    f"*When:* {_dt.utcnow().strftime('%Y-%m-%d %H:%M')} UTC\n"
                                                    f"*Preview:* {new_txt[:180]}{'…' if len(new_txt)>180 else ''}"
                                                )
                                                st.success("Reply updated.")
                                            st.session_state.pop(f"edit_mode_{ann_id}_{r['__id']}", None)
                                            st.session_state.pop(f"edit_text_{ann_id}_{r['__id']}", None)
                                            st.session_state["__refresh"] = st.session_state.get("__refresh", 0) + 1
                                    with ec2:
                                        if st.button("❌ Cancel", key=f"ann_cancel_reply_{ann_id}_{r['__id']}"):
                                            st.session_state.pop(f"edit_mode_{ann_id}_{r['__id']}", None)
                                            st.session_state.pop(f"edit_text_{ann_id}_{r['__id']}", None)
                                            st.session_state["__refresh"] = st.session_state.get("__refresh", 0) + 1

                for _, row in pinned_df.iterrows():
                    render_announcement(row, is_pinned=True)
                for _, row in latest_df.iterrows():
                    render_announcement(row, is_pinned=False)

        # ===================== Q&A =====================
        elif classroom_section == "Q&A":
            q_base = db.collection("class_qna").document(class_name).collection("questions")

            _new7, _unans, _total = 0, 0, 0
            try:
                _now = _dt.now(_timezone.utc)
                try:
                    from firebase_admin import firestore as fbfs
                    direction_desc = getattr(fbfs.Query, "DESCENDING", "DESCENDING")
                    _qdocs = list(q_base.order_by("created_at", direction=direction_desc).limit(250).stream())
                except Exception:
                    _qdocs = list(q_base.order_by("created_at", direction="DESCENDING").limit(250).stream())

                def _to_datetime_any(v):
                    if v is None:
                        return None
                    try:
                        if hasattr(v, "to_datetime"):
                            return v.to_datetime()
                    except Exception:
                        dt_val = None
                    if dt_val is None:
                        try:
                            if hasattr(v, "seconds"):
                                dt_val = _dt.fromtimestamp(int(v.seconds), _timezone.utc)
                        except Exception:
                            dt_val = None
                    if dt_val is None:
                        try:
                            if _dateparse:
                                dt_val = _dateparse.parse(str(v))
                        except Exception:
                            dt_val = None
                    if dt_val is None:
                        for fmt in ("%Y-%m-%d", "%Y-%m-%d %H:%M:%S", "%d/%m/%Y", "%m/%d/%Y", "%d-%m-%Y"):
                            try:
                                dt_val = _dt.strptime(str(v), fmt)
                                break
                            except Exception:
                                continue
                    if dt_val and dt_val.tzinfo is None:
                        dt_val = dt_val.replace(tzinfo=_timezone.utc)
                    return dt_val
                   

                for _doc in _qdocs:
                    _d = (_doc.to_dict() or {})
                    _total += 1
                    _rc = 0
                    if isinstance(_d.get("answers"), list):
                        _rc = len(_d["answers"])
                    elif isinstance(_d.get("replies"), list):
                        _rc = len(_d["replies"])
                    elif isinstance(_d.get("reply_count"), int):
                        _rc = int(_d["reply_count"])
                    if _rc == 0:
                        _unans += 1
                    _created = _to_datetime_any(_d.get("created_at") or _d.get("ts") or _d.get("timestamp"))
                    if _created and (_now - _created).days <= 7:
                        _new7 += 1
            except Exception:
                pass

            _badges = []
            if _new7 > 0:
                _badges.append(
                    f"<span style='margin-left:8px;background:#16a34a;color:#fff;padding:2px 8px;"
                    f"border-radius:999px;font-size:0.8rem;'>NEW · {_new7}</span>"
                )
            if _unans > 0:
                _badges.append(
                    f"<span style='margin-left:8px;background:#f97316;color:#fff;padding:2px 8px;"
                    f"border-radius:999px;font-size:0.8rem;'>UNANSWERED · {_unans}</span>"
                )
            _badge_html = "".join(_badges)

            st.markdown(
                f'''
                <div style="
                    padding:12px;
                    background: linear-gradient(90deg,#6366f1,#0ea5e9);
                    color:#ffffff;
                    border-radius:8px;
                    margin-bottom:12px;
                    box-shadow:0 2px 6px rgba(0,0,0,0.08);
                    display:flex;align-items:center;justify-content:space-between;">
                    <div style="font-weight:700;font-size:1.15rem;">💬 Class Q&amp;A {_badge_html}</div>
                    <div style="font-size:0.92rem;opacity:.9;">Ask a question • Help classmates with answers</div>
                </div>
                ''',
                unsafe_allow_html=True
            )

            def _fmt_ts(ts):
                try:
                    return ts.strftime("%d %b %H:%M")
                except Exception:
                    return ""

            with st.expander("➕ Ask a new question", expanded=False):
                if st.session_state.get("__clear_q_form"):
                    st.session_state.pop("__clear_q_form", None)
                    st.session_state["q_topic"] = ""
                    st.session_state["q_text"] = ""
                topic = st.text_input("Topic (optional)", key="q_topic")
                new_q = st.text_area("Your question", key="q_text", height=80)
                if st.button("Post Question", key="qna_post_question") and new_q.strip():
                    q_id = str(uuid4())[:8]
                    payload = {
                        "question": new_q.strip(),
                        "asked_by_name": student_name,
                        "asked_by_code": student_code,
                        "timestamp": _dt.utcnow(),
                        "topic": (topic or "").strip(),
                    }
                    q_base.document(q_id).set(payload)
                    preview = (payload["question"][:180] + "…") if len(payload["question"]) > 180 else payload["question"]
                    topic_tag = f" • Topic: {payload['topic']}" if payload["topic"] else ""
                    _notify_slack(
                        f"❓ *New class question* — {class_name}{topic_tag}\n"
                        f"*From:* {student_name} ({student_code})\n"
                        f"*When:* {_dt.utcnow().strftime('%Y-%m-%d %H:%M')} UTC\n"
                        f"*Q:* {preview}"
                    )
                    st.session_state["__clear_q_form"] = True
                    st.success("Question posted!")
                    st.session_state["__refresh"] = st.session_state.get("__refresh", 0) + 1

            colsa, colsb, colsc = st.columns([2, 1, 1])
            with colsa:
                q_search = st.text_input("Search questions (text or topic)…", key="q_search")
            with colsb:
                show_latest = st.toggle("Newest first", value=True, key="q_show_latest")
            with colsc:
                if st.button("↻ Refresh", key="qna_refresh"):
                    st.session_state["__refresh"] = st.session_state.get("__refresh", 0) + 1

            try:
                try:
                    from firebase_admin import firestore as fbfs
                    direction_desc = getattr(fbfs.Query, "DESCENDING", "DESCENDING")
                    q_docs = list(q_base.order_by("timestamp", direction=direction_desc).stream())
                except Exception:
                    q_docs = list(q_base.order_by("timestamp", direction="DESCENDING").stream())
                questions = [dict(d.to_dict() or {}, id=d.id) for d in q_docs]
            except Exception:
                q_docs = list(q_base.stream())
                questions = [dict(d.to_dict() or {}, id=d.id) for d in q_docs]
                questions.sort(key=lambda x: x.get("timestamp"), reverse=True)

            if q_search.strip():
                ql = q_search.lower()
                questions = [
                    q for q in questions
                    if ql in str(q.get("question", "")).lower() or ql in str(q.get("topic", "")).lower()
                ]
            if not show_latest:
                questions = list(reversed(questions))

            if not questions:
                st.info("No questions yet.")
            else:
                for q in questions:
                    q_id = q.get("id", "")
                    ts = q.get("timestamp")
                    ts_label = _fmt_ts(ts)
                    topic_html = (f"<div style='font-size:0.9em;color:#666;'>{q.get('topic','')}</div>" if q.get("topic") else "")
                    st.markdown(
                        f"<div style='padding:10px;background:#f8fafc;border:1px solid #ddd;border-radius:6px;margin:6px 0;'>"
                        f"<b>{q.get('asked_by_name','')}</b>"
                        f"<span style='color:#aaa;'> • {ts_label}</span>"
                        f"{topic_html}"
                        f"{q.get('question','')}"
                        f"</div>",
                        unsafe_allow_html=True
                    )

                    can_modify_q = (q.get("asked_by_code") == student_code) or IS_ADMIN
                    if can_modify_q:
                        qc1, qc2, _ = st.columns([1, 1, 6])
                        with qc1:
                            if st.button("✏️ Edit", key=f"q_edit_btn_{q_id}"):
                                st.session_state[f"q_editing_{q_id}"] = True
                                st.session_state[f"q_edit_text_{q_id}"] = q.get("question", "")
                                st.session_state[f"q_edit_topic_{q_id}"] = q.get("topic", "")
                        with qc2:
                            if st.button("🗑️ Delete", key=f"q_del_btn_{q_id}"):
                                try:
                                    r_ref = q_base.document(q_id).collection("replies")
                                    for rdoc in r_ref.stream():
                                        rdoc.reference.delete()
                                except Exception:
                                    pass
                                q_base.document(q_id).delete()
                                _notify_slack(
                                    f"🗑️ *Q&A question deleted* — {class_name}\n"
                                    f"*By:* {student_name} ({student_code}) • QID: {q_id}\n"
                                    f"*When:* {_dt.utcnow().strftime('%Y-%m-%d %H:%M')} UTC"
                                )
                                st.success("Question deleted.")
                                st.session_state["__refresh"] = st.session_state.get("__refresh", 0) + 1

                        if st.session_state.get(f"q_editing_{q_id}", False):
                            with st.form(f"q_edit_form_{q_id}"):
                                new_topic = st.text_input(
                                    "Edit topic (optional)",
                                    value=st.session_state.get(f"q_edit_topic_{q_id}", ""),
                                    key=f"q_edit_topic_input_{q_id}"
                                )
                                new_text = st.text_area(
                                    "Edit question",
                                    value=st.session_state.get(f"q_edit_text_{q_id}", ""),
                                    key=f"q_edit_text_input_{q_id}",
                                    height=100
                                )
                                save_edit = st.form_submit_button("💾 Save")
                                cancel_edit = st.form_submit_button("❌ Cancel")
                            if save_edit and new_text.strip():
                                q_base.document(q_id).update({
                                    "question": new_text.strip(),
                                    "topic": (new_topic or "").strip(),
                                })
                                _notify_slack(
                                    f"✏️ *Q&A question edited* — {class_name}\n"
                                    f"*By:* {student_name} ({student_code}) • QID: {q_id}\n"
                                    f"*When:* {_dt.utcnow().strftime('%Y-%m-%d %H:%M')} UTC\n"
                                    f"*New:* {(new_text[:180] + '…') if len(new_text) > 180 else new_text}"
                                )
                                st.session_state[f"q_editing_{q_id}"] = False
                                st.success("Question updated.")
                                st.session_state["__refresh"] = st.session_state.get("__refresh", 0) + 1
                            if cancel_edit:
                                st.session_state[f"q_editing_{q_id}"] = False
                                st.session_state["__refresh"] = st.session_state.get("__refresh", 0) + 1

                    r_ref = q_base.document(q_id).collection("replies")
                    try:
                        replies_docs = list(r_ref.order_by("timestamp").stream())
                    except Exception:
                        replies_docs = list(r_ref.stream())
                        replies_docs.sort(key=lambda r: (r.to_dict() or {}).get("timestamp"))

                    if replies_docs:
                        for r in replies_docs:
                            rid = r.id
                            r_data = r.to_dict() or {}
                            r_label = _fmt_ts(r_data.get("timestamp"))
                            st.markdown(
                                f"<div style='margin-left:20px;color:#444;'>↳ <b>{r_data.get('replied_by_name','')}</b> "
                                f"<span style='color:#bbb;'>{r_label}</span><br>"
                                f"{r_data.get('reply_text','')}</div>",
                                unsafe_allow_html=True
                            )

                            can_modify_r = (r_data.get("replied_by_code") == student_code) or IS_ADMIN
                            if can_modify_r:
                                rc1, rc2, _ = st.columns([1, 1, 6])
                                with rc1:
                                    if st.button("✏️ Edit", key=f"r_edit_btn_{q_id}_{rid}"):
                                        st.session_state[f"r_editing_{q_id}_{rid}"] = True
                                        st.session_state[f"r_edit_text_{q_id}_{rid}"] = r_data.get("reply_text", "")
                                with rc2:
                                    if st.button("🗑️ Delete", key=f"r_del_btn_{q_id}_{rid}"):
                                        r.reference.delete()
                                        _notify_slack(
                                            f"🗑️ *Q&A reply deleted* — {class_name}\n"
                                            f"*By:* {student_name} ({student_code}) • QID: {q_id}\n"
                                            f"*When:* {_dt.now(_timezone.utc).strftime('%Y-%m-%d %H:%M')} UTC"
                                        )
                                        st.success("Reply deleted.")
                                        st.session_state["__refresh"] = st.session_state.get("__refresh", 0) + 1

                                if st.session_state.get(f"r_editing_{q_id}_{rid}", False):
                                    with st.form(f"r_edit_form_{q_id}_{rid}"):
                                        new_rtext = st.text_area(
                                            "Edit reply",
                                            value=st.session_state.get(f"r_edit_text_{q_id}_{rid}", ""),
                                            key=f"r_edit_text_input_{q_id}_{rid}",
                                            height=80
                                        )
                                        rsave = st.form_submit_button("💾 Save")
                                        rcancel = st.form_submit_button("❌ Cancel")
                                    if rsave and new_rtext.strip():
                                        r.reference.update({
                                            "reply_text": new_rtext.strip(),
                                             "edited_at": _dt.now(_timezone.utc),
                                        })
                                        _notify_slack(
                                            f"✏️ *Q&A reply edited* — {class_name}\n"
                                            f"*By:* {student_name} ({student_code}) • QID: {q_id}\n"
                                            f"*When:* {_dt.now(_timezone.utc).strftime('%Y-%m-%d %H:%M')} UTC\n"
                                            f"*New:* {(new_rtext[:180] + '…') if len(new_rtext) > 180 else new_rtext}"
                                        )
                                        st.session_state[f"r_editing_{q_id}_{rid}"] = False
                                        st.success("Reply updated.")
                                        st.session_state["__refresh"] = st.session_state.get("__refresh", 0) + 1
                                    if rcancel:
                                        st.session_state[f"r_editing_{q_id}_{rid}"] = False
                                        st.session_state["__refresh"] = st.session_state.get("__refresh", 0) + 1

                    draft_key = f"classroom_reply_draft_{q_id}"
                    last_val_key, last_ts_key, saved_flag_key, saved_at_key = _draft_state_keys(draft_key)
                    if draft_key not in st.session_state:
                        txt, ts = load_draft_meta_from_db(student_code, draft_key)
                        st.session_state[draft_key] = txt or ""
                        st.session_state[last_val_key] = st.session_state[draft_key]
                        st.session_state[last_ts_key] = time.time()
                        st.session_state[saved_flag_key] = bool(txt)
                        st.session_state[saved_at_key] = ts
                    reply_text = st.text_input(
                        f"Reply to Q{q_id}",
                        key=draft_key,
                        placeholder="Write your reply…",
                        on_change=save_now,
                        args=(draft_key, student_code),
                    )
                    current_text = st.session_state.get(draft_key, "")
                    autosave_maybe(student_code, draft_key, current_text, min_secs=2.0, min_delta=12)
                    if st.button(f"Send Reply {q_id}", key=f"q_reply_btn_{q_id}") and current_text.strip():
                        reply_payload = {
                            "reply_text": current_text.strip(),
                            "replied_by_name": student_name,
                            "replied_by_code": student_code,
                            "timestamp": _dt.now(_timezone.utc),
                        }
                        r_ref = q_base.document(q_id).collection("replies")
                        r_ref.document(str(uuid4())[:8]).set(reply_payload)
                        prev = (reply_payload["reply_text"][:180] + "…") if len(reply_payload["reply_text"]) > 180 else reply_payload["reply_text"]
                        _notify_slack(
                            f"💬 *New Q&A reply* — {class_name}\n"
                            f"*By:* {student_name} ({student_code})  •  *QID:* {q_id}\n"
                            f"*When:* {_dt.now(_timezone.utc).strftime('%Y-%m-%d %H:%M')} UTC\n"
                            f"*Reply:* {prev}"
                        )

                        save_draft_to_db(student_code, draft_key, "")
                        st.session_state[draft_key] = ""
                        st.session_state[last_val_key] = ""
                        st.session_state[last_ts_key] = time.time()
                        st.session_state[saved_flag_key] = False
                        st.session_state[saved_at_key] = None
                        st.success("Reply sent!")
                        st.session_state["__refresh"] = st.session_state.get("__refresh", 0) + 1


    # === LEARNING NOTES SUBTAB ===
    elif cb_subtab == "📒 Learning Notes":
        st.markdown("""
            <div style="padding: 14px; background: #8d4de8; color: #fff; border-radius: 8px; 
            text-align:center; font-size:1.5rem; font-weight:700; margin-bottom:16px; letter-spacing:.5px;">
            📒 My Learning Notes
            </div>
        """, unsafe_allow_html=True)

        student_code = st.session_state.get("student_code", "demo001")
        key_notes = f"notes_{student_code}"

        if key_notes not in st.session_state:
            st.session_state[key_notes] = load_notes_from_db(student_code)
        notes = st.session_state[key_notes]

        if st.session_state.get("switch_to_edit_note"):
            st.session_state["course_notes_radio"] = "➕ Add/Edit Note"
            del st.session_state["switch_to_edit_note"]
        elif st.session_state.get("switch_to_library"):
            st.session_state["course_notes_radio"] = "📚 My Notes Library"
            del st.session_state["switch_to_library"]

        notes_subtab = st.radio(
            "Notebook",
            ["➕ Add/Edit Note", "📚 My Notes Library"],
            horizontal=True,
            key="course_notes_radio"
        )

        if notes_subtab == "➕ Add/Edit Note":
            # >>>> New helper message for pre-filled note context <<<<
            editing = st.session_state.get("edit_note_idx", None) is not None
            if editing:
                idx = st.session_state["edit_note_idx"]
                title = st.session_state.get("edit_note_title", "")
                tag = st.session_state.get("edit_note_tag", "")
                text = st.session_state.get("edit_note_text", "")
            else:
                title, tag, text = "", "", ""

            if title and tag:
                st.info(f"You're adding a note for **{title}** ({tag}).")

            st.markdown("#### ✍️ Create a new note or update an old one")

            with st.form("note_form", clear_on_submit=not editing):
                st.session_state.setdefault("learning_note_title", title)
                st.session_state.setdefault("learning_note_tag", tag)
                st.session_state.setdefault("learning_note_draft", text)
                st.session_state.setdefault("learning_note_last_saved", None)

                st.text_input(
                    "Note Title",
                    max_chars=50,
                    key="learning_note_title",
                )
                st.text_input(
                    "Category/Tag (optional)",
                    max_chars=20,
                    key="learning_note_tag",
                )
                st.text_area(
                    "Your Note",
                    height=200,
                    max_chars=3000,
                    key="learning_note_draft",
                )
                
                col1, col2 = st.columns(2)
                save_btn = col1.form_submit_button("Save")
                cancel_btn = editing and col2.form_submit_button("❌ Cancel Edit")
                if save_btn:
                    autosave_learning_note(student_code, key_notes)
                if st.session_state.get("learning_note_last_saved"):
                    st.caption(
                        f"Last saved {st.session_state['learning_note_last_saved']} UTC"
                    )            

            if cancel_btn:

                for k in [
                    "edit_note_idx",
                    "edit_note_title",
                    "edit_note_text",
                    "edit_note_tag",
                    "learning_note_title",
                    "learning_note_tag",
                    "learning_note_draft",
                    "learning_note_last_saved",
                ]:
                    if k in st.session_state:
                        del st.session_state[k]

                st.session_state["switch_to_library"] = True
                st.session_state["__refresh"] = st.session_state.get("__refresh", 0) + 1

        elif notes_subtab == "📚 My Notes Library":
            st.markdown("#### 📚 All My Notes")

            if not notes:
                st.info("No notes yet. Add your first note in the ➕ tab!")
            else:
                search_term = st.text_input("🔎 Search your notes…", "")
                if search_term.strip():
                    filtered = []
                    st.markdown('<div style="height:10px"></div>', unsafe_allow_html=True)
                    for n in notes:
                        if (search_term.lower() in n.get("title","").lower() or 
                            search_term.lower() in n.get("tag","").lower() or 
                            search_term.lower() in n.get("text","").lower()):
                            filtered.append(n)
                    notes_to_show = filtered
                    if not filtered:
                        st.warning("No matching notes found!")
                else:
                    notes_to_show = notes

                # --- Download Buttons (TXT, PDF, DOCX) FOR ALL NOTES ---
                all_notes = []
                for n in notes_to_show:
                    note_text = f"Title: {n.get('title','')}\n"
                    if n.get('tag'):
                        note_text += f"Tag: {n['tag']}\n"
                    note_text += n.get('text','') + "\n"
                    note_text += f"Date: {n.get('updated', n.get('created',''))}\n"
                    note_text += "-"*32 + "\n"
                    all_notes.append(note_text)
                txt_data = "\n".join(all_notes)

                st.download_button(
                    label="⬇️ Download All Notes (TXT)",
                    data=txt_data.encode("utf-8"),
                    file_name=f"{student_code}_notes.txt",
                    mime="text/plain"
                )

                # --- PDF Download (all notes, Unicode/emoji ready!) ---
                class PDF(FPDF):
                    def header(self):
                        self.set_font('DejaVu', '', 16)
                        self.cell(0, 12, "My Learning Notes", align="C", ln=1)
                        self.ln(5)
                pdf = PDF()
                pdf.add_font('DejaVu', '', './font/DejaVuSans.ttf', uni=True)
                pdf.add_page()
                pdf.set_auto_page_break(auto=True, margin=15)
                pdf.set_font("DejaVu", '', 13)
                pdf.cell(0, 10, "Table of Contents", ln=1)
                pdf.set_font("DejaVu", '', 11)
                for idx, note in enumerate(notes_to_show):
                    pdf.cell(0, 8, f"{idx+1}. {note.get('title','')} - {note.get('created', note.get('updated',''))}", ln=1)
                pdf.ln(5)
                for n in notes_to_show:
                    pdf.set_font("DejaVu", '', 13)
                    pdf.cell(0, 10, f"Title: {n.get('title','')}", ln=1)
                    pdf.set_font("DejaVu", '', 11)
                    if n.get("tag"):
                        pdf.cell(0, 8, f"Tag: {n['tag']}", ln=1)
                    pdf.set_font("DejaVu", '', 12)
                    for line in n.get('text','').split("\n"):
                        pdf.multi_cell(0, 7, line)
                    pdf.ln(1)
                    pdf.set_font("DejaVu", '', 11)
                    pdf.cell(0, 8, f"Date: {n.get('updated', n.get('created',''))}", ln=1)
                    pdf.ln(5)
                    pdf.set_font("DejaVu", '', 10)
                    pdf.cell(0, 4, '-' * 55, ln=1)
                    pdf.ln(8)
                with tempfile.NamedTemporaryFile(delete=False, suffix=".pdf") as tmp_pdf:
                    pdf.output(tmp_pdf.name)
                    tmp_pdf.seek(0)
                    pdf_bytes = tmp_pdf.read()
                os.remove(tmp_pdf.name)
                st.download_button(
                    label="⬇️ Download All Notes (PDF)",
                    data=pdf_bytes,
                    file_name=f"{student_code}_notes.pdf",
                    mime="application/pdf"
                )

                # --- DOCX Download (all notes) ---
                def export_notes_to_docx(notes, student_code="student"):
                    doc = Document()
                    doc.add_heading("My Learning Notes", 0)
                    doc.add_heading("Table of Contents", level=1)
                    for idx, note in enumerate(notes):
                        doc.add_paragraph(f"{idx+1}. {note.get('title', '(No Title)')} - {note.get('created', note.get('updated',''))}")
                    doc.add_page_break()
                    for note in notes:
                        doc.add_heading(note.get('title','(No Title)'), level=1)
                        if note.get("tag"):
                            doc.add_paragraph(f"Tag: {note.get('tag','')}")
                        doc.add_paragraph(note.get('text', ''))
                        doc.add_paragraph(f"Date: {note.get('created', note.get('updated',''))}")
                        doc.add_paragraph('-' * 40)
                        doc.add_paragraph("")
                    with tempfile.NamedTemporaryFile(delete=False, suffix=".docx") as f:
                        doc.save(f.name)
                        return f.name
                docx_path = export_notes_to_docx(notes_to_show, student_code)
                with open(docx_path, "rb") as f:
                    st.download_button(
                        label="⬇️ Download All Notes (DOCX)",
                        data=f.read(),
                        file_name=f"{student_code}_notes.docx",
                        mime="application/vnd.openxmlformats-officedocument.wordprocessingml.document"
                    )
                os.remove(docx_path)

                st.markdown("---")
                pinned_notes = [n for n in notes_to_show if n.get("pinned")]
                other_notes = [n for n in notes_to_show if not n.get("pinned")]
                show_list = pinned_notes + other_notes
                for i, note in enumerate(show_list):
                    st.markdown(
                        f"<div style='padding:12px 0 6px 0; font-weight:600; color:#7c3aed; font-size:1.18rem;'>"
                        f"{'📌 ' if note.get('pinned') else ''}{note.get('title','(No Title)')}"
                        f"</div>", unsafe_allow_html=True)
                    if note.get("tag"):
                        st.caption(f"🏷️ Tag: {note['tag']}")
                    st.markdown(
                        f"<div style='margin-top:-5px; margin-bottom:6px; font-size:1.08rem; line-height:1.7;'>{note['text']}</div>",
                        unsafe_allow_html=True)
                    st.caption(f"🕒 {note.get('updated',note.get('created',''))}")

                    # --- Per-Note Download Buttons (TXT, PDF, DOCX) ---
                    download_cols = st.columns([1,1,1])
                    with download_cols[0]:
                        # TXT per note
                        txt_note = f"Title: {note.get('title','')}\n"
                        if note.get('tag'):
                            txt_note += f"Tag: {note['tag']}\n"
                        txt_note += note.get('text', '') + "\n"
                        txt_note += f"Date: {note.get('updated', note.get('created',''))}\n"
                        st.download_button(
                            label="⬇️ TXT",
                            data=txt_note.encode("utf-8"),
                            file_name=f"{student_code}_{note.get('title','note').replace(' ','_')}.txt",
                            mime="text/plain",
                            key=f"download_txt_{i}"
                        )
                    with download_cols[1]:
                        # PDF per note (Unicode/emoji ready!)
                        class SingleNotePDF(FPDF):
                            def header(self):
                                self.set_font('DejaVu', '', 13)
                                self.cell(0, 10, note.get('title','Note'), ln=True, align='C')
                                self.ln(2)
                        pdf_note = SingleNotePDF()
                        pdf_note.add_font('DejaVu', '', './font/DejaVuSans.ttf', uni=True)
                        pdf_note.add_page()
                        pdf_note.set_font("DejaVu", '', 12)
                        if note.get("tag"):
                            pdf_note.cell(0, 8, f"Tag: {note.get('tag','')}", ln=1)
                        for line in note.get('text','').split("\n"):
                            pdf_note.multi_cell(0, 7, line)
                        pdf_note.ln(1)
                        pdf_note.set_font("DejaVu", '', 11)
                        pdf_note.cell(0, 8, f"Date: {note.get('updated', note.get('created',''))}", ln=1)
                        pdf_bytes_single = pdf_note.output(dest="S").encode("latin1", "replace")
                        st.download_button(
                            label="⬇️ PDF",
                            data=pdf_bytes_single,
                            file_name=f"{student_code}_{note.get('title','note').replace(' ','_')}.pdf",
                            mime="application/pdf",
                            key=f"download_pdf_{i}"
                        )
                    with download_cols[2]:
                        # DOCX per note
                        doc_single = Document()
                        doc_single.add_heading(note.get('title','(No Title)'), level=1)
                        if note.get("tag"):
                            doc_single.add_paragraph(f"Tag: {note.get('tag','')}")
                        doc_single.add_paragraph(note.get('text', ''))
                        doc_single.add_paragraph(f"Date: {note.get('updated', note.get('created',''))}")
                        single_docx_io = io.BytesIO()
                        doc_single.save(single_docx_io)
                        st.download_button(
                            label="⬇️ DOCX",
                            data=single_docx_io.getvalue(),
                            file_name=f"{student_code}_{note.get('title','note').replace(' ','_')}.docx",
                            mime="application/vnd.openxmlformats-officedocument.wordprocessingml.document",
                            key=f"download_docx_{i}"
                        )

                    cols = st.columns([1,1,1,1])
                    with cols[0]:
                        if st.button("✏️ Edit", key=f"edit_{i}"):
                            st.session_state["edit_note_idx"] = i
                            st.session_state["edit_note_title"] = note["title"]
                            st.session_state["edit_note_text"] = note["text"]
                            st.session_state["edit_note_tag"] = note.get("tag", "")
                            st.session_state["switch_to_edit_note"] = True
                            st.session_state["__refresh"] = st.session_state.get("__refresh", 0) + 1
                    with cols[1]:
                        if st.button("🗑️ Delete", key=f"del_{i}"):
                            notes.remove(note)
                            st.session_state[key_notes] = notes
                            save_notes_to_db(student_code, notes)
                            st.success("Note deleted.")
                            st.session_state["__refresh"] = st.session_state.get("__refresh", 0) + 1
                    with cols[2]:
                        if note.get("pinned"):
                            if st.button("📌 Unpin", key=f"unpin_{i}"):
                                note["pinned"] = False
                                st.session_state[key_notes] = notes
                                save_notes_to_db(student_code, notes)
                                st.session_state["__refresh"] = st.session_state.get("__refresh", 0) + 1
                        else:
                            if st.button("📍 Pin", key=f"pin_{i}"):
                                note["pinned"] = True
                                st.session_state[key_notes] = notes
                                save_notes_to_db(student_code, notes)
                                st.session_state["__refresh"] = st.session_state.get("__refresh", 0) + 1
                    with cols[3]:
                        st.caption("")



# =========================== MY RESULTS & RESOURCES ===========================
if tab == "My Results and Resources":
    render_results_and_resources_tab()

# ================================
# 5. EXAMS MODE & CUSTOM CHAT — uses your prompts + bubble UI + highlighting
# ================================

# —— keep Firestore `db` and OpenAI `client` from above (not redefined here) ——

# Ensure these are available in this tab
import re, random
import urllib.parse as _urllib

# Optional: progress saver (kept from your code; safe if unused)
def save_exam_progress(student_code, progress_items):
    doc_ref = db.collection("exam_progress").document(student_code)
    doc = doc_ref.get()
    data = doc.to_dict() if doc.exists else {}
    all_progress = data.get("completed", [])
    now = datetime.now().strftime("%Y-%m-%d %H:%M")
    for item in progress_items:
        already = any(
            p["level"] == item["level"] and
            p["teil"] == item["teil"] and
            p["topic"] == item["topic"]
            for p in all_progress
        )
        if not already:
            all_progress.append({
                "level": item["level"],
                "teil": item["teil"],
                "topic": item["topic"],
                "date": now
            })
    doc_ref.set({"completed": all_progress}, merge=True)

# Simple back-step that returns to Stage 1 (used in buttons)
def back_step():
    draft_key = st.session_state.get("falowen_chat_draft_key")
    for key in [
        "falowen_mode", "falowen_level", "falowen_teil",
        "falowen_exam_topic", "falowen_exam_keyword",
        "remaining_topics", "used_topics", "falowen_messages",
        "falowen_loaded_key", "falowen_conv_key",
        "falowen_chat_draft_key", "custom_topic_intro_done",
        "falowen_turn_count",
    ]:
        st.session_state.pop(key, None)
    if draft_key:
        st.session_state.pop(draft_key, None)
        for extra in _draft_state_keys(draft_key):
            st.session_state.pop(extra, None)
    st.session_state["_falowen_loaded"] = False
    st.session_state["falowen_stage"] = 1
    st.session_state["__refresh"] = st.session_state.get("__refresh", 0) + 1

# --- CONFIG (same doc, no duplicate db init) ---
exam_sheet_id = "1zaAT5NjRGKiITV7EpuSHvYMBHHENMs9Piw3pNcyQtho"
exam_sheet_name = "exam_topics"
exam_csv_url = f"https://docs.google.com/spreadsheets/d/{exam_sheet_id}/gviz/tq?tqx=out:csv&sheet={exam_sheet_name}"

@st.cache_data(ttl=3600)
def _load_exam_topics_cached():
    df = pd.read_csv(exam_csv_url)
    for col in ['Level', 'Teil', 'Topic/Prompt', 'Keyword/Subtopic']:
        if col not in df.columns:
            df[col] = ""
    # strip
    for c in df.columns:
        if df[c].dtype == "O":
            df[c] = df[c].astype(str).str.strip()
    return df

def load_exam_topics():
    if "exam_topics_df" not in st.session_state:
        st.session_state["exam_topics_df"] = _load_exam_topics_cached()
    return st.session_state["exam_topics_df"]

# ================= UI styles: bubbles + highlights (yours, restored) =================
bubble_user = (
    "background:#1976d2; color:#fff; border-radius:18px 18px 2px 18px;"
    "padding:10px 16px; margin:5px 0 5px auto; max-width:90vw; display:inline-block; font-size:1.12em;"
    "box-shadow:0 2px 8px rgba(0,0,0,0.09); word-break:break-word;"
)
bubble_assistant = (
    "background:#faf9e4; color:#2d2d2d; border-radius:18px 18px 18px 2px;"
    "padding:10px 16px; margin:5px auto 5px 0; max-width:90vw; display:inline-block; font-size:1.12em;"
    "box-shadow:0 2px 8px rgba(0,0,0,0.09); word-break:break-word;"
)
highlight_words = [
    "Fehler", "Tipp", "Achtung", "gut", "korrekt", "super", "nochmals",
    "Bitte", "Vergessen Sie nicht"
]

def highlight_keywords(text, words, ignore_case=True):
    flags = re.IGNORECASE if ignore_case else 0
    for w in words:
        pattern = r'\b' + re.escape(w) + r'\b'
        text = re.sub(
            pattern,
            lambda m: f"<span style='background:#ffe082; color:#d84315; font-weight:bold;'>{m.group(0)}</span>",
            text,
            flags=flags,
        )
    return text

def clear_falowen_chat(student_code, mode, level, teil):
    """Deletes the saved chat for a particular student/mode/level/teil from Firestore."""
    chat_key = f"{mode}_{level}_{teil or 'custom'}"
    doc_ref = db.collection("falowen_chats").document(student_code)
    doc = doc_ref.get()
    if doc.exists:
        data = doc.to_dict()
        chats = data.get("chats", {})
        drafts = data.get("drafts", {})
        changed = False
        if chat_key in chats:
            del chats[chat_key]
            changed = True
        if chat_key in drafts:
            del drafts[chat_key]
            changed = True
        if changed:
            doc_ref.set({"chats": chats, "drafts": drafts}, merge=True)

# ====== Quick links (kept) ======
lesen_links = {
    "A1": [("Goethe A1 Lesen (Lesen & Hören page)", "https://www.goethe.de/ins/mm/en/spr/prf/gzsd1/ueb.html")],
    "A2": [("Goethe A2 Lesen (Lesen & Hören page)", "https://www.goethe.de/ins/mm/en/spr/prf/gzsd2/ueb.html")],
    "B1": [("Goethe B1 Lesen (Lesen & Hören page)", "https://www.goethe.de/ins/mm/en/spr/prf/gzb1/ueb.html")],
    "B2": [("Goethe B2 Lesen (Lesen & Hören page)", "https://www.goethe.de/ins/mm/en/spr/prf/gzb2/ue9.html")],
    "C1": [("Goethe C1 Lesen (Lesen & Hören page)", "https://www.goethe.de/ins/be/en/spr/prf/gzc1/u24.html")],
}
hoeren_links = {
    "A1": [("Goethe A1 Hören (Lesen & Hören page)", "https://www.goethe.de/ins/mm/en/spr/prf/gzsd1/ueb.html")],
    "A2": [("Goethe A2 Hören (Lesen & Hören page)", "https://www.goethe.de/ins/mm/en/spr/prf/gzsd2/ueb.html")],
    "B1": [("Goethe B1 Hören (Lesen & Hören page)", "https://www.goethe.de/ins/mm/en/spr/prf/gzb1/ueb.html")],
    "B2": [("Goethe B2 Hören (Lesen & Hören page)", "https://www.goethe.de/ins/mm/en/spr/prf/gzb2/ue9.html")],
    "C1": [("Goethe C1 Hören (Lesen & Hören page)", "https://www.goethe.de/ins/be/en/spr/prf/gzc1/u24.html")],
}

# ================= PROMPT BUILDERS (yours, unchanged) =================
def build_a1_exam_intro():
    return (
        "**A1 – Teil 1: Basic Introduction**\n\n"
        "In the A1 exam's first part, you will be asked to introduce yourself. "
        "Typical information includes: your **Name, Land, Wohnort, Sprachen, Beruf, Hobby**.\n\n"
        "After your introduction, you will be asked 3 basic questions such as:\n"
        "- Haben Sie Geschwister?\n"
        "- Wie alt ist deine Mutter?\n"
        "- Bist du verheiratet?\n\n"
        "You might also be asked to spell your name (**Buchstabieren**). "
        "Please introduce yourself now using all the keywords above."
    )

def build_exam_instruction(level, teil):
    # (your original long strings kept)
    if level == "A1":
        if "Teil 1" in teil:
            return build_a1_exam_intro()
        elif "Teil 2" in teil:
            return (
                "**A1 – Teil 2: Question and Answer**\n\n"
                "You will get a topic and a keyword. Your job: ask a question using the keyword, "
                "then answer it yourself. Example: Thema: Geschäft – Keyword: schließen → "
                "Wann schließt das Geschäft?\nLet's try one. Type 'Yes' in the chatbox so we start?"
            )
        elif "Teil 3" in teil:
            return (
                "**A1 – Teil 3: Making a Request**\n\n"
                "You'll receive a prompt (e.g. 'Radio anmachen'). Write a polite request or imperative. "
                "Example: Können Sie bitte das Radio anmachen?\nReady?"
                "Type Yes in the chatbox so we start?"
            )
    if level == "A2":
        if "Teil 1" in teil:
            return (
                "**A2 – Teil 1: Fragen zu Schlüsselwörtern**\n\n"
                "You'll get a topic (e.g. 'Wohnort'). Ask a question, then answer it yourself. "
                "When you're ready, type 'Begin'."
            )
        elif "Teil 2" in teil:
            return (
                "**A2 – Teil 2: Über das Thema sprechen**\n\n"
                "Talk about the topic in 3–4 sentences. I'll correct and give tips. Start when ready."
            )
        elif "Teil 3" in teil:
            return (
                "**A2 – Teil 3: Gemeinsam planen**\n\n"
                "Let's plan something together. Respond and make suggestions. Start when ready."
            )
    if level == "B1":
        if "Teil 1" in teil:
            return (
                "**B1 – Teil 1: Gemeinsam planen**\n\n"
                "We'll plan an activity together (e.g., a trip or party). Give your ideas and answer questions."
            )
        elif "Teil 2" in teil:
            return (
                "**B1 – Teil 2: Präsentation**\n\n"
                "Give a short presentation on the topic (about 2 minutes). I'll ask follow-up questions."
            )
        elif "Teil 3" in teil:
            return (
                "**B1 – Teil 3: Feedback & Fragen stellen**\n\n"
                "Answer questions about your presentation. I'll give you feedback on your language and structure."
            )
    if level == "B2":
        if "Teil 1" in teil:
            return (
                "**B2 – Teil 1: Diskussion**\n\n"
                "We'll discuss a topic. Express your opinion and justify it."
            )
        elif "Teil 2" in teil:
            return (
                "**B2 – Teil 2: Präsentation**\n\n"
                "Present a topic in detail. I'll challenge your points and help you improve."
            )
        elif "Teil 3" in teil:
            return (
                "**B2 – Teil 3: Argumentation**\n\n"
                "Argue your perspective. I'll give feedback and counterpoints."
            )
    if level == "C1":
        if "Teil 1" in teil:
            return (
                "**C1 – Teil 1: Vortrag**\n\n"
                "Bitte halte einen kurzen Vortrag zum Thema. Ich werde anschließend Fragen stellen und deine Sprache bewerten."
            )
        elif "Teil 2" in teil:
            return (
                "**C1 – Teil 2: Diskussion**\n\n"
                "Diskutiere mit mir über das gewählte Thema. Ich werde kritische Nachfragen stellen."
            )
        elif "Teil 3" in teil:
            return (
                "**C1 – Teil 3: Bewertung**\n\n"
                "Bewerte deine eigene Präsentation. Was würdest du beim nächsten Mal besser machen?"
            )
    return ""

def build_exam_system_prompt(level: str, teil: str, student_code: str = "felixa1") -> str:
    """
    Builds the system prompt for the examiner persona.
    (Your original logic retained.)
    """
    rec_url = (
        f"https://script.google.com/macros/s/"
        f"AKfycbzMIhHuWKqM2ODaOCgtS7uZCikiZJRBhpqv2p6OyBmK1yAVba8HlmVC1zgTcGWSTfrsHA"
        f"/exec?code={student_code}"
    )
    record_line = (
        "IMPORTANT: After EVERY question, prompt, correction, or feedback, append this line on its own:\n"
        f"• 🎙️ **You can chat here for more ideas or Record your answer now**: [Open Sprechen Recorder]({rec_url})\n"
        f"If Markdown is not supported, show the raw URL: {rec_url}\n"
    )
    if level == "A1":
        if "Teil 1" in teil:
            return (
                "You are Herr Felix, a supportive A1 German examiner. "
                "Ask the student to introduce themselves using the keywords (Name, Land, Wohnort, Sprachen, Beruf, Hobby). "
                "Check if all info is given, correct any errors (explain in English), and give the right way to say things in German. "
                "1) Always explain errors and suggestions in English only. Only the next question should be in German; they are A1. "
                "After their intro, ask these three questions one by one: "
                "'Haben Sie Geschwister?', 'Wie alt ist deine Mutter?', 'Bist du verheiratet?'. "
                "Correct their answers (explain in English). At the end, mention they may be asked to spell their name ('Buchstabieren') and wish them luck. "
                "Give them a score out of 25 and let them know if they passed or not.\n"
                + record_line
            )
        elif "Teil 2" in teil:
            return (
                "You are Herr Felix, an A1 examiner. Randomly give the student a Thema and Keyword from the official list. "
                "Let them know you have 52 cards available and you are here to help them prepare for the exams. "
                "Tell them they can relax and continue another time when tired. Explain in English. "
                "Tell them to ask a question with the keyword and answer it themselves, then correct their German (explain errors in English, show the correct version), and move to the next topic. "
                "1) After every input, let them know if they passed or not and explain why.\n"
                + record_line
            )
        elif "Teil 3" in teil:
            return (
                "You are Herr Felix, an A1 examiner. Give the student a prompt (e.g., 'Radio anmachen'). "
                "Let them know you have 20 cards available and you are here to help them prepare. Explain in English. "
                "Ask them to write a polite request or imperative and answer themselves like their partners will do. "
                "Check if it's correct and polite, explain errors in English, and provide the right German version. Then give the next prompt. "
                "They can respond using 'Ja, gerne', 'In Ordnung', or 'Ich kann …' with the verb at the end (e.g., 'Ich kann das Radio anmachen').\n"
                + record_line
            )

    if level == "A2":
        if "Teil 1" in teil:
            return (
                "You are Herr Felix, a Goethe A2 examiner. Give a topic from the A2 list. "
                "Always let the student know that you are here to help them pass, so they should sit for a few minutes and be consistent. Teach them how to pass. "
                "1) After student input, tell them you will ask just 3 questions and then give a score out of 25. "
                "2) Use phrases like 'Your next recommended question…' to smoothly move forward. "
                "Ask the student to ask and answer a question on the topic. Always correct their German (explain errors in English), show the correct version, and encourage them. "
                "Ask one question at a time. Pick 3 random keywords from the topic and ask exactly 1 question per keyword. "
                "When explaining mistakes, use English and simple German. After the third question, grade out of 25 and say if they passed, with an English explanation.\n"
                + record_line
            )
        elif "Teil 2" in teil:
            return (
                "You are Herr Felix, an A2 examiner. Give a topic. The student gives a short monologue. "
                "Correct errors (in English), give suggestions, and follow up with one question. "
                "Remind them you will ask 3 questions total, then give a score out of 25. "
                "Use 'your next recommended question…' to guide them. "
                "Pick 3 random keywords and ask 1 question per keyword (total 3). "
                "Explain mistakes using English and simple German. After the third question, mark out of 25 and say if they passed, explaining in English.\n"
                + record_line
            )
        elif "Teil 3" in teil:
            return (
                "You are Herr Felix, an A2 examiner. Plan something together (e.g., going to the cinema). "
                "Check the student's suggestions, correct errors, and keep the conversation going. "
                "Tell them you are helping them pass the exam and to be consistent. "
                "Guide the plan with exactly 5 short prompts. After the last prompt, mark out of 25 and say if they passed, explaining in English.\n"
                + record_line
            )

    if level == "B1":
        if "Teil 1" in teil:
            return (
                "You are Herr Felix, a Goethe B1 supportive examiner. You and the student plan an activity together. "
                "Give feedback in both German and English, correct mistakes, suggest improvements, and keep it realistic. "
                "1) Keep answers short and encouraging to invite replies. "
                "2) Tell them you will ask 5 questions total and then give a score out of 25, with an English explanation. "
                "3) Ask only 5 questions and try to close the conversation. "
                "4) Give a mini-score after each presentation moment, noting pass/not yet. "
                "5) Use 'your next recommended question…' to move forward.\n"
                + record_line
            )
        elif "Teil 2" in teil:
            return (
                "You are Herr Felix, a Goethe B1 examiner. The student gives a presentation. "
                "Give constructive feedback in German and English, ask for more details, and highlight strengths and weaknesses. "
                "1) After student input, say you will ask 3 questions total and then give a score out of 25 with an English explanation. "
                "2) Ask only 3 questions, one at a time. "
                "3) Keep replies friendly and not overly long. "
                "4) After your third question, mark and give the student their score. "
                "5) Use 'your next recommended question…' to advance.\n"
                + record_line
            )
        elif "Teil 3" in teil:
            return (
                "You are Herr Felix, a Goethe B1 examiner. The student answers questions about their presentation. "
                "Encourage them; you are here to help them pass. Invite questions if they don’t understand and they can ask for translations of words. "
                "Give exam-style feedback (in German and English), correct language, and motivate. "
                "1) Ask only 3 questions, one at a time. "
                "2) Keep replies friendly and not overly long. "
                "3) After your third question, give their score out of 25 with an English explanation. "
                "4) Use 'your next recommended question…' to guide them.\n"
                + record_line
            )

    return ""
    # (Your B2/C1 fallbacks left as in your working version)

def build_custom_chat_prompt(level, student_code=None):
    # (kept exactly as your working version—no recorder line added here to respect your request)
    if student_code is None:
        student_code = st.session_state.get("student_code", "")
    if level == "C1":
        return (
            "You are supportive German C1 Teacher. Speak both english and German "
            "Ask student one question at a time"
            "Suggest useful phrases student can use to begin their phrases"
            "Check if student is writing on C1 Level"
            "After correction, proceed to the next question using the phrase your next recommended question"
            "When there is error, correct for the student and teach them how to say it correctly"
            "Stay on one topic and always ask next question. After 5 intelligent questions only on a topic, give the student their performance and scores and suggestions to improve"
            "Help student progress from B2 to C1 with your support and guidance"
        )
    if level in ["A1", "A2", "B1", "B2"]:
        correction_lang = "in English" if level in ["A1", "A2"] else "half in English and half in German"
        rec_url = (
            "https://script.google.com/macros/s/AKfycbzMIhHuWKqM2ODaOCgtS7uZCikiZJRBhpqv2p6OyBmK1yAVba8HlmVC1zgTcGWSTfrsHA/exec"
            f"?code={student_code}"
            )
        return (
            f"You are Herr Felix, a supportive and innovative German teacher. "
            f"1. Congratulate the student in English for the topic and give interesting tips on the topic. Always let the student know how the session is going to go in English. It shouldnt just be questions but teach them also. The total number of questios,what they should expect,what they would achieve at the end of the session. Let them know they can ask questions or ask for translation if they dont understand anything. You are ready to always help "
            f"2. If student input looks like a letter question instead of a topic for discussion, then prompt them that you are trained to only help them with their speaking so they should rather paste their letter question in the ideas generator in the schreiben tab. "
            f"Promise them that if they answer all 6 questions, you use their own words to build a presentation of 60 words for them. After completion you will give them a link to record their audio to see if they can apply what they practiced. They only have to be consistent "
            f"Pick 3 useful keywords related to the student's topic and use them as the focus for conversation. Give students ideas and how to build their points for the conversation in English. "
            f"For each keyword, ask the student up to 2 creative, diverse and interesting questions in German only based on student language level, one at a time, not all at once. Just askd the question and don't let student know this is the keyword you are using. "
            f"After each student answer, give feedback and a suggestion to extend their answer if it's too short. Feedback in English and suggestion in German. "
            f" Explain difficult words when level is A1,A2,B1,B2. "
            f"IMPORTANT: If a student asks 3 grammar questions in a row without trying to answer your conversation questions, respond warmly but firmly: remind them to check their course book using the search button for grammar explanations. Explain that reading their book will help them become more independent and confident as a learner. Kindly pause grammar explanations until they have checked the book and tried the conversation questions. Stay positive, but firm about using the resources. If they still have a specific question after reading, gladly help. "
            f"After keyword questions, continue with other random follow-up questions that reflect student selected level about the topic in German (until you reach 6 questions in total). "
            f"Never ask more than 2 questions about the same keyword. "
            f"After the student answers 6 questions, give final feedback on their performance: what they did well, mistakes, and what to improve in English and end the chat with motivation and tips. "
            f"Tell them to visit this link to record their audio: [Record your audio here]({rec_url}). "
            f"Also give them 60 words from their own words in a presentation form that they can use in class.  Wish them luck in their next class and tell them to apply everything they have learnt. "
            f"All feedback and corrections should be {correction_lang}. "
            f"Encourage the student and keep the chat motivating. "
        )
    return ""

# ================= SESSION DEFAULTS (reuse your falowen_* keys) =================
default_state = {
    "falowen_stage": 1,                  # 1: mode, 2: level, 3: part, 4: chat, 99: pron checker
    "falowen_mode": None,                # **RENAMED choices in UI below**
    "falowen_level": None,
    "falowen_teil": None,
    "falowen_messages": [],
    "falowen_turn_count": 0,
    "custom_topic_intro_done": False,
    "custom_chat_level": None,
    "falowen_exam_topic": None,
    "falowen_exam_keyword": None,
}
for key, val in default_state.items():
    if key not in st.session_state:
        st.session_state[key] = val

if tab == "Exams Mode & Custom Chat":
    st.markdown(
        '''
        <div style="padding: 8px 12px; background: #28a745; color: #fff; border-radius: 6px;
                    text-align: center; margin-bottom: 8px; font-size: 1.3rem;">
            🗣️ Exams Mode & Custom Chat
        </div>
        ''',
        unsafe_allow_html=True
    )
    st.divider()

    # ===== Login context (reuse app login; no duplicate UI here) =====
    if "student_code" not in st.session_state or not st.session_state["student_code"]:
        st.warning("Please log in on the main page to continue.")
        st.stop()
    code = st.session_state["student_code"]

    # ——— Step 1: Mode ———
    if st.session_state["falowen_stage"] == 1:
        st.subheader("Step 1: Choose Practice Mode")
        st.info(
            """
            - **Exams Mode**: Chat with an examiner (Sprechen) and quick links to official Lesen/Hören.
            - **Custom Chat**: Free conversation on your topic with feedback.
            - **Pronunciation & Speaking Checker**: Upload a short audio for scoring and tips.
            """,
            icon="ℹ️"
        )
        mode = st.radio(
            "How would you like to practice?",
            ["Exams Mode", "Custom Chat", "Pronunciation & Speaking Checker"],
            key="falowen_mode_center"
        )
        if st.button("Next ➡️", key="falowen_next_mode"):
            st.session_state["falowen_mode"] = mode
            st.session_state["falowen_stage"] = 99 if mode == "Pronunciation & Speaking Checker" else 2
            if mode == "Pronunciation & Speaking Checker":
                st.session_state["falowen_stage"] = 99
                st.session_state["falowen_level"] = None
            else:
                level = get_student_level(
                    st.session_state["student_code"], default=None
                )
                if level is None:
                    st.session_state["falowen_level"] = None
                    st.session_state["falowen_stage"] = 2
                else:
                    st.session_state["falowen_level"] = level
                    st.session_state["falowen_stage"] = 3 if mode == "Exams Mode" else 4



    # ——— Step 2: Level ———
    if st.session_state["falowen_stage"] == 2 and not st.session_state.get("falowen_level"):
        st.subheader("Step 2: Choose Your Level")
        level = st.radio("Select your level:", ["A1","A2","B1","B2","C1"], key="falowen_level_center")

        col1, col2 = st.columns(2)
        with col1:
            if st.button("⬅️ Back", key="falowen_back1"):
                st.session_state["falowen_stage"] = 1
                st.session_state["falowen_messages"] = []
                st.session_state["_falowen_loaded"] = False
                st.session_state["__refresh"] = st.session_state.get("__refresh", 0) + 1
        with col2:
            if st.button("Next ➡️", key="falowen_next_level"):
                if st.session_state.get("falowen_level"):
                    st.session_state["falowen_stage"] = 3 if st.session_state["falowen_mode"] == "Exams Mode" else 4
                    st.session_state["falowen_teil"] = None
                    st.session_state["falowen_messages"] = []
                    st.session_state["custom_topic_intro_done"] = False
                    st.session_state["__refresh"] = st.session_state.get("__refresh", 0) + 1
        st.stop()

    # ——— Step 3: Exam Part or Lesen/Hören links ———
    if st.session_state["falowen_stage"] == 3:
        st.subheader("Step 3: Choose Exam Part")
        teil_options = {
            "A1": ["Teil 1 – Basic Introduction", "Teil 2 – Question and Answer", "Teil 3 – Making A Request",
                   "Lesen – Past Exam Reading", "Hören – Past Exam Listening"],
            "A2": ["Teil 1 – Fragen zu Schlüsselwörtern", "Teil 2 – Über das Thema sprechen", "Teil 3 – Gemeinsam planen",
                   "Lesen – Past Exam Reading", "Hören – Past Exam Listening"],
            "B1": ["Teil 1 – Gemeinsam planen (Dialogue)", "Teil 2 – Präsentation (Monologue)", "Teil 3 – Feedback & Fragen stellen",
                   "Lesen – Past Exam Reading", "Hören – Past Exam Listening"],
            "B2": ["Teil 1 – Diskussion", "Teil 2 – Präsentation", "Teil 3 – Argumentation",
                   "Lesen – Past Exam Reading", "Hören – Past Exam Listening"],
            "C1": ["Teil 1 – Vortrag", "Teil 2 – Diskussion", "Teil 3 – Bewertung",
                   "Lesen – Past Exam Reading", "Hören – Past Exam Listening"],
        }
        level = st.session_state["falowen_level"]
        teil = st.radio("Which exam part?", teil_options[level], key="falowen_teil_center")

        if "Lesen" in teil or "Hören" in teil:
            if "Lesen" in teil:
                st.markdown(
                    """
                    <div style="background:#e1f5fe;border-radius:10px;
                                padding:1.1em 1.4em;margin:1.2em 0;">
                      <span style="font-size:1.18em;color:#0277bd;">
                        <b>📖 Past Exam: Lesen (Reading)</b>
                      </span><br><br>
                    """,
                    unsafe_allow_html=True
                )
                for label, url in lesen_links.get(level, []):
                    st.markdown(
                        f'<a href="{url}" target="_blank" style="font-size:1.10em;color:#1976d2;font-weight:600">'
                        f'👉 {label}</a><br>',
                        unsafe_allow_html=True
                    )
                st.markdown("</div>", unsafe_allow_html=True)

            if "Hören" in teil:
                st.markdown(
                    """
                    <div style="background:#ede7f6;border-radius:10px;
                                padding:1.1em 1.4em;margin:1.2em 0;">
                      <span style="font-size:1.18em;color:#512da8;">
                        <b>🎧 Past Exam: Hören (Listening)</b>
                      </span><br><br>
                    """,
                    unsafe_allow_html=True
                )
                for label, url in hoeren_links.get(level, []):
                    st.markdown(
                        f'<a href="{url}" target="_blank" style="font-size:1.10em;color:#5e35b1;font-weight:600">'
                        f'👉 {label}</a><br>',
                        unsafe_allow_html=True
                    )
                st.markdown("</div>", unsafe_allow_html=True)

            if st.button("⬅️ Back", key="lesen_hoeren_back"):
                st.session_state["falowen_stage"] = 2
                st.session_state["falowen_messages"] = []
                st.session_state["__refresh"] = st.session_state.get("__refresh", 0) + 1

        else:
            # Topic picker (your format: "Topic/Prompt" + "Keyword/Subtopic")
            teil_number = teil.split()[1]  # e.g., "1"
            exam_df = load_exam_topics()
            exam_topics = exam_df[(exam_df["Level"] == level) & (exam_df["Teil"] == f"Teil {teil_number}")].copy()

            topics_list = []
            if not exam_topics.empty:
                topic_vals   = exam_topics["Topic/Prompt"].astype(str).str.strip()
                keyword_vals = exam_topics["Keyword/Subtopic"].astype(str).str.strip()
                topics_list  = [
                    f"{t} – {k}" if k else t
                    for t, k in zip(topic_vals, keyword_vals) if t
                ]

            search = st.text_input("🔍 Search topic or keyword...", "")
            filtered = [t for t in topics_list if search.lower() in t.lower()] if search else topics_list

            if filtered:
                st.markdown("**Preview: Available Topics**")
                for t in filtered[:6]:
                    st.markdown(f"- {t}")
                if len(filtered) > 6:
                    with st.expander(f"See all {len(filtered)} topics"):
                        col1, col2 = st.columns(2)
                        for i, t in enumerate(filtered):
                            with (col1 if i % 2 == 0 else col2):
                                st.markdown(f"- {t}")

                choice = st.selectbox("Pick your topic (or choose random):", ["(random)"] + filtered, key="topic_picker")
                chosen = random.choice(filtered) if choice == "(random)" else choice

                if " – " in chosen:
                    topic, keyword = chosen.split(" – ", 1)
                else:
                    topic, keyword = chosen, None

                st.session_state["falowen_exam_topic"]   = topic
                st.session_state["falowen_exam_keyword"] = keyword
                st.success(f"**Your exam topic is:** {topic}" + (f" – {keyword}" if keyword else ""))

            else:
                st.info("No topics found. Try a different search.")

            col_mode, col_level, col_start = st.columns([1, 1, 2])
            with col_mode:
                if st.button("↩ Back to Mode", key="falowen_back_mode"):
                    back_step()
            with col_level:
                if st.button("⬅️ Back", key="falowen_back_part"):
                    st.session_state["falowen_stage"]    = 2
                    st.session_state["falowen_messages"] = []
                    st.session_state["__refresh"] = st.session_state.get("__refresh", 0) + 1
            with col_start:
                if st.button("Start Practice", key="falowen_start_practice"):
                    st.session_state["falowen_teil"]            = teil
                    st.session_state["falowen_stage"]           = 4
                    st.session_state["falowen_messages"]        = []
                    st.session_state["custom_topic_intro_done"] = False
                    st.session_state["remaining_topics"]        = filtered.copy()
                    random.shuffle(st.session_state["remaining_topics"])
                    st.session_state["used_topics"]             = []
                    st.session_state["__refresh"] = st.session_state.get("__refresh", 0) + 1


    # ——— Step 4: Chat (Exam or Custom) ———
    if st.session_state.get("falowen_stage") == 4:
        # Ensure unique widget keys per student (prevents duplicate-id errors)
        try:
            _ = _wkey  # already defined?
        except NameError:
            import hashlib
            def _wkey(base: str) -> str:
                sc = str(st.session_state.get("student_code", "anon"))
                return f"{base}_{hashlib.md5(f'{base}|{sc}'.encode()).hexdigest()[:8]}"

        # Ensure urllib alias exists
        try:
            _ = _urllib.quote  # noqa
        except Exception:
            import urllib.parse as _urllib

        level = st.session_state.get("falowen_level")
        teil  = st.session_state.get("falowen_teil")
        mode  = st.session_state.get("falowen_mode")
        is_exam = (mode == "Exams Mode")
        student_code = st.session_state.get("student_code", "demo")
        
        # === Load messages & draft PER (student_code + mode/level/teil) ===
        conv_key = f"{mode}_{level}_{(teil or 'custom')}"
        draft_key = _wkey("chat_draft")
        st.session_state["falowen_chat_draft_key"] = draft_key
        st.session_state["falowen_conv_key"] = conv_key
        try:
            doc = db.collection("falowen_chats").document(student_code).get()
            if doc.exists:
                chats = (doc.to_dict() or {}).get("chats", {})
                st.session_state["falowen_messages"] = chats.get(conv_key, [])
            else:
                st.session_state["falowen_messages"] = []
        except Exception:
            st.session_state["falowen_messages"] = []

        if st.session_state.get("falowen_loaded_key") != conv_key:
            draft_text = load_chat_draft_from_db(student_code, conv_key)
            st.session_state[draft_key] = draft_text
            lv, lt, sf, sa = _draft_state_keys(draft_key)
            st.session_state[lv] = draft_text
            st.session_state[lt] = time.time()
            st.session_state[sf] = True
            st.session_state[sa] = datetime.now(_timezone.utc)
            st.session_state["falowen_loaded_key"] = conv_key

        # Seed the first assistant instruction if chat is empty
        if not st.session_state["falowen_messages"]:
            instruction = build_exam_instruction(level, teil) if is_exam else (
                "Hallo! 👋 What would you like to talk about? Give me details of what you want so I can understand."
            )
            st.session_state["falowen_messages"].append({"role": "assistant", "content": instruction})
            try:
                doc = db.collection("falowen_chats").document(student_code)
                snap = doc.get()
                chats = snap.to_dict().get("chats", {}) if snap.exists else {}
                chats[conv_key] = st.session_state["falowen_messages"]
                doc.set({"chats": chats}, merge=True)
            except Exception:
                pass

        # Build system prompt (exam persona vs custom chat)
        if is_exam:
            if (not st.session_state.get("falowen_exam_topic")) and st.session_state.get("remaining_topics"):
                next_topic = st.session_state["remaining_topics"].pop(0)
                if " – " in next_topic:
                    topic, keyword = next_topic.split(" – ", 1)
                    st.session_state["falowen_exam_topic"] = topic
                    st.session_state["falowen_exam_keyword"] = keyword
                else:
                    st.session_state["falowen_exam_topic"] = next_topic
                    st.session_state["falowen_exam_keyword"] = None
                st.session_state["used_topics"].append(next_topic)

            base_prompt = build_exam_system_prompt(level, teil)
            topic = st.session_state.get("falowen_exam_topic")
            if topic:
                system_prompt = f"{base_prompt} Thema: {topic}."
                if st.session_state.get("falowen_exam_keyword"):
                    system_prompt += f" Keyword: {st.session_state['falowen_exam_keyword']}."
            else:
                system_prompt = base_prompt
        else:
            system_prompt = build_custom_chat_prompt(level, student_code)

        # Always-visible recorder button
        RECORDER_BASE = "https://script.google.com/macros/s/AKfycbzMIhHuWKqM2ODaOCgtS7uZCikiZJRBhpqv2p6OyBmK1yAVba8HlmVC1zgTcGWSTfrsHA/exec"
        rec_url = f"{RECORDER_BASE}?code={_urllib.quote(student_code)}"
        try:
            st.link_button(
                "🎙️ Record your answer now (Sprechen Recorder)",
                rec_url,
                type="primary",
                use_container_width=True,
                key=_wkey("btn_recorder")
            )
        except Exception:
            st.markdown(
                f'<a href="{rec_url}" target="_blank" style="display:block;text-align:center;'
                'padding:12px 16px;border-radius:10px;background:#2563eb;color:#fff;'
                'text-decoration:none;font-weight:700;">🎙️ Record your answer now (Sprechen Recorder)</a>',
                unsafe_allow_html=True,
            )
        chat_display = st.container()
        st.caption("You can keep chatting here or record your answer now.")

        # ========= Handle new input FIRST =========

        col_in, col_btn = st.columns([8, 1])
        if st.session_state.pop("falowen_clear_draft", False):
            st.session_state[draft_key] = ""
            save_now(draft_key, student_code)
        with col_in:
            st.text_area(
                "Type your answer...",
                key=draft_key,
                on_change=save_now,
                args=(draft_key, student_code),
            )
            autosave_maybe(
                student_code,
                draft_key,
                st.session_state[draft_key],
                min_secs=2.0,
                min_delta=12,
            )
        # Older Streamlit releases lack ``st.autorefresh``. Try to use the
        # ``streamlit-autorefresh`` helper when available so the chat area
        # periodically reruns in those environments.
        try:
            from streamlit_autorefresh import st_autorefresh

            st_autorefresh(interval=2000, key=_wkey("chat_autosave"))
        except ImportError:
            # Fall back to manual refresh or ``st.rerun`` if the helper isn't
            # installed.
            pass
        with col_btn:
            send_clicked = st.button("Send", key=_wkey("chat_send"), type="primary")

        user_input = st.session_state.get(draft_key, "").strip() if send_clicked else ""
        if user_input:
            st.session_state["falowen_messages"].append({"role": "user", "content": user_input})
            try:
                if "inc_sprechen_usage" in globals():
                    inc_sprechen_usage(student_code)
            except Exception:
                pass

            with st.spinner("🧑‍🏫 Herr Felix is typing..."):
                messages = [{"role": "system", "content": system_prompt}] + st.session_state["falowen_messages"]
                try:
                    resp = client.chat.completions.create(
                        model="gpt-4o",
                        messages=messages,
                        temperature=0.15,
                        max_tokens=600,
                    )
                    ai_reply = (resp.choices[0].message.content or "").strip()
                except Exception as e:
                    ai_reply = f"Sorry, an error occurred: {e}"

            # 3) append assistant message
            st.session_state["falowen_messages"].append({"role": "assistant", "content": ai_reply})

            try:
                doc = db.collection("falowen_chats").document(student_code)
                snap = doc.get()
                chats = snap.to_dict().get("chats", {}) if snap.exists else {}
                chats[conv_key] = st.session_state["falowen_messages"]
                doc.set({"chats": chats}, merge=True)
            except Exception:
                pass

            # Guard against empty or missing draft_key before clearing the draft
            if (
                isinstance(draft_key, str)
                and draft_key
                and draft_key in st.session_state
            ):
                try:
                    st.session_state["falowen_clear_draft"] = True
                    st.rerun()
                except StreamlitAPIException as e:
                    st.error(f"Unexpected error clearing draft: {e}")
            else:
                st.warning("Missing draft key; nothing to clear.")
        with chat_display:
            for msg in st.session_state["falowen_messages"]:
                if msg["role"] == "assistant":
                    with st.chat_message("assistant", avatar="🧑‍🏫"):
                        st.markdown(
                            "<span style='color:#cddc39;font-weight:bold'>🧑‍🏫 Herr Felix:</span><br>"
                            f"<div style='{bubble_assistant}'>{highlight_keywords(msg['content'], highlight_words)}</div>",
                            unsafe_allow_html=True
                        )
                else:  # user
                    with st.chat_message("user"):
                        st.markdown(
                            f"<div style='display:flex;justify-content:flex-end;'>"
                            f"<div style='{bubble_user}'>🗣️ {msg['content']}</div></div>",
                            unsafe_allow_html=True
                        )
        # ---- Downloads
        if st.session_state["falowen_messages"]:
            from fpdf import FPDF
            def falowen_download_pdf(messages, filename):
                def safe_latin1(text): return text.encode("latin1","replace").decode("latin1")
                pdf = FPDF(); pdf.add_page(); pdf.set_font("Arial", size=12)
                for m in messages:
                    who = "Herr Felix" if m["role"]=="assistant" else "Student"
                    pdf.multi_cell(0, 8, safe_latin1(f"{who}: {m['content']}"))
                    pdf.ln(1)
                return pdf.output(dest='S').encode('latin1','replace')

            teil_str = str(teil) if teil else "chat"
            pdf_bytes = falowen_download_pdf(
                st.session_state["falowen_messages"],
                f"Falowen_Chat_{level}_{teil_str.replace(' ', '_')}"
            )
            st.download_button(
                "⬇️ Download Chat as PDF",
                pdf_bytes,
                file_name=f"Falowen_Chat_{level}_{teil_str.replace(' ', '_')}.pdf",
                mime="application/pdf",
                key=_wkey("dl_chat_pdf")
            )
            chat_as_text = "\n".join(
                [f"{m['role'].capitalize()}: {m['content']}" for m in st.session_state["falowen_messages"]]
            )
            st.download_button(
                "⬇️ Download Chat as TXT",
                chat_as_text.encode("utf-8"),
                file_name=f"Falowen_Chat_{level}_{teil_str.replace(' ', '_')}.txt",
                mime="text/plain",
                key=_wkey("dl_chat_txt")
            )

        # ---- Actions
        col1, col2 = st.columns(2)
        with col1:
            if st.button("🗑️ Delete All Chat History", key=_wkey("btn_delete_history")):
                try:
                    db.collection("falowen_chats").document(student_code).delete()
                except Exception as e:
                    st.error(f"Could not delete chat history: {e}")
                else:
                    for k in [
                        "falowen_stage","falowen_mode","falowen_level","falowen_teil",
                        "falowen_messages","custom_topic_intro_done","falowen_exam_topic",
                        "falowen_exam_keyword","remaining_topics","used_topics",
                        "_falowen_loaded","falowen_loaded_key"
                    ]:
                        st.session_state.pop(k, None)
                    st.session_state["falowen_stage"] = 1
                    st.success("All chat history deleted.")
                    st.session_state["__refresh"] = st.session_state.get("__refresh", 0) + 1
        with col2:
            if st.button("⬅️ Back", key=_wkey("btn_back_stage4")):
                save_now(draft_key, student_code)
                back_step()

        st.divider()

    # ——— Stage 99: Pronunciation & Speaking Checker (unchanged)
    if st.session_state.get("falowen_stage") == 99:
        import urllib.parse as _urllib

        STUDENTS_CSV_URL = (
            "https://docs.google.com/spreadsheets/d/12NXf5FeVHr7JJT47mRHh7Jp-"
            "TC1yhPS7ZG6nzZVTt1U/export?format=csv&gid=104087906"
        )

        def _norm_code(v: str) -> str:
            return (
                str(v or "")
                .strip()
                .lower()
                .replace("\u00a0", " ")
                .replace(" ", "")
            )

        student_code = _norm_code(st.session_state.get("student_code"))

        if not student_code:
            try:
                qp = st.query_params
                q_from_url = qp.get("code")
                if isinstance(q_from_url, list):
                    q_from_url = q_from_url[0]
                q_from_url = _norm_code(q_from_url)
                if q_from_url:
                    student_code = q_from_url
                    st.session_state["student_code"] = student_code
            except Exception:
                pass

        if not student_code:
            st.warning("Missing student code. Please enter it to continue.")
            _entered = st.text_input("Student Code", value="", key="enter_student_code")
            if st.button("Continue", type="primary", key="enter_code_btn"):
                _entered = _norm_code(_entered)
                if _entered:
                    st.session_state["student_code"] = _entered
                    st.session_state["__refresh"] = st.session_state.get("__refresh", 0) + 1
            st.stop()

        try:
            import pandas as pd
            df_students = pd.read_csv(STUDENTS_CSV_URL)
            _cands = {c.strip().lower(): c for c in df_students.columns}
            col = None
            for key in ["studentcode", "student_code", "code", "student code"]:
                if key in _cands:
                    col = _cands[key]
                    break
            if col:
                codes = {_norm_code(x) for x in df_students[col].astype(str)}
                if student_code not in codes:
                    st.error("Student code not found in our records. Please check and try again.")
                    st.stop()
        except Exception:
            pass

        st.subheader("🎤 Pronunciation & Speaking Checker")
        st.info("Click the button below to open the Sprechen Recorder.")

        RECORDER_URL = (
            "https://script.google.com/macros/s/AKfycbzMIhHuWKqM2ODaOCgtS7uZCikiZJRBhpqv2p6OyBmK1yAVba8HlmVC1zgTcGWSTfrsHA/exec"
        )
        rec_url = f"{RECORDER_URL}?code={_urllib.quote(student_code)}"

        try:
            st.link_button("📼 Open Sprechen Recorder", rec_url, type="primary", use_container_width=True)
        except Exception:
            st.markdown(
                f'<a href="{rec_url}" target="_blank" style="display:block;text-align:center;'
                'padding:12px 16px;border-radius:10px;background:#2563eb;color:#fff;'
                'text-decoration:none;font-weight:700;">📼 Open Sprechen Recorder</a>',
                unsafe_allow_html=True,
            )

        st.caption("If the button doesn’t open, copy & paste this link:")
        st.code(rec_url, language="text")

        if st.button("⬅️ Back to Start"):
            st.session_state["falowen_stage"] = 1
            st.session_state["__refresh"] = st.session_state.get("__refresh", 0) + 1

# =========================================
# End
# =========================================


# =========================================
# Vocab
# =========================================


# ================================
# CONFIG: Sheet for Vocab + Audio
# ================================
SHEET_ID  = "1I1yAnqzSh3DPjwWRh9cdRSfzNSPsi7o4r5Taj9Y36NU"
SHEET_GID = 0  # <-- change this if your Vocab tab uses another gid

# ================================
# HELPERS: Utilities used below
# ================================
def normalize_join(tokens):
    s = " ".join(tokens)
    for p in [",", ".", "!", "?", ":", ";"]:
        s = s.replace(f" {p}", p)
    return s

def render_message(role, msg):
    align   = "left"   if role=="assistant" else "right"
    bgcolor = "#FAFAFA" if role=="assistant" else "#D2F8D2"
    bordcol = "#CCCCCC"
    label   = "Herr Felix 👨‍🏫" if role=="assistant" else "You"
    style = (
        f"padding:14px; border-radius:12px; max-width:96vw; "
        f"margin:7px 0; text-align:{align}; background:{bgcolor}; "
        f"border:1px solid {bordcol}; font-size:1.12em; word-break:break-word;"
    )
    st.markdown(f"<div style='{style}'><b>{label}:</b> {msg}</div>", unsafe_allow_html=True)

def clean_text(text):
    return text.replace("the ", "").replace(",", "").replace(".", "").strip().lower()

def is_correct_answer(user_input, answer):
    import re
    possible = [clean_text(a) for a in re.split(r"[,/;]", str(answer))]
    return clean_text(str(user_input)) in possible

# ---------- Fallback TTS bytes (for when sheet link missing) ----------
@st.cache_data(show_spinner=False)
def _dict_tts_bytes_de(word: str, slow: bool = False):
    try:
        from gtts import gTTS
        import io
        t = gTTS(text=word, lang="de", slow=bool(slow))
        buf = io.BytesIO()
        t.write_to_fp(buf)
        buf.seek(0)
        return buf.read()
    except Exception:
        return None

# ---- Safety shims for Sentence Builder stats (prevents NameError) ----
if 'get_sentence_progress' not in globals():
    def get_sentence_progress(student_code: str, level: str):
        # Fallback: no DB? just return 0 done, and the count of available sentences
        return 0, len(SENTENCE_BANK.get(level, []))

if 'save_sentence_attempt' not in globals():
    def save_sentence_attempt(student_code, level, target_sentence, chosen_sentence, correct, tip):
        # No-op fallback if Firestore/_get_db not set up
        return


# ================================
# HELPERS: Load vocab + audio from Sheet
# ================================
@st.cache_data
def load_vocab_lists():
    """
    Reads the Vocab tab CSV (Level, German, English) and optional audio columns:
    - Audio (normal) / Audio (slow) / Audio
    Returns:
      VOCAB_LISTS: dict[level] -> list[(German, English)]
      AUDIO_URLS:  dict[(level, German)] -> {"normal": url, "slow": url}
    """
    import pandas as pd
    csv_url = f"https://docs.google.com/spreadsheets/d/{SHEET_ID}/export?format=csv&gid={SHEET_GID}"
    try:
        df = pd.read_csv(csv_url)
    except Exception as e:
        st.error(f"Could not fetch vocab CSV: {e}")
        return {}, {}

    df.columns = df.columns.str.strip()
    missing = [c for c in ("Level","German","English") if c not in df.columns]
    if missing:
        st.error(f"Missing column(s) in your vocab sheet: {missing}")
        return {}, {}

    # Normalize
    df["Level"]  = df["Level"].astype(str).str.strip()
    df["German"] = df["German"].astype(str).str.strip()
    df["English"]= df["English"].astype(str).str.strip()
    df = df.dropna(subset=["Level","German"])

    # Flexible audio detection
    def pick(*names):
        for n in names:
            if n in df.columns:
                return n
        return None
    normal_col = pick("Audio (normal)", "Audio normal", "Audio_Normal", "Audio")
    slow_col   = pick("Audio (slow)", "Audio slow", "Audio_Slow")

    # Build outputs
    vocab_lists = {lvl: list(zip(grp["German"], grp["English"])) for lvl, grp in df.groupby("Level")}
    audio_urls = {}
    for _, r in df.iterrows():
        key = (r["Level"], r["German"])
        audio_urls[key] = {
            "normal": str(r.get(normal_col, "")).strip() if normal_col else "",
            "slow":   str(r.get(slow_col, "")).strip()   if slow_col else "",
        }
    return vocab_lists, audio_urls

VOCAB_LISTS, AUDIO_URLS = load_vocab_lists()

def refresh_vocab_from_sheet():
    load_vocab_lists.clear()
    global VOCAB_LISTS, AUDIO_URLS
    VOCAB_LISTS, AUDIO_URLS = load_vocab_lists()

def get_audio_url(level: str, german_word: str) -> str:
    """Prefer slow for A1, otherwise normal; fallback to whichever exists."""
    urls = AUDIO_URLS.get((str(level).upper(), str(german_word).strip()), {})
    lvl = str(level).upper()
    return (urls.get("slow") if (lvl == "A1" and urls.get("slow")) else urls.get("normal")) or urls.get("slow") or ""

@st.cache_data
def build_dict_df(levels):
    rows = []
    for lvl in levels:
        for de, en in VOCAB_LISTS.get(lvl, []):
            rows.append({"Level": lvl, "German": de, "English": en, "Pronunciation": ""})
    df = pd.DataFrame(rows) if rows else pd.DataFrame(columns=["Level", "German", "English", "Pronunciation"])

    extra = []
    for lvl in levels:
        for item in SENTENCE_BANK.get(lvl, []):
            for tok in item.get("tokens", []):
                t = str(tok).strip()
                if not t or t in [",", ".", "!", "?", ":", ";"]:
                    continue
                if not ((df["German"] == t) & (df["Level"] == lvl)).any():
                    extra.append({"Level": lvl, "German": t, "English": "", "Pronunciation": ""})
    if extra:
        df = pd.concat([df, pd.DataFrame(extra)], ignore_index=True)
        df = df.drop_duplicates(subset=["Level", "German"]).reset_index(drop=True)
    return df

# ================================
# TAB: Vocab Trainer (locked by Level)
# ================================
if tab == "Vocab Trainer":
    # --- Who is this? ---
    student_code = st.session_state.get("student_code", "demo001")

    # --- Lock the level from your Sheet/profile ---
    student_level_locked = (
        get_student_level(student_code, default=None)
        or st.session_state.get("student_level")
        or "A1"
    )
    # Header
    st.markdown(
        """
        <div style="
            padding:8px 12px; background:#6f42c1; color:#fff;
            border-radius:6px; text-align:center; margin-bottom:8px;
            font-size:1.3rem;">
        📚 Vocab Trainer
        </div>
        """,
        unsafe_allow_html=True
    )
    st.markdown(f"**Practicing Level:** `{student_level_locked}` (from your profile)")
    st.caption("Your level is loaded automatically from the school list. Ask your tutor if this looks wrong.")
    st.divider()

    subtab = st.radio(
        "Choose practice:",
        ["Sentence Builder", "Vocab Practice", "Dictionary"],
        horizontal=True,
        key="vocab_practice_subtab"
    )

    # ===========================
    # SUBTAB: Sentence Builder  (unchanged logic, audio not needed here)
    # ===========================
    if subtab == "Sentence Builder":
        student_level = student_level_locked
        st.info(f"✍️ You are practicing **Sentence Builder** at **{student_level}** (locked from your profile).")
        
        # --- Guide ---
        with st.expander("✍️ Sentence Builder — Guide", expanded=False):
            st.caption("Click words in order; use Check/Next.")

        # --- Progress ---
        with st.expander("Progress", expanded=False):
        
            try:
                done_unique, total_items = get_sentence_progress(student_code, student_level)
            except Exception:
                total_items = len(SENTENCE_BANK.get(student_level, []))
                done_unique = 0
            pct = int((done_unique / total_items) * 100) if total_items else 0
            st.progress(pct)
            st.caption(
                f"Overall Progress: {done_unique} / {total_items} unique sentences correct ({pct}%)."
            )

        # ---- Session state defaults ----
        init_defaults = {
            "sb_round": 0, "sb_pool": None, "sb_pool_level": None, "sb_current": None,
            "sb_shuffled": [], "sb_selected_idx": [], "sb_score": 0, "sb_total": 0,
            "sb_feedback": "", "sb_correct": None,
        }
        for k, v in init_defaults.items():
            st.session_state.setdefault(k, v)

        # ---- Init / Level change ----
        if (st.session_state.sb_pool is None) or (st.session_state.sb_pool_level != student_level):
            import random
            st.session_state.sb_pool_level = student_level
            st.session_state.sb_pool = SENTENCE_BANK.get(student_level, SENTENCE_BANK.get("A1", [])).copy()
            random.shuffle(st.session_state.sb_pool)
            st.session_state.sb_round = 0
            st.session_state.sb_score = 0
            st.session_state.sb_total = 0
            st.session_state.sb_feedback = ""
            st.session_state.sb_correct = None
            st.session_state.sb_current = None
            st.session_state.sb_selected_idx = []
            st.session_state.sb_shuffled = []

        def new_sentence():
            import random
            if not st.session_state.sb_pool:
                st.session_state.sb_pool = SENTENCE_BANK.get(student_level, SENTENCE_BANK.get("A1", [])).copy()
                random.shuffle(st.session_state.sb_pool)
            if st.session_state.sb_pool:
                st.session_state.sb_current = st.session_state.sb_pool.pop()
                words = st.session_state.sb_current.get("tokens", [])[:]
                random.shuffle(words)
                st.session_state.sb_shuffled = words
                st.session_state.sb_selected_idx = []
                st.session_state.sb_feedback = ""
                st.session_state.sb_correct = None
                st.session_state.sb_round += 1
            else:
                st.warning("No sentences available for this level.")

        if st.session_state.sb_current is None:
            new_sentence()

        # ---- Top metrics ----
        target = SB_SESSION_TARGET
        cols = st.columns(2)
        with cols[0]:
            st.metric("Score (this session)", f"{st.session_state.sb_score}")
        with cols[1]:
            st.metric("Progress (this session)", f"{st.session_state.sb_total}/{target}")

        st.divider()

        # Prompt box
        cur = st.session_state.sb_current or {}
        prompt_en = cur.get("prompt_en", "")
        hint_en = cur.get("hint_en", "")
        grammar_tag = cur.get("grammar_tag", "")
        if prompt_en:
            st.markdown(
                f"""
                <div style="box-sizing:border-box; padding:12px 14px; margin:6px 0 14px 0;
                            background:#f0f9ff; border:1px solid #bae6fd; border-left:6px solid #0ea5e9;
                            border-radius:10px;">
                  <div style="font-size:1.05rem;">
                    🇬🇧 <b>Translate into German:</b> <span style="color:#0b4a6f">{prompt_en}</span>
                  </div>
                </div>
                """,
                unsafe_allow_html=True
            )
            with st.expander("💡 Need a nudge? (Hint)"):
                if hint_en: st.markdown(f"**Hint:** {hint_en}")
                if grammar_tag: st.caption(f"Grammar: {grammar_tag}")

        # Word buttons
        st.markdown("#### 🧩 Click the words in order")
        if st.session_state.sb_shuffled:
            word_cols = st.columns(min(6, len(st.session_state.sb_shuffled)) or 1)
            for i, w in enumerate(st.session_state.sb_shuffled):
                selected = i in st.session_state.sb_selected_idx
                btn_label = f"✅ {w}" if selected else w
                col = word_cols[i % len(word_cols)]
                with col:
                    if st.button(btn_label, key=f"sb_word_{st.session_state.sb_round}_{i}", disabled=selected):
                        st.session_state.sb_selected_idx.append(i)
                        st.session_state["__refresh"] = st.session_state.get("__refresh", 0) + 1

        # Preview
        chosen_tokens = [st.session_state.sb_shuffled[i] for i in st.session_state.sb_selected_idx]
        st.markdown("#### ✨ Your sentence")
        st.code(normalize_join(chosen_tokens) if chosen_tokens else "—", language="text")

        # Actions
        a, b, c = st.columns(3)
        with a:
            if st.button("🧹 Clear"):
                st.session_state.sb_selected_idx = []
                st.session_state.sb_feedback = ""
                st.session_state.sb_correct = None
                st.session_state["__refresh"] = st.session_state.get("__refresh", 0) + 1
        with b:
            if st.button("✅ Check"):
                target_sentence = st.session_state.sb_current.get("target_de", "").strip()
                chosen_sentence = normalize_join(chosen_tokens).strip()
                correct = (chosen_sentence.lower() == target_sentence.lower())
                st.session_state.sb_correct = correct
                st.session_state.sb_total += 1
                if correct:
                    st.session_state.sb_score += 1
                    st.session_state.sb_feedback = "✅ **Correct!** Great job!"
                else:
                    tip = st.session_state.sb_current.get("hint_en", "")
                    st.session_state.sb_feedback = f"❌ **Not quite.**\n\n**Correct:** {target_sentence}\n\n*Tip:* {tip}"
                save_sentence_attempt(
                    student_code=student_code,
                    level=student_level,
                    target_sentence=target_sentence,
                    chosen_sentence=chosen_sentence,
                    correct=correct,
                    tip=st.session_state.sb_current.get("hint_en", ""),
                )
                st.session_state["__refresh"] = st.session_state.get("__refresh", 0) + 1
        with c:
            next_disabled = (st.session_state.sb_correct is None)
            if st.button("➡️ Next", disabled=next_disabled):
                if st.session_state.sb_total >= target:
                    st.success(f"Session complete! Score: {st.session_state.sb_score}/{st.session_state.sb_total}")
                new_sentence()
                st.session_state["__refresh"] = st.session_state.get("__refresh", 0) + 1

        # Feedback
        if st.session_state.sb_feedback:
            (st.success if st.session_state.sb_correct else st.info)(st.session_state.sb_feedback)

    # ===========================
    # SUBTAB: Vocab Practice  (download-only audio)
    # ===========================
    elif subtab == "Vocab Practice":
        defaults = {
            "vt_history": [], "vt_list": [], "vt_index": 0,
            "vt_score": 0, "vt_total": None, "vt_saved": False, "vt_session_id": None,
            "vt_mode": "Only new words",
        }
        for k, v in defaults.items():
            st.session_state.setdefault(k, v)

        # Stats
        stats = render_vocab_stats(student_code)

        # Level lock
        level = student_level_locked
        items = VOCAB_LISTS.get(level, [])
        completed = set(stats["completed_words"])
        not_done = [p for p in items if p[0] not in completed]
        st.info(f"{len(not_done)} words NOT yet done at {level}.")

        if st.button("🔁 Start New Practice", key="vt_reset"):
            for k in defaults:
                st.session_state[k] = defaults[k]
            st.session_state["__refresh"] = st.session_state.get("__refresh", 0) + 1

        if st.session_state.vt_total is None:
            with st.form("vt_setup"):
                st.subheader("Daily Practice Setup")
                mode = st.radio(
                    "Select words:",
                    ["Only new words", "All words"],
                    horizontal=True,
                    key="vt_mode",
                )
                session_vocab = (not_done if mode == "Only new words" else items).copy()
                maxc = len(session_vocab)
                if maxc == 0:
                    st.success("🎉 All done! Switch to 'All words' to repeat.")
                    st.stop()
                count = st.number_input(
                    "How many today?", 1, maxc, min(7, maxc), key="vt_count"
                )
                submitted = st.form_submit_button("Start")
            if submitted:
                import random
                from uuid import uuid4
                random.shuffle(session_vocab)
                st.session_state.vt_list = session_vocab[:count]
                st.session_state.vt_total = count
                st.session_state.vt_index = 0
                st.session_state.vt_score = 0
                st.session_state.vt_history = [
                    ("assistant", f"Hallo! Ich bin Herr Felix. Let's do {count} words!")
                ]
                st.session_state.vt_saved = False
                st.session_state.vt_session_id = str(uuid4())
                st.session_state["__refresh"] = st.session_state.get("__refresh", 0) + 1
        else:
            st.markdown("### Daily Practice Setup")
            st.info(
                f"{st.session_state.vt_total} words · {st.session_state.get('vt_mode')}"
            )
            if st.button("Change goal", key="vt_change_goal"):
                st.session_state.vt_total = None
                st.session_state["__refresh"] = st.session_state.get("__refresh", 0) + 1

        tot = st.session_state.vt_total
        idx = st.session_state.vt_index
        score = st.session_state.vt_score

        if st.session_state.vt_history:
            if isinstance(tot, int) and tot:
                remaining = tot - idx
                c1, c2 = st.columns(2)
                with c1:
                    st.metric("Words", f"{idx}/{tot}", f"{remaining} left")
                    st.progress(idx / tot)
                with c2:
                    st.metric("Score", score)

            st.markdown("### 🗨️ Practice Chat")
            for who, msg in st.session_state.vt_history:
                render_message(who, msg)

        if isinstance(tot, int) and idx < tot:
            word, answer = st.session_state.vt_list[idx]

            # ---- AUDIO (download-only: prefer sheet link; fallback to gTTS bytes) ----
            audio_url = get_audio_url(level, word)
            if audio_url:
                st.markdown(f"[⬇️ Download / Open MP3]({audio_url})")
            else:
                audio_bytes = _dict_tts_bytes_de(word)  # fallback generation
                if audio_bytes:
                    st.download_button(
                        "⬇️ Download MP3",
                        data=audio_bytes,
                        file_name=f"{word}.mp3",
                        mime="audio/mpeg",
                        key=f"dl_{idx}"
                    )
                else:
                    st.caption("Audio not available yet.")

            # nicer input styling
            st.markdown(
                """
                <style>
                div[data-baseweb="input"] input { font-size: 18px !important; font-weight: 600 !important; color: black !important; }
                </style>
                """,
                unsafe_allow_html=True
            )

            usr = st.text_input(f"{word} = ?", key=f"vt_input_{idx}", placeholder="Type your answer here...")
            if usr and st.button("Check", key=f"vt_check_{idx}"):
                st.session_state.vt_history.append(("user", usr))
                if is_correct_answer(usr, answer):
                    st.session_state.vt_score += 1
                    fb = f"✅ Correct! '{word}' = '{answer}'"
                else:
                    fb = f"❌ Nope. '{word}' = '{answer}'"
                st.session_state.vt_history.append(("assistant", fb))
                st.session_state.vt_index += 1
                st.session_state["__refresh"] = st.session_state.get("__refresh", 0) + 1

        if isinstance(tot, int) and idx >= tot:
            score = st.session_state.vt_score
            words = [w for w, _ in (st.session_state.vt_list or [])]
            st.markdown(f"### 🏁 Done! You scored {score}/{tot}.")
            if not st.session_state.get("vt_saved", False):
                if not st.session_state.get("vt_session_id"):
                    from uuid import uuid4
                    st.session_state.vt_session_id = str(uuid4())
                if not vocab_attempt_exists(student_code, st.session_state.vt_session_id):
                    save_vocab_attempt(
                        student_code=student_code,
                        level=level,
                        total=tot,
                        correct=score,
                        practiced_words=words,
                        session_id=st.session_state.vt_session_id
                    )
                st.session_state.vt_saved = True
                st.session_state["__refresh"] = st.session_state.get("__refresh", 0) + 1
            if st.button("Practice Again", key="vt_again"):
                for k in defaults:
                    st.session_state[k] = defaults[k]
                st.session_state["__refresh"] = st.session_state.get("__refresh", 0) + 1

    # ===========================
    # SUBTAB: Dictionary  (download-only audio)
    # ===========================
    elif subtab == "Dictionary":
        import io, json, difflib, pandas as pd

        # functions used here
        _map = {"ä":"ae","ö":"oe","ü":"ue","ß":"ss"}
        def _norm(s: str) -> str:
            s = (s or "").strip().lower()
            for k,v in _map.items(): s = s.replace(k, v)
            return "".join(ch for ch in s if ch.isalnum() or ch.isspace())

        # Build data (for the locked level)
        levels = [student_level_locked]
        df_dict = build_dict_df(levels)
        for c in ["Level","German","English","Pronunciation"]:
            if c not in df_dict.columns: df_dict[c] = ""
        df_dict["g_norm"] = df_dict["German"].astype(str).map(_norm)
        df_dict["e_norm"] = df_dict["English"].astype(str).map(_norm)
        df_dict = df_dict.sort_values(["German"]).reset_index(drop=True)

        # Sticky search UI
        st.markdown(
            """
            <style>
              .sticky-search { position: sticky; top: 0; z-index: 999; background: white; padding: 8px 0 10px 0; }
              input[type="text"] { font-size: 18px !important; }
              .chip { display:inline-block; padding:6px 10px; border-radius:999px; border:1px solid #e5e7eb; margin-right:6px; margin-bottom:6px; }
            </style>
            """,
            unsafe_allow_html=True
        )
        with st.container():
            st.markdown('<div class="sticky-search">', unsafe_allow_html=True)
            cols = st.columns([6, 3, 3])
            with cols[0]:
                q = st.text_input("🔎 Search (German or English)", key="dict_q", placeholder="e.g., Wochenende, bakery, spielen")
            with cols[1]:
                search_in = st.selectbox("Field", ["Both", "German", "English"], 0, key="dict_field")
            with cols[2]:
                match_mode = st.selectbox("Match", ["Contains", "Starts with", "Exact"], 0, key="dict_mode")
            st.markdown('</div>', unsafe_allow_html=True)

        # Filter + choose top row
        df_view = df_dict.copy()
        suggestions = []
        top_row = None

        if q:
            qn = _norm(q)
            g_contains = df_view["g_norm"].str.contains(qn, na=False) if search_in in ("Both","German") else pd.Series([False]*len(df_view))
            g_starts   = df_view["g_norm"].str.startswith(qn, na=False) if search_in in ("Both","German") else pd.Series([False]*len(df_view))
            g_exact    = df_view["g_norm"].eq(qn) if search_in in ("Both","German") else pd.Series([False]*len(df_view))
            e_contains = df_view["e_norm"].str.contains(qn, na=False) if search_in in ("Both","English") else pd.Series([False]*len(df_view))
            e_starts   = df_view["e_norm"].str.startswith(qn, na=False) if search_in in ("Both","English") else pd.Series([False]*len(df_view))
            e_exact    = df_view["e_norm"].eq(qn) if search_in in ("Both","English") else pd.Series([False]*len(df_view))

            mask = (g_contains | e_contains) if match_mode=="Contains" else (g_starts | e_starts) if match_mode=="Starts with" else (g_exact | e_exact)
            if mask.any():
                df_view = df_view[mask].copy().reset_index(drop=True)
                exact_mask  = (g_exact | e_exact)
                starts_mask = (g_starts | e_starts)
                top_row = df_view[exact_mask].iloc[0] if exact_mask.any() else df_view[starts_mask].iloc[0] if starts_mask.any() else df_view.iloc[0]
            else:
                vocab_all = df_view["German"].astype(str).unique().tolist()
                suggestions = difflib.get_close_matches(q, vocab_all, n=5, cutoff=0.72)
                # Still show a card for the query itself
                dummy = {"Level": student_level_locked, "German": q, "English": "", "Pronunciation": "", "g_norm": qn, "e_norm": ""}
                df_view = pd.concat([df_view, pd.DataFrame([dummy])], ignore_index=True)
                top_row = pd.Series(dummy)
        else:
            if not df_view.empty: top_row = df_view.iloc[0]

        # Details panel (download-only audio)
        if top_row is not None and len(top_row) > 0:
            de  = str(top_row["German"])
            en  = str(top_row.get("English", "") or "")
            lvl = str(top_row.get("Level", student_level_locked))

            st.markdown(f"### {de}")
            if en: st.markdown(f"**Meaning:** {en}")

            sheet_audio = get_audio_url(lvl, de)
            if sheet_audio:
                st.markdown(f"[⬇️ Download / Open MP3]({sheet_audio})")
            else:
                audio_bytes = _dict_tts_bytes_de(de)
                if audio_bytes:
                    st.download_button(
                        "⬇️ Download MP3",
                        data=audio_bytes,
                        file_name=f"{de}.mp3",
                        mime="audio/mpeg",
                        key=f"dl_{de}_{lvl}"
                    )
                else:
                    st.caption("Audio not available yet.")

        if q and suggestions:
            st.markdown("**Did you mean:**")
            bcols = st.columns(min(5, len(suggestions)))
            for i, s in enumerate(suggestions[:5]):
                with bcols[i]:
                    if st.button(s, key=f"sugg_{i}"):
                        st.session_state["dict_q"] = s
                        st.session_state["__refresh"] = st.session_state.get("__refresh", 0) + 1

        with st.expander(f"Browse all words at level {student_level_locked}", expanded=False):
            df_show = df_view[["German","English"]].copy()
            st.dataframe(df_show, use_container_width=True, height=420)




# ===== Schreiben =====

# -- Feedback HTML Highlight Helper --
highlight_words = ["correct", "should", "mistake", "improve", "tip"]

def highlight_feedback(text: str) -> str:
    # 1) Highlight “[correct]…[/correct]” spans in green
    text = re.sub(
        r"\[correct\](.+?)\[/correct\]",
        r"<span style="
        r"'background-color:#d4edda;"
        r"color:#155724;"
        r"border-radius:4px;"
        r"padding:2px 6px;"
        r"margin:0 2px;"
        r"font-weight:600;'"
        r">\1</span>",
        text,
        flags=re.DOTALL
    )

    # 2) Highlight “[wrong]…[/wrong]” spans in red with strikethrough
    text = re.sub(
        r"\[wrong\](.+?)\[/wrong\]",
        r"<span style="
        r"'background-color:#f8d7da;"
        r"color:#721c24;"
        r"border-radius:4px;"
        r"padding:2px 6px;"
        r"margin:0 2px;"
        r"text-decoration:line-through;"
        r"font-weight:600;'"
        r">\1</span>",
        text,
        flags=re.DOTALL
    )

    # 3) Bold keywords
    def repl_kw(m):
        return f"<strong style='color:#d63384'>{m.group(1)}</strong>"
    pattern = r"\b(" + "|".join(map(re.escape, highlight_words)) + r")\b"
    text = re.sub(pattern, repl_kw, text, flags=re.IGNORECASE)

    # 4) Restyle the final breakdown block as a simple, transparent list
    def _format_breakdown(m):
        lines = [line.strip() for line in m.group(0).splitlines() if line.strip()]
        items = "".join(f"<li style='margin-bottom:4px'>{line}</li>" for line in lines)
        return (
            "<ul style='margin:8px 0 12px 1em;"
            "padding:0;"
            "list-style:disc inside;"
            "font-size:0.95em;'>"
            f"{items}"
            "</ul>"
        )

    text = re.sub(
        r"(Grammar:.*?\nVocabulary:.*?\nSpelling:.*?\nStructure:.*)",
        _format_breakdown,
        text,
        flags=re.DOTALL
    )

    return text

# -- Firestore-only: Usage Limit (Daily Mark My Letter) --
def get_schreiben_usage(student_code):
    today = str(date.today())
    doc = db.collection("schreiben_usage").document(f"{student_code}_{today}").get()
    return doc.to_dict().get("count", 0) if doc.exists else 0

def inc_schreiben_usage(student_code):
    today = str(date.today())
    doc_ref = db.collection("schreiben_usage").document(f"{student_code}_{today}")
    try:
        doc = doc_ref.get()
        if doc.exists:
            doc_ref.update({"count": firestore.Increment(1)})
        else:
            doc_ref.set({"student_code": student_code, "date": today, "count": 1})
    except Exception as exc:
        st.error(f"Failed to increment Schreiben usage: {exc}")

# -- Firestore: Save/load Letter Coach progress --
def save_letter_coach_progress(student_code, level, prompt, chat):
    try:
        doc_ref = db.collection("letter_coach_progress").document(student_code)
        doc_ref.set({
            "student_code": student_code,
            "level": level,
            "prompt": prompt,
            "chat": chat,
            "date": firestore.SERVER_TIMESTAMP
        })
    except Exception as exc:
        st.error(f"Failed to save Letter Coach progress: {exc}")

def load_letter_coach_progress(student_code):
    doc = db.collection("letter_coach_progress").document(student_code).get()
    if doc.exists:
        data = doc.to_dict()
        return data.get("prompt", ""), data.get("chat", [])
    else:
        return "", []


# --- Helper: Get level from Google Sheet (public CSV) ---

SHEET_URL = "https://docs.google.com/spreadsheets/d/12NXf5FeVHr7JJT47mRHh7Jp-TC1yhPS7ZG6nzZVTt1U/export?format=csv"

@st.cache_data(ttl=300)
def load_sheet():
    return pd.read_csv(SHEET_URL)

def get_level_from_code(student_code):
    df = load_sheet()
    student_code = str(student_code).strip().lower()
    # Make sure 'StudentCode' column exists and is lowercase
    if "StudentCode" not in df.columns:
        df.columns = [c.strip() for c in df.columns]
    if "StudentCode" in df.columns:
        matches = df[df["StudentCode"].astype(str).str.strip().str.lower() == student_code]
        if not matches.empty:
            # Handles NaN, empty cells
            level = matches.iloc[0]["Level"]
            return str(level).strip().upper() if pd.notna(level) else "A1"
    return "A1"




#Maincode for me

if tab == "Schreiben Trainer":
    st.markdown(
        '''
        <div style="
            padding: 8px 12px;
            background: #d63384;
            color: #fff;
            border-radius: 6px;
            text-align: center;
            margin-bottom: 8px;
            font-size: 1.3rem;">
            ✍️ Schreiben Trainer (Writing Practice)
        </div>
        ''',
        unsafe_allow_html=True
    )

    st.info(
        """
        ✍️ **This section is for Writing (Schreiben) only.**
        - Practice your German letters, emails, and essays for A1–C1 exams.
        - **Want to prepare for class presentations, topic expansion, or practice Speaking, Reading (Lesen), or Listening (Hören)?**  
          👉 Go to **Exam Mode & Custom Chat** (tab above)!
        - **Tip:** Choose your exam level on the right before submitting your letter. Your writing will be checked and scored out of 25 marks, just like in the real exam.
        """,
        icon="✉️"
    )

    st.divider()

    # --- Writing stats summary with Firestore ---
    student_code = st.session_state.get("student_code", "demo")
    stats = render_schreiben_stats(student_code)

    # --- Update session states for new student (preserves drafts, etc) ---
    prev_student_code = st.session_state.get("prev_student_code", None)
    if student_code != prev_student_code:
        stats = stats or get_schreiben_stats(student_code)
        st.session_state[f"{student_code}_last_feedback"] = None
        st.session_state[f"{student_code}_last_user_letter"] = None
        st.session_state[f"{student_code}_delta_compare_feedback"] = None
        st.session_state[f"{student_code}_final_improved_letter"] = ""
        st.session_state[f"{student_code}_awaiting_correction"] = False
        st.session_state[f"{student_code}_improved_letter"] = ""
        st.session_state["prev_student_code"] = student_code

    # --- Sub-tabs for the Trainer ---
    sub_tab = st.radio(
        "Choose Mode",
        ["Mark My Letter", "Ideas Generator (Letter Coach)"],
        horizontal=True,
        key=f"schreiben_sub_tab_{student_code}"
    )

        # --- Level picker: Auto-detect from student code (manual override removed) ---
    if student_code:
        detected_level = get_level_from_code(student_code)
        # Only apply detected level when first seeing this student code
        if st.session_state.get("prev_student_code_for_level") != student_code:
            st.session_state["schreiben_level"] = detected_level
            st.session_state["prev_student_code_for_level"] = student_code
    else:
        detected_level = "A1"
        if "schreiben_level" not in st.session_state:
            st.session_state["schreiben_level"] = detected_level

    # Ensure current writing level variable reflects auto-detected one
    schreiben_level = st.session_state.get("schreiben_level", "A1")

    st.markdown(
        f"<span style='color:gray;font-size:0.97em;'>Auto-detected level from your code: <b>{detected_level}</b></span>",
        unsafe_allow_html=True
    )


    st.divider()

    # ----------- 1. MARK MY LETTER -----------
    if sub_tab == "Mark My Letter":
        MARK_LIMIT = 3
        daily_so_far = get_schreiben_usage(student_code)
        st.markdown(f"**Daily usage:** {daily_so_far} / {MARK_LIMIT}")

        
        try:
            _ = _wkey
        except NameError:
            import hashlib

            def _wkey(base: str) -> str:
                sc = str(st.session_state.get("student_code", "anon"))
                return f"{base}_{hashlib.md5(f'{base}|{sc}'.encode()).hexdigest()[:8]}"

        draft_key = _wkey("schreiben_letter")
        existing_draft = load_draft_from_db(student_code, draft_key)
        existing_feedback, existing_letter = load_schreiben_feedback(student_code)
        if existing_feedback or existing_letter:
            st.session_state[f"{student_code}_last_feedback"] = existing_feedback
            st.session_state[f"{student_code}_last_user_letter"] = existing_letter

        user_letter = st.text_area(
            "Paste or type your German letter/essay here.",
            key=draft_key,
            value=existing_draft,
            on_change=lambda: save_now(draft_key, student_code),
            disabled=(daily_so_far >= MARK_LIMIT),
            height=400,
            placeholder="Write your German letter here...",
        )
        
        autosave_maybe(student_code, draft_key, user_letter, min_secs=2.0, min_delta=20)
   
        if st.button("\U0001f4be Save Draft", key=f"save_draft_btn_{student_code}"):
            save_now(draft_key, student_code)
            st.toast("Draft saved!", icon="\U0001f4be")
        st.caption("Auto-saves every few seconds or click 'Save Draft' to save now.")
        
        def clear_feedback_and_start_new():
            for k in [
                "last_feedback",
                "last_user_letter",
                "delta_compare_feedback",
                "improved_letter",
                "final_improved_letter",
            ]:
                st.session_state.pop(f"{student_code}_{k}", None)
            st.session_state[f"{student_code}_awaiting_correction"] = False
            st.session_state.pop(draft_key, None)
            save_now(draft_key, student_code)
            lv, lt, sf, sa = _draft_state_keys(draft_key)
            for key in (lv, lt, sf, sa):
                st.session_state.pop(key, None)
            delete_schreiben_feedback(student_code)
            st.rerun()

        if st.session_state.get(f"{student_code}_last_feedback"):
            st.info(
                "Draft auto-save is paused while feedback is visible. "
                "Clear feedback to resume saving."
            )

        # --- Word count and Goethe exam rules ---
        import re
        def get_level_requirements(level):
            reqs = {
                "A1": {"min": 25, "max": 40, "desc": "A1 formal/informal letters should be 25–40 words. Cover all bullet points."},
                "A2": {"min": 30, "max": 40, "desc": "A2 formal/informal letters should be 30–40 words. Cover all bullet points."},
                "B1": {"min": 80, "max": 150, "desc": "B1 letters/essays should be about 80–150 words, with all points covered and clear structure."},
                "B2": {"min": 150, "max": 250, "desc": "B2 essays are 180–220 words, opinion essays or reports, with good structure and connectors."},
                "C1": {"min": 230, "max": 350, "desc": "C1 essays are 230–250+ words. Use advanced structures and express opinions clearly."}
            }
            return reqs.get(level.upper(), reqs["A1"])

        def count_words(text):
            return len(re.findall(r'\b\w+\b', text))

        if user_letter.strip():
            words = re.findall(r'\b\w+\b', user_letter)
            chars = len(user_letter)
            st.info(f"**Word count:** {len(words)} &nbsp;|&nbsp; **Character count:** {chars}")

            # -- Apply Goethe writing rules here --
            requirements = get_level_requirements(detected_level)  # << USE AUTO-DETECTED LEVEL
            word_count = count_words(user_letter)
            min_wc = requirements["min"]
            max_wc = requirements["max"]

            if detected_level in ("A1", "A2"):
                if word_count < min_wc:
                    st.error(f"⚠️ Your letter is too short for {detected_level} ({word_count} words). {requirements['desc']}")
                    st.stop()
                elif word_count > max_wc:
                    st.warning(f"ℹ️ Your letter is a bit long for {detected_level} ({word_count} words). The exam expects {min_wc}-{max_wc} words.")
            else:
                if word_count < min_wc:
                    st.error(f"⚠️ Your essay is too short for {detected_level} ({word_count} words). {requirements['desc']}")
                    st.stop()
                elif word_count > max_wc + 40 and detected_level in ("B1", "B2"):
                    st.warning(f"ℹ️ Your essay is longer than the usual limit for {detected_level} ({word_count} words). Try to stay within the guidelines.")

        # --------- Reset correction states (do not indent inside above ifs)
        for k, v in [
            ("last_feedback", None),
            ("last_user_letter", None),
            ("delta_compare_feedback", None),
            ("improved_letter", ""),
            ("awaiting_correction", False),
            ("final_improved_letter", "")
        ]:
            session_key = f"{student_code}_{k}"
            if session_key not in st.session_state:
                st.session_state[session_key] = v

        # Namespaced correction state per student (reset on session)
        for k, v in [
            ("last_feedback", None),
            ("last_user_letter", None),
            ("delta_compare_feedback", None),
            ("improved_letter", ""),
            ("awaiting_correction", False),
            ("final_improved_letter", "")
        ]:
            session_key = f"{student_code}_{k}"
            if session_key not in st.session_state:
                st.session_state[session_key] = v

        submit_disabled = daily_so_far >= MARK_LIMIT or not user_letter.strip()
        feedback_btn = st.button(
            "Get Feedback",
            type="primary",
            disabled=submit_disabled,
            key=f"feedback_btn_{student_code}"
        )

        if feedback_btn:
            st.session_state[f"{student_code}_awaiting_correction"] = True
            ai_prompt = (
                f"You are Herr Felix, a supportive and innovative German letter writing trainer.\n"
                f"You help students prepare for A1, A2, B1, B2, and C1 German exam letters or essays.\n"
                f"The student has submitted a {schreiben_level} German letter or essay.\n"
                f"Your job is to mark, score, and explain feedback in a kind, step-by-step way.\n"
                f"Always answer in English.\n"
                f"1. Give a quick summary (one line) of how well the student did overall.\n"
                f"2. Then show a detailed breakdown of strengths and weaknesses in 4 areas:\n"
                f"   Grammar, Vocabulary, Spelling, Structure.\n"
                f"3. For each area, say what was good and what should improve.\n"
                f"4. Highlight every mistake with [wrong]...[/wrong] and every good example with [correct]...[/correct].\n"
                f"5. Give 2-3 improvement tips in bullet points.\n"
                f"6. At the end, give a realistic score out of 25 in the format: Score: X/25.\n"
                f"7. For A1 and A2, be strict about connectors, basic word order, modal verbs, and correct formal/informal greeting.\n"
                f"8. For B1+, mention exam criteria and what examiner wants.\n"
                f"9. Never write a new letter for the student, only mark what they submit.\n"
                f"10. When possible, point out specific lines or examples from their letter in your feedback.\n"
                f"11. When student score is 18 or above then they have passed. When score is less than 18, is a fail and they must try again before submitting to prevent low marks.\n"
                f"12. After completion, remind them to only copy their improved letter without your feedback, go to 'my course' on the app and submit together with their lesen and horen answers. They only share the letter and feedback with their teacher for evaluation only when they preparing for the exams\n"
                
            )

            with st.spinner("🧑‍🏫 Herr Felix is typing..."):
                try:
                    completion = client.chat.completions.create(
                        model="gpt-4o",
                        messages=[
                            {"role": "system", "content": ai_prompt},
                            {"role": "user", "content": user_letter},
                        ],
                        temperature=0.6,
                    )
                    feedback = completion.choices[0].message.content
                    st.session_state[f"{student_code}_last_feedback"] = feedback
                    st.session_state[f"{student_code}_last_user_letter"] = user_letter
                    st.session_state[f"{student_code}_delta_compare_feedback"] = None
                except Exception as e:
                    st.error("AI feedback failed. Please check your OpenAI setup.")
                    feedback = None

            if feedback:
                st.markdown("[⬇️ Jump to feedback](#feedback-reference)")
                st.session_state[f"{student_code}_awaiting_correction"] = True

                save_schreiben_feedback(student_code, feedback, user_letter)

                # --- Save to Firestore ---
                score_match = re.search(r"Score[: ]+(\d+)", feedback)
                score = int(score_match.group(1)) if score_match else 0
                passed = score >= 17
                save_submission(
                    student_code=student_code,
                    score=score,
                    passed=passed,
                    timestamp=None,  # Not needed
                    level=schreiben_level,
                    letter=user_letter
                )
                update_schreiben_stats(student_code)
                save_draft_to_db(student_code, draft_key, "")
                st.session_state.pop(draft_key, None)

        elif (
            st.session_state.get(f"{student_code}_last_feedback")
            and st.session_state.get(f"{student_code}_last_user_letter")
        ):
            st.markdown("[⬇️ Jump to feedback](#feedback-reference)")
            
        # --- Improvement section: Compare, download, WhatsApp ---
        if st.session_state.get(f"{student_code}_last_feedback") and st.session_state.get(f"{student_code}_last_user_letter"):
            st.markdown("---")
            st.markdown('<div id="feedback-reference"></div>', unsafe_allow_html=True)
            st.markdown("#### 📝 Feedback from Herr Felix (Reference)")
            st.markdown(
                highlight_feedback(st.session_state[f"{student_code}_last_feedback"]),
                unsafe_allow_html=True
            )
            clear_feedback_reference = st.button(
                "🗑️ Clear feedback and start a new letter",
                key=f"clear_feedback_{student_code}_reference",
            )
            if clear_feedback_reference:
                clear_feedback_and_start_new()
            st.markdown(
                """
                <div style="background:#e3f7da; border-left:7px solid #44c767;
                color:#295327; padding:1.15em; margin-top:1em; border-radius:10px; font-size:1.09em;">
                    🔁 <b>Try to improve your letter!</b><br>
                    Paste your improved version below and click <b>Compare My Improvement</b>.<br>
                    The AI will highlight what’s better, what’s still not fixed, and give extra tips.<br>
                    <b>You can download or share the improved version & new feedback below.</b>
                </div>
                """, unsafe_allow_html=True
            )
            improved_letter = st.text_area(
                "Your improved version (try to fix the mistakes Herr Felix mentioned):",
                key=f"{student_code}_improved_letter",
                height=400,
                placeholder="Paste your improved letter here..."
            )
            compare_clicked = st.button("Compare My Improvement", key=f"compare_btn_{student_code}")

            if compare_clicked and improved_letter.strip():
                ai_compare_prompt = (
                    "You are Herr Felix, a supportive German writing coach. "
                    "A student first submitted this letter:\n\n"
                    f"{st.session_state[f'{student_code}_last_user_letter']}\n\n"
                    "Your feedback was:\n"
                    f"{st.session_state[f'{student_code}_last_feedback']}\n\n"
                    "Now the student has submitted an improved version below.\n"
                    "Compare both versions and:\n"
                    "- Tell the student exactly what they improved, and which mistakes were fixed.\n"
                    "- Point out if there are still errors left, with new tips for further improvement.\n"
                    "- Encourage the student. If the improvement is significant, say so.\n"
                    "1. If student dont improve after the third try, end the chat politely and tell the student to try again tomorrow. Dont continue to give the feedback after third try.\n"
                    "2. Always explain your feeback in English for them to understand. You can still highlight their german phrases. But your correction should be english\n"
                    "3. For A1 and A2 students, make sure a sentence is not more than 7 words."
                    "4. For A1 and A2 students, break their phrases down for them when they use relative clauses."
                    "5. For A1 and A2 students, only recommend connectors such as deshalb, weil, ich mochte wissen,und,oder."
                    "- Give a revised score out of 25 (Score: X/25)."
                )
                with st.spinner("👨‍🏫 Herr Felix is comparing your improvement..."):
                    try:
                        result = client.chat.completions.create(
                            model="gpt-4o",
                            messages=[
                                {"role": "system", "content": ai_compare_prompt},
                                {"role": "user", "content": improved_letter}
                            ],
                            temperature=0.5,
                        )
                        compare_feedback = result.choices[0].message.content
                        st.session_state[f"{student_code}_delta_compare_feedback"] = compare_feedback
                        st.session_state[f"{student_code}_final_improved_letter"] = improved_letter
                    except Exception as e:
                        st.session_state[f"{student_code}_delta_compare_feedback"] = f"Sorry, there was an error comparing your letters: {e}"

            if st.session_state.get(f"{student_code}_delta_compare_feedback"):
                st.markdown("---")
                st.markdown("### 📝 Improvement Feedback from Herr Felix")
                st.markdown(highlight_feedback(st.session_state[f"{student_code}_delta_compare_feedback"]), unsafe_allow_html=True)

                # PDF & WhatsApp buttons
                from fpdf import FPDF
                import urllib.parse, os

                def sanitize_text(text):
                    return text.encode('latin-1', errors='replace').decode('latin-1')

                # PDF
                pdf = FPDF()
                pdf.add_page()
                pdf.set_font("Arial", size=12)
                improved_letter = st.session_state.get(f"{student_code}_final_improved_letter", "")
                improved_feedback = st.session_state[f"{student_code}_delta_compare_feedback"]
                pdf.multi_cell(0, 10, f"Your Improved Letter:\n\n{sanitize_text(improved_letter)}\n\nFeedback from Herr Felix:\n\n{sanitize_text(improved_feedback)}")
                pdf_output = f"Feedback_{student_code}_{schreiben_level}_improved.pdf"
                pdf.output(pdf_output)
                with open(pdf_output, "rb") as f:
                    pdf_bytes = f.read()
                st.download_button(
                    "⬇️ Download Improved Version + Feedback (PDF)",
                    pdf_bytes,
                    file_name=pdf_output,
                    mime="application/pdf"
                )
                os.remove(pdf_output)

                # WhatsApp share
                wa_message = (
                    f"Hi, here is my IMPROVED German letter and AI feedback:\n\n"
                    f"{improved_letter}\n\n"
                    f"Feedback:\n{st.session_state[f'{student_code}_delta_compare_feedback']}"
                )
                wa_url = (
                    "https://api.whatsapp.com/send"
                    "?phone=233205706589"
                    f"&text={urllib.parse.quote(wa_message)}"
                )
                st.markdown(
                    f"[📲 Send Improved Letter & Feedback to Tutor on WhatsApp]({wa_url})",
                    unsafe_allow_html=True,
                )
                clear_feedback = st.button(
                    "🗑️ Clear feedback and start a new letter",
                    key=f"clear_feedback_{student_code}",
                )
                if clear_feedback:
                    for k in [
                        "last_feedback",
                        "last_user_letter",
                        "delta_compare_feedback",
                        "improved_letter",
                        "final_improved_letter",
                    ]:
                        st.session_state.pop(f"{student_code}_{k}", None)
                    st.session_state[f"{student_code}_awaiting_correction"] = False
                    st.session_state.pop(draft_key, None)
                    save_now(draft_key, student_code)
                    lv, lt, sf, sa = _draft_state_keys(draft_key)
                    for key in (lv, lt, sf, sa):
                        st.session_state.pop(key, None)
                    st.rerun()
    if sub_tab == "Ideas Generator (Letter Coach)":
        import io

        # === NAMESPACED SESSION KEYS (per student) ===
        student_code = st.session_state.get("student_code", "demo")
        ns_prefix = f"{student_code}_letter_coach_"
        def ns(key): return ns_prefix + key

        # --- Reset per-student Letter Coach state on student change ---
        prev_letter_coach_code = st.session_state.get("prev_letter_coach_code", None)
        if student_code != prev_letter_coach_code:
            last_prompt, last_chat = load_letter_coach_progress(student_code)
            st.session_state[ns("prompt")] = last_prompt or ""
            st.session_state[ns("chat")] = last_chat or []
            st.session_state[ns("stage")] = 1 if last_chat else 0
            st.session_state["prev_letter_coach_code"] = student_code

        # --- Set per-student defaults if missing ---
        for k, default in [
            ("prompt", ""),
            ("chat", []),
            ("stage", 0),
            ("clear_prompt", False),
            ("clear_chat", False),
            ("clear_chat_draft", False),
        ]:
            if ns(k) not in st.session_state:
                st.session_state[ns(k)] = default

        
        if st.session_state.get(ns("reset_coach")):
            st.session_state[ns("prompt")] = ""
            st.session_state[ns("chat")] = []
            st.session_state[ns("stage")] = 0
            st.session_state[ns("prompt_draft")] = ""
            st.session_state[ns("chat_draft")] = ""
            save_now(ns("prompt_draft"), student_code)
            save_now(ns("chat_draft"), student_code)
            st.session_state.pop(ns("reset_coach"))


        LETTER_COACH_PROMPTS = {
            "A1": (
                "You are Herr Felix, a creative and supportive German letter-writing coach for A1 students. "
                "Always reply in English, never in German. "
                "When a student submits something, first congratulate them with ideas about how to go about the letter. "
                "Analyze if their message is a new prompt, a continuation, or a question. "
                "If it's a question, answer simply and encourage them to keep building their letter step by step. "
                "If it's a continuation, review their writing so far and guide them to the next step. "
                "    1. Always give students short ideas, structure and tips and phrases on how to build their points for the conversation in English and simple German. Don't overfeed students, help them but let them think by themselves also. "
                "    2. For conjunctions, only suggest 'weil', 'deshalb', 'ich möchte wissen, ob' and 'ich möchte wissen, wann'. Don't recommend 'da', 'dass' and relative clauses. "
                "    3. For requests, teach them how to use 'Könnten Sie...' and how it ends with a main verb to make a request when necessary. "
                "    4. For formal/informal letter: guide them to use 'Ich schreibe Ihnen/dir...', and show how to use 'weil' with 'ich' and end with only 'möchte' to prevent mistakes. Be strict with this. "
                "    5. Always check that the student statement is not too long or complicated. For example, if they use two conjunctions, warn them and break it down for them. "
                "    6. Warn students if their statement per input is too long or complicated. When student statement has more than 7 or 8 words, break it down for them with full stops and simple conjunctions. "
                "    7. Always add your ideas after student submits their sentence if necessary. "
                "    8. Make sure the complete letter is between 25 and 35 words. "
                "    9. When the letter is about cancelling appointments, teach students how they can use reasons connected to weather and health to cancel appointments. Teach them how to use 'absagen' to cancel appointments. "
                "    10. For enquiries or registrations, teach students how to use 'Anfrage stellen' for the Ich schreibe. "
                "    11. When the letter is about registrations like a course, teach students how they can use 'anfangen', 'beginnen'. "
                "    12. Asking for price, teach them how to use 'wie viel kostet...' and how they should ask for price always when it is about enquiries. "
                "    13. Teach them to use 'Es tut mir leid.' to say sorry. "
                "    14. Always remind students to use 'Ich schreibe Ihnen/dir, weil ich ... möchte.' for their reasons. "
                "Always make grammar correction or suggest a better phrase when necessary. "
                "If it's a continuation, review their writing so far and guide them to the next step. "
                "If it's a new prompt, give a brief, simple overview (in English) of how to build their letter (greeting, introduction, reason, request, closing), with short examples for each. "
                "For the introduction, always remind the student to use: 'Ich schreibe Ihnen, weil ich ...' for formal letters or 'Ich schreibe dir, weil ich ...' for informal letters. "
                "For the main request, always recommend ending the sentence with 'möchte' or another basic modal verb, as this is the easiest and most correct way at A1 (e.g., 'Ich möchte einen Termin machen.'). "
                "After your overview or advice, always use the phrase 'Your next recommended step:' and ask for only the next part—first the greeting (wait for it), then only the introduction (wait for it), then reason, then request, then closing—one after the other, never more than one at a time. "
                "After each student reply, check their answer, give gentle feedback, and then again state 'Your next recommended step:' and prompt for just the next section. "
                "Only help with basic connectors ('und', 'aber', 'weil', 'deshalb', 'ich möchte wissen'). Never write the full letter yourself—coach one part at a time. "
                "The chat session should last for about 10 student replies. If the student is not done by then, gently remind them: 'Most letters can be completed in about 10 steps. Please try to finish soon.' "
                "If after 14 student replies, the letter is still not finished, end the session with: 'We have reached the end of this coaching session. Please copy your letter below so far and paste it into the “Mark My Letter” tool for full AI feedback and a score.' "
                "Throughout, your questions must be progressive, one at a time, and always guide the student logically through the structure."
            ),
            "A2": (
                "You are Herr Felix, a creative and supportive German letter-writing coach for A2 students. "
                "Always reply in English, never in German. "
                "Congratulate the student on their first submission with ideas about how to go about the letter. Analyze whether it is a prompt, a continuation, or a question. "
                "    1. Always give students short ideas, structure and tips and phrases on how to build their points for the conversation in English and simple German. Don't overfeed students; help them but let them think by themselves also. "
                "    2. For structure, require their letter to use clear sequencing with 'Zuerst' (for the first paragraph), 'Dann' or 'Außerdem' (for the body/second idea), and 'Zum Schluss' (for closing/last idea). "
                "       - Always recommend 'Zuerst' instead of 'Erstens' for A2 letters, as it is simpler and more natural for personal or exam letters. "
                "    3. For connectors, use 'und', 'aber', 'weil', 'denn', 'deshalb', 'ich mochte wissen, ob', 'ich mochte wissen, wann', 'ich mochte wissen, wo', and encourage linking words for clarity. Recommend one at a time in a statement to prevent mistakes. When a student use two or more conjucntion in one statement less than 7 words, simplify for them to use just once to prevent errors"
                "    4. After every reply, give a tip or phrase, but never write the full letter for them. "
                "    5. Remind them not to write sentences longer than 7–8 words; break long sentences into short, clear ideas. "
                "    6. Letter should be between 30 and 40 words. "
                "    7. For cancellations, suggest health/weather reasons ('Ich bin krank.', 'Es regnet stark.') and use 'absagen' (e.g., 'Ich schreibe Ihnen, weil ich absagen möchte.'). "
                "    8. For enquiries/registrations, show 'Anfrage stellen' (e.g., 'Ich schreibe Ihnen, weil ich eine Anfrage stellen möchte.') and include asking for price: 'Wie viel kostet...?'. "
                "    9. For appointments, recommend 'vereinbaren' ('Ich möchte einen neuen Termin vereinbaren.'). "
                "    10. To say sorry, use: 'Es tut mir leid.' "
                "    11. Always correct grammar and suggest improved phrases when needed. "
                "    12. At each step, say 'Your next recommended step:' and ask for only the next section (first greeting, then introduction, then body using 'Zuerst', 'Außerdem', then final point 'Zum Schluss', then polite closing phrase 'Ich freue mich'). "
                "    13. The session should be complete in about 10 student replies; if not, remind them to finish soon. After 14, end and tell the student to copy their letter below and paste into 'Mark My Letter' for feedback. "
                "    14. Throughout, do not write the whole letter—guide only one part at a time."
                
            ),
            "B1": (
                "You are Herr Felix, a supportive German letter/essay coach for B1 students. "
                "Always reply in English, never in German. "
                "Congratulate the student with ideas about how to go about the letter, analyze the type of submission, and determine whether it is a formal letter, informal letter, or opinion essay. "
                "If you are not sure, politely ask the student what type of writing they need help with. "
                f"1. Always give students short ideas,structure and tips and phrases on how to build their points for the conversation in English and simple German. Dont overfeed students, help them but let them think by themselves also "
                f"2. Always check to be sure their letters are organized with paragraphs using sequences and sentence starters "
                f"3. Always add your ideas after student submmit their sentence if necessary "
                f"4. Always be sure that students complete formal letter is between 40 to 50 words,informal letter and opinion essay between 80 to 90 words "
                f"5. When giving ideas for sentences, just give 2 to 3 words and tell student to continue from there. Let the student also think and dont over feed them. "
                "For a formal letter, give a brief overview of the structure (greeting, introduction, main reason/request, closing), with useful examples. "
                "Always make grammar correction or suggest a better phrase when necessary. "
                "For an informal letter, outline the friendly structure (greeting, introduction, reason, personal info, closing), with simple examples. "
                "For an opinion essay, provide a short overview: introduction (with phrases like 'Heutzutage ist ... ein wichtiges Thema.' or 'Ich bin der Meinung, dass...'), main points (advantages, disadvantages, opinion), connectors, and closing. "
                "After your overview, always use the phrase 'Your next recommended step:' and ask for only one section at a time—greeting, then introduction, then main points, then closing—never more than one at a time. "
                "After each answer, provide feedback, then again prompt with 'Your next recommended step:'. "
                "Encourage the use of appropriate connectors ('außerdem', 'trotzdem', 'weil', 'deshalb'). "
                "If the student is still writing after 10 turns, encourage them to finish. At 14, end the chat, reminding them to copy their letter below and paste their draft in 'Mark My Letter' for feedback."
            ),
            "B2": (
                "You are Herr Felix, a supportive German writing coach for B2 students. "
                "Always reply in English, never in German. "
                "Congratulate the student with ideas about how to go about the letter, analyze the type of input, and determine if it is a formal letter, informal letter, or an opinion/argumentative essay. "
                "If you are not sure, politely ask the student what type of writing they need help with. "
                f"1. Always give students short ideas,structure and tips and phrases on how to build their points for the conversation in English and simple German. Dont overfeed students, help them but let them think by themselves also "
                f"2. Always check to be sure their letters are organized with paragraphs using sequences and sentence starters "
                f"3. Always add your ideas after student submmit their sentence if necessary "
                f"4. Always be sure that students complete formal letter is between 100 to 150 words and opinion essay is 150 to 170 words "
                f"5. When giving ideas for sentences, just give 2 to 3 words and tell student to continue from there. Let the student also think and dont over feed them. "
                "Always make grammar correction or suggest a better phrase when necessary. "
                "For a formal letter, briefly outline the advanced structure: greeting, introduction, clear argument/reason, supporting details, closing—with examples. "
                "For an informal letter, outline a friendly but organized structure: greeting, personal introduction, main point/reason, examples, closing. "
                "For an opinion or argumentative essay, outline: introduction (with a strong thesis), arguments (with connectors and examples), counterarguments, connectors, conclusion, closing. "
                "After your overview or advice, always use the phrase 'Your next recommended step:' and ask for only one section at a time. "
                "After each student reply, give feedback, then use 'Your next recommended step:' again. "
                "Suggest and model advanced connectors ('denn', 'dennoch', 'außerdem', 'jedoch', 'zum Beispiel', 'einerseits...andererseits'). "
                "If the student is still writing after 10 turns, gently encourage finishing; after 14, end the chat and ask the student to copy their letter below and paste their draft in 'Mark My Letter' for feedback."
            ),
            "C1": (
                "You are Herr Felix, an advanced and supportive German writing coach for C1 students. "
                "Always reply in English, and in German when neccessary. If the German is difficult, explain it to the student "
                "Congratulate the student with ideas about how to go about the letter, analyze the type of input, and determine if it is a formal letter, informal letter, or an academic/opinion essay. "
                f"1. Always give students short ideas,structure and tips and phrases on how to build their points for the conversation in English and simple German. Dont overfeed students, help them but let them think by themselves also "
                f"2. Always check to be sure their letters are organized with paragraphs using sequence and sentence starters "
                f"3. Always add your ideas after student submmit their sentence if necessary "
                f"4. Always be sure that students complete formal letter is between 120 to 150 words and opinion essay is 230 to 250 words "
                f"5. When giving ideas for sentences, just give 2 to 3 words and tell student to continue from there. Let the student also think and dont over feed them. "
                "If you are not sure, politely ask the student what type of writing they need help with. "
                "For a formal letter, give a precise overview: greeting, sophisticated introduction, detailed argument, supporting evidence, closing, with nuanced examples. "
                "Always make grammar correction or suggest a better phrase when necessary. "
                "For an informal letter, outline a nuanced and expressive structure: greeting, detailed introduction, main point/reason, personal opinion, nuanced closing. "
                "For academic or opinion essays, provide a clear outline: introduction (with a strong thesis and background), well-structured arguments, counterpoints, advanced connectors, conclusion, and closing—with C1-level examples. "
                "After your overview or advice, always use the phrase 'Your next recommended step:' and ask for only one section at a time. "
                "After each answer, provide feedback, then again prompt with 'Your next recommended step:'. "
                "Model and suggest advanced connectors ('nicht nur... sondern auch', 'obwohl', 'dennoch', 'folglich', 'somit'). "
                "If the student is still writing after 10 turns, gently encourage finishing; after 14, end the chat and ask the student to  paste their draft in 'Mark My Letter' for feedback and a score."
            ),
        }

        def reset_letter_coach():
            for k in [
                "letter_coach_stage", "letter_coach_chat", "letter_coach_prompt",
                "letter_coach_type", "selected_letter_lines", "letter_coach_uploaded"
            ]:
                st.session_state[k] = 0 if k == "letter_coach_stage" else []
            st.session_state["letter_coach_uploaded"] = False

        def bubble(role, text):
            if role == "assistant":
                return f"""<div style='background: #f4eafd; color: #7b2ff2; border-radius: 16px 16px 16px 3px; margin-bottom: 8px; margin-right: 80px; box-shadow: 0 2px 8px rgba(123,47,242,0.08); padding: 13px 18px; text-align: left; max-width: 88vw; font-size: 1.12rem;'><b>👨‍🏫 Herr Felix:</b><br>{text}</div>"""
            return f"""<div style='background: #eaf4ff; color: #1a237e; border-radius: 16px 16px 3px 16px; margin-bottom: 8px; margin-left: 80px; box-shadow: 0 2px 8px rgba(26,35,126,0.07); padding: 13px 18px; text-align: right; max-width: 88vw; font-size: 1.12rem;'><b>🙋 You:</b><br>{text}</div>"""

        # --- General Instructions for Students (Minimal Welcome + Subline) ---
        st.markdown(
            """
            <div style="
                background: linear-gradient(97deg, #f4eafd 75%, #ffe0f5 100%);
                border-radius: 12px;
                border: 1px solid #e6d3fa;
                box-shadow: 0 2px 8px #e5e1fa22;
                padding: 0.75em 1em 0.72em 1em;
                margin-bottom: 1.1em;
                margin-top: 0.1em;
                color: #4b2976;
                font-size: 1.03rem;
                font-family: 'Segoe UI', 'Roboto', 'Arial', sans-serif;
                text-align: center;
                ">
                <span style="font-size:1.19em; vertical-align:middle;">✉️</span>
                <span style="font-size:1.05em; font-weight: 500; margin-left:0.24em;">
                    Welcome to <span style="color:#7b2ff2;">Letter Coach</span>
                </span>
                <div style="color:#b48be6; font-size:0.97em; margin-top:0.35em;">
                    Get started below 👇
                </div>
            </div>
            """,
            unsafe_allow_html=True
        )

        IDEAS_LIMIT = 14
        ideas_so_far = get_letter_coach_usage(student_code)
        st.markdown(f"**Daily usage:** {ideas_so_far} / {IDEAS_LIMIT}")
        if ideas_so_far >= IDEAS_LIMIT:
            st.warning("You have reached today's letter coach limit. Please come back tomorrow.")
            st.stop()

        # --- Stage 0: Prompt input ---
        if st.session_state[ns("stage")] == 0:
            if st.button("Start new write-up"):
                st.session_state[ns("reset_coach")] = True
                st.rerun()
            st.markdown("### ✏️ Enter your exam prompt or draft to start coaching")
            draft_key = ns("prompt_draft")
            if draft_key not in st.session_state:
                st.session_state[draft_key] = load_draft_from_db(student_code, draft_key)

            
            if st.session_state.pop(ns("clear_prompt"), False):
                st.session_state[draft_key] = ""
                save_now(draft_key, student_code)

            prompt = st.text_area(
                "Exam prompt",
                key=draft_key,
                height=120,
                placeholder="e.g., Schreiben Sie eine formelle E-Mail an Ihre Nachbarin ...",
                label_visibility="collapsed",
            )

            autosave_maybe(
                student_code,
                draft_key,
                st.session_state.get(draft_key, ""),
                min_secs=0.2,
                min_delta=1,
            )

            
            saved_at = st.session_state.get(f"{draft_key}_saved_at")
            if saved_at:
                st.caption(f"Last saved at {saved_at.strftime('%H:%M:%S')}")

            prompt = st.session_state.get(draft_key, "")

            if prompt:
                word_count = len(prompt.split())
                char_count = len(prompt)
                st.markdown(
                    (
                        "<div style='color:#7b2ff2; font-size:0.97em; margin-bottom:0.18em;'>"
                        f"Words: <b>{word_count}</b> &nbsp;|&nbsp; Characters: <b>{char_count}</b>"
                        "</div>"
                    ),
                    unsafe_allow_html=True,
                )

            if st.button("✉️ Start Letter Coach"):
                save_now(draft_key, student_code)

                prompt = st.session_state.get(draft_key, "")
                if prompt:
                    st.session_state[ns("prompt")] = prompt
                    student_level = st.session_state.get("schreiben_level", "A1")
                    system_prompt = LETTER_COACH_PROMPTS[student_level].format(prompt=prompt)
                    chat_history = [
                        {"role": "system", "content": system_prompt},
                        {"role": "user", "content": prompt}
                    ]
                    try:
                        resp = client.chat.completions.create(
                            model="gpt-4o",
                            messages=chat_history,
                            temperature=0.22,
                            max_tokens=380
                        )
                        ai_reply = resp.choices[0].message.content
                    except Exception as e:
                        ai_reply = "Sorry, there was an error generating a response. Please try again."
                    chat_history.append({"role": "assistant", "content": ai_reply})

                    st.session_state[ns("chat")] = chat_history
                    st.session_state[ns("stage")] = 1
                    inc_letter_coach_usage(student_code)
                    save_letter_coach_progress(
                        student_code,
                        student_level,
                        st.session_state[ns("prompt")],
                        st.session_state[ns("chat")],
                    )
                    st.session_state[ns("clear_prompt")] = True
                    st.rerun()
                    
            if prompt:
                st.markdown("---")
                st.markdown(f"📝 **Letter/Essay Prompt or Draft:**\n\n{prompt}")

        # --- Stage 1: Coaching Chat ---
        elif st.session_state[ns("stage")] == 1:
            st.markdown("---")
            st.markdown(f"📝 **Letter/Essay Prompt:**\n\n{st.session_state[ns('prompt')]}")
            chat_history = st.session_state[ns("chat")]
            for msg in chat_history[1:]:
                st.markdown(bubble(msg["role"], msg["content"]), unsafe_allow_html=True)
            num_student_turns = sum(1 for msg in chat_history[1:] if msg["role"] == "user")
            if num_student_turns == 10:
                st.info("🔔 You have written 10 steps. Most students finish in 7–10 turns. Try to complete your letter soon!")
            elif num_student_turns == 12:
                st.warning(
                    "⏰ You have reached 12 writing turns. "
                    "Usually, your letter should be complete by now. "
                    "If you want feedback, click **END SUMMARY** or download your letter as TXT. "
                    "You can always start a new session for more practice."
                )
            elif num_student_turns > 12:
                st.warning(
                    f"🚦 You are now at {num_student_turns} turns. "
                    "Long letters are okay, but usually a good letter is finished in 7–12 turns. "
                    "Try to wrap up, click **END SUMMARY** or download your letter as TXT."
                )


            draft_key = ns("chat_draft")
            if draft_key not in st.session_state:
                st.session_state[draft_key] = load_draft_from_db(student_code, draft_key)

            
            if st.session_state.pop(ns("clear_chat_draft"), False):
                st.session_state[draft_key] = ""

            if st.session_state.pop(ns("clear_chat"), False):
                st.session_state[draft_key] = ""
                save_now(draft_key, student_code)

            st.text_area(
                "Chat input",
                key=draft_key,
                height=400,
                placeholder="Type your reply, ask about a section, or paste your draft here...",
                label_visibility="collapsed",

            )
            
            autosave_maybe(
                student_code,
                draft_key,
                st.session_state.get(draft_key, ""),
                min_secs=0.2,
                min_delta=1,
            )
           
            saved_at = st.session_state.get(f"{draft_key}_saved_at")
            if saved_at:
                st.caption(f"Last saved at {saved_at.strftime('%H:%M:%S')}")

            send = st.button("Send")
             
            if send:
                user_input = st.session_state[draft_key].strip()
                save_now(draft_key, student_code)
                
            else:
                user_input = ""

            if user_input:
                chat_history.append({"role": "user", "content": user_input})
                student_level = st.session_state.get("schreiben_level", "A1")
                system_prompt = LETTER_COACH_PROMPTS[student_level].format(prompt=st.session_state[ns("prompt")])
                with st.spinner("👨‍🏫 Herr Felix is typing..."):
                    resp = client.chat.completions.create(
                        model="gpt-4o",
                        messages=[{"role": "system", "content": system_prompt}] + chat_history[1:] + [{"role": "user", "content": user_input}],
                        temperature=0.22,
                        max_tokens=380
                    )
                    ai_reply = resp.choices[0].message.content
                chat_history.append({"role": "assistant", "content": ai_reply})
                st.session_state[ns("chat")] = chat_history
                save_letter_coach_progress(
                    student_code,
                    student_level,
                    st.session_state[ns("prompt")],
                    st.session_state[ns("chat")],
                )
                st.session_state[ns("clear_chat")] = True
                st.rerun()

            # ----- LIVE AUTO-UPDATING LETTER DRAFT, Download + Copy -----
            import streamlit.components.v1 as components

            user_msgs = [
                msg["content"]
                for msg in st.session_state[ns("chat")][1:]
                if msg.get("role") == "user"
            ]

            st.markdown("""
                **📝 Your Letter Draft**
                - Tick the lines you want to include in your letter draft.
                - You can untick any part you want to leave out.
                - Only ticked lines will appear in your downloadable draft below.
            """)

            # Store selection in session state (keeps selection per student)
            if ns("selected_letter_lines") not in st.session_state or \
                len(st.session_state[ns("selected_letter_lines")]) != len(user_msgs):
                st.session_state[ns("selected_letter_lines")] = [True] * len(user_msgs)

            selected_lines = []
            for i, line in enumerate(user_msgs):
                st.session_state[ns("selected_letter_lines")][i] = st.checkbox(
                    line,
                    value=st.session_state[ns("selected_letter_lines")][i],
                    key=ns(f"letter_line_{i}")
                )
                if st.session_state[ns("selected_letter_lines")][i]:
                    selected_lines.append(line)

            letter_draft = "\n".join(selected_lines)

            # --- Live word/character count for the letter draft ---
            draft_word_count = len(letter_draft.split())
            draft_char_count = len(letter_draft)
            st.markdown(
                f"<div style='color:#7b2ff2; font-size:0.97em; margin-bottom:0.18em;'>"
                f"Words: <b>{draft_word_count}</b> &nbsp;|&nbsp; Characters: <b>{draft_char_count}</b>"
                "</div>",
                unsafe_allow_html=True
            )

            # --- Modern, soft header (copy/download) ---
            st.markdown(
                """
                <div style="
                    background:#23272b;
                    color:#eee;
                    border-radius:10px;
                    padding:0.72em 1.04em;
                    margin-bottom:0.4em;
                    font-size:1.07em;
                    font-weight:400;
                    border:1px solid #343a40;
                    box-shadow:0 2px 10px #0002;
                    text-align:left;
                ">
                    <span style="font-size:1.12em; color:#ffe082;">📝 Your Letter So Far</span><br>
                    <span style="font-size:1.00em; color:#b0b0b0;">copy often or download below to prevent data loss</span>
                </div>
                """,
                unsafe_allow_html=True
            )

            # --- Mobile-friendly copy/download box ---
            components.html(f"""
                <textarea id="letterBox_{student_code}" readonly rows="6" style="
                    width: 100%;
                    border-radius: 12px;
                    background: #f9fbe7;
                    border: 1.7px solid #ffe082;
                    color: #222;
                    font-size: 1.12em;
                    font-family: 'Fira Mono', 'Consolas', monospace;
                    padding: 1em 0.7em;
                    box-shadow: 0 2px 8px #ffe08266;
                    margin-bottom: 0.5em;
                    resize: none;
                    overflow:auto;
                " onclick="this.select()">{letter_draft}</textarea>
                <button onclick="navigator.clipboard.writeText(document.getElementById('letterBox_{student_code}').value)" 
                    style="
                        background:#ffc107;
                        color:#3e2723;
                        font-size:1.08em;
                        font-weight:bold;
                        padding:0.48em 1.12em;
                        margin-top:0.4em;
                        border:none;
                        border-radius:7px;
                        cursor:pointer;
                        box-shadow:0 2px 8px #ffe08255;
                        width:100%;
                        max-width:320px;
                        display:block;
                        margin-left:auto;
                        margin-right:auto;
                    ">
                    📋 Copy Text
                </button>
                <style>
                    @media (max-width: 480px) {{
                        #letterBox_{student_code} {{
                            font-size: 1.16em !important;
                            min-width: 93vw !important;
                        }}
                    }}
                </style>
            """, height=175)

            st.markdown("""
                <div style="
                    background:#ffe082;
                    padding:0.9em 1.2em;
                    border-radius:10px;
                    margin:0.4em 0 1.2em 0;
                    color:#543c0b;
                    font-weight:600;
                    border-left:6px solid #ffc107;
                    font-size:1.08em;">
                    📋 <span>On phone, tap in the box above to select all for copy.<br>
                    Or just tap <b>Copy Text</b>.<br>
                    To download, use the button below.</span>
                </div>
            """, unsafe_allow_html=True)

            st.download_button(
                "⬇️ Download Letter as TXT",
                letter_draft.encode("utf-8"),
                file_name="my_letter.txt"
            )

            if st.button("Start New Letter Coach"):
                st.session_state[ns("clear_chat_draft")] = True
                st.session_state[ns("chat")] = []
                st.session_state[ns("prompt")] = ""
                st.session_state[ns("selected_letter_lines")] = []
                st.rerun()
















































<|MERGE_RESOLUTION|>--- conflicted
+++ resolved
@@ -736,11 +736,8 @@
           <b>Learn Language Education Academy</b>, with courses and vocabulary from
           <b>A1 to C1</b> levels and live tutor support.
         </p>
-<<<<<<< HEAD
         <ul class="feature-list">
-=======
-        <ul style="max-width:700px; margin:8px auto; color:#444; font-size:1em; line-height:1.5;">
->>>>>>> 762c2874
+
           <li>📊 <b>Dashboard</b>: Track your learning streaks, assignment progress, active contracts, and more.</li>
           <li>📚 <b>Course Book</b>: Access lecture videos, grammar modules, and submit assignments for levels A1–C1 in one place.</li>
           <li>📝 <b>Exams & Quizzes</b>: Take practice tests and official exam prep right in the app.</li>
