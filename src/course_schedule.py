"""Course schedule data and helper utilities."""
from __future__ import annotations

import json
from datetime import date
from functools import lru_cache
from typing import Any, Dict, Iterable, List, Optional

_SCHEDULE_JSON = """
{
  "schedules": [
    {
      "course": "A1",
      "title": "Course Schedule: A1",
      "class_name": "A1 Munich Klasse",
      "start_date_iso": "2025-09-17",
      "start_date_human": "Wednesday, 17 September 2025",
      "timezone": "Africa/Accra",
      "days": [
        {
          "day_number": 1,
          "date": "2025-09-17",
          "weekday": "Wednesday",
          "sessions": [
            { "chapter": "0.1", "type": "Lesen & Hören" }
          ]
        },
        {
          "day_number": 2,
          "date": "2025-09-22",
          "weekday": "Monday",
          "sessions": [
            { "chapter": "0.2", "type": "Lesen & Hören" },
            { "chapter": "1.1", "type": "Lesen & Hören" }
          ]
        },
        {
          "day_number": 3,
          "date": "2025-09-23",
          "weekday": "Tuesday",
          "sessions": [
            { "chapter": "1.1", "type": "Schreiben & Sprechen" },
            { "chapter": "1.2", "type": "Lesen & Hören" }
          ]
        },
        {
          "day_number": 4,
          "date": "2025-09-24",
          "weekday": "Wednesday",
          "sessions": [
            { "chapter": "2", "type": "Lesen & Hören" }
          ]
        },
        {
          "day_number": 5,
          "date": "2025-09-29",
          "weekday": "Monday",
          "sessions": [
            { "chapter": "1.2", "type": "Schreiben & Sprechen", "note": "Recap" }
          ]
        },
        {
          "day_number": 6,
          "date": "2025-09-30",
          "weekday": "Tuesday",
          "sessions": [
            { "chapter": "2.3", "type": "Schreiben & Sprechen" }
          ]
        },
        {
          "day_number": 7,
          "date": "2025-10-01",
          "weekday": "Wednesday",
          "sessions": [
            { "chapter": "3", "type": "Lesen & Hören" }
          ]
        },
        {
          "day_number": 8,
          "date": "2025-10-06",
          "weekday": "Monday",
          "sessions": [
            { "chapter": "4", "type": "Lesen & Hören" }
          ]
        },
        {
          "day_number": 9,
          "date": "2025-10-07",
          "weekday": "Tuesday",
          "sessions": [
            { "chapter": "5", "type": "Lesen & Hören" }
          ]
        },
        {
          "day_number": 10,
          "date": "2025-10-08",
          "weekday": "Wednesday",
          "sessions": [
            { "chapter": "6", "type": "Lesen & Hören" },
            { "chapter": "2.4", "type": "Schreiben & Sprechen" }
          ]
        },
        {
          "day_number": 11,
          "date": "2025-10-13",
          "weekday": "Monday",
          "sessions": [
            { "chapter": "7", "type": "Lesen & Hören" }
          ]
        },
        {
          "day_number": 12,
          "date": "2025-10-14",
          "weekday": "Tuesday",
          "sessions": [
            { "chapter": "8", "type": "Lesen & Hören" }
          ]
        },
        {
          "day_number": 13,
          "date": "2025-10-15",
          "weekday": "Wednesday",
          "sessions": [
            { "chapter": "3.5", "type": "Schreiben & Sprechen" }
          ]
        },
        {
          "day_number": 14,
          "date": "2025-10-20",
          "weekday": "Monday",
          "sessions": [
            { "chapter": "3.6", "type": "Schreiben & Sprechen" }
          ]
        },
        {
          "day_number": 15,
          "date": "2025-10-21",
          "weekday": "Tuesday",
          "sessions": [
            { "chapter": "4.7", "type": "Schreiben & Sprechen" }
          ]
        },
        {
          "day_number": 16,
          "date": "2025-10-22",
          "weekday": "Wednesday",
          "sessions": [
            { "chapter": "9",  "type": "Lesen & Hören" },
            { "chapter": "10", "type": "Lesen & Hören" }
          ]
        },
        {
          "day_number": 17,
          "date": "2025-10-27",
          "weekday": "Monday",
          "sessions": [
            { "chapter": "11", "type": "Lesen & Hören" }
          ]
        },
        {
          "day_number": 18,
          "date": "2025-10-28",
          "weekday": "Tuesday",
          "sessions": [
            { "chapter": "12.1", "type": "Lesen & Hören" },
            { "chapter": "12.1", "type": "Schreiben & Sprechen", "note": "including 5.8" }
          ]
        },
        {
          "day_number": 19,
          "date": "2025-10-29",
          "weekday": "Wednesday",
          "sessions": [
            { "chapter": "5.9", "type": "Schreiben & Sprechen" }
          ]
        },
        {
          "day_number": 20,
          "date": "2025-11-03",
          "weekday": "Monday",
          "sessions": [
            { "chapter": "6.10", "type": "Schreiben & Sprechen", "note": "Intro to letter writing" }
          ]
        },
        {
          "day_number": 21,
          "date": "2025-11-04",
          "weekday": "Tuesday",
          "sessions": [
            { "chapter": "13",   "type": "Lesen & Hören" },
            { "chapter": "6.11", "type": "Schreiben & Sprechen" }
          ]
        },
        {
          "day_number": 22,
          "date": "2025-11-05",
          "weekday": "Wednesday",
          "sessions": [
            { "chapter": "14.1", "type": "Lesen & Hören" },
            { "chapter": "7.12", "type": "Schreiben & Sprechen" }
          ]
        },
        {
          "day_number": 23,
          "date": "2025-11-10",
          "weekday": "Monday",
          "sessions": [
            { "chapter": "14.2", "type": "Lesen & Hören" },
            { "chapter": "7.12", "type": "Schreiben & Sprechen" }
          ]
        },
        {
          "day_number": 24,
          "date": "2025-11-11",
          "weekday": "Tuesday",
          "sessions": [
            { "chapter": "8.13", "type": "Schreiben & Sprechen" }
          ]
        },
        {
          "day_number": 25,
          "date": "2025-11-12",
          "weekday": "Wednesday",
          "sessions": [
            { "chapter": "Exam tips", "type": "Schreiben & Sprechen", "note": "Recap" }
          ]
        }
      ],
      "generated_note": "Schedule generated by Learn Language Education Academy."
    },
    {
      "course": "A1",
      "title": "Course Schedule: A1",
      "class_name": "A1 Frankfurt Klasse",
      "start_date_iso": "2025-10-23",
      "start_date_human": "Thursday, 23 October 2025",
      "timezone": "Africa/Accra",
      "days": [
        { "day_number": 1,  "date": "2025-10-23", "weekday": "Thursday",
          "sessions": [ { "chapter": "0.1", "type": "Lesen & Hören" } ] },
        { "day_number": 2,  "date": "2025-10-24", "weekday": "Friday",
          "sessions": [ { "chapter": "0.2", "type": "Lesen & Hören" }, { "chapter": "1.1", "type": "Lesen & Hören" } ] },
        { "day_number": 3,  "date": "2025-10-25", "weekday": "Saturday",
          "sessions": [ { "chapter": "1.1", "type": "Schreiben & Sprechen" }, { "chapter": "1.2", "type": "Lesen & Hören" } ] },
        { "day_number": 4,  "date": "2025-10-30", "weekday": "Thursday",
          "sessions": [ { "chapter": "2",   "type": "Lesen & Hören" } ] },
        { "day_number": 5,  "date": "2025-10-31", "weekday": "Friday",
          "sessions": [ { "chapter": "1.2", "type": "Schreiben & Sprechen", "note": "Recap" } ] },
        { "day_number": 6,  "date": "2025-11-01", "weekday": "Saturday",
          "sessions": [ { "chapter": "2.3", "type": "Schreiben & Sprechen" } ] },
        { "day_number": 7,  "date": "2025-11-06", "weekday": "Thursday",
          "sessions": [ { "chapter": "3",   "type": "Lesen & Hören" } ] },
        { "day_number": 8,  "date": "2025-11-07", "weekday": "Friday",
          "sessions": [ { "chapter": "4",   "type": "Lesen & Hören" } ] },
        { "day_number": 9,  "date": "2025-11-08", "weekday": "Saturday",
          "sessions": [ { "chapter": "5",   "type": "Lesen & Hören" } ] },
        { "day_number": 10, "date": "2025-11-13", "weekday": "Thursday",
          "sessions": [ { "chapter": "6",   "type": "Lesen & Hören" }, { "chapter": "2.4", "type": "Schreiben & Sprechen" } ] },
        { "day_number": 11, "date": "2025-11-14", "weekday": "Friday",
          "sessions": [ { "chapter": "7",   "type": "Lesen & Hören" } ] },
        { "day_number": 12, "date": "2025-11-15", "weekday": "Saturday",
          "sessions": [ { "chapter": "8",   "type": "Lesen & Hören" } ] },
        { "day_number": 13, "date": "2025-11-20", "weekday": "Thursday",
          "sessions": [ { "chapter": "3.5", "type": "Schreiben & Sprechen" } ] },
        { "day_number": 14, "date": "2025-11-21", "weekday": "Friday",
          "sessions": [ { "chapter": "3.6", "type": "Schreiben & Sprechen" } ] },
        { "day_number": 15, "date": "2025-11-22", "weekday": "Saturday",
          "sessions": [ { "chapter": "4.7", "type": "Schreiben & Sprechen" } ] },
        { "day_number": 16, "date": "2025-11-27", "weekday": "Thursday",
          "sessions": [ { "chapter": "9",   "type": "Lesen & Hören" }, { "chapter": "10", "type": "Lesen & Hören" } ] },
        { "day_number": 17, "date": "2025-11-28", "weekday": "Friday",
          "sessions": [ { "chapter": "11",  "type": "Lesen & Hören" } ] },
        { "day_number": 18, "date": "2025-11-29", "weekday": "Saturday",
          "sessions": [ { "chapter": "12.1", "type": "Lesen & Hören" }, { "chapter": "12.1", "type": "Schreiben & Sprechen", "note": "including 5.8" } ] },
        { "day_number": 19, "date": "2025-12-04", "weekday": "Thursday",
          "sessions": [ { "chapter": "5.9", "type": "Schreiben & Sprechen" } ] },
        { "day_number": 20, "date": "2025-12-05", "weekday": "Friday",
          "sessions": [ { "chapter": "6.10", "type": "Schreiben & Sprechen", "note": "Intro to letter writing" } ] },
        { "day_number": 21, "date": "2025-12-06", "weekday": "Saturday",
          "sessions": [ { "chapter": "13", "type": "Lesen & Hören" }, { "chapter": "6.11", "type": "Schreiben & Sprechen" } ] },
        { "day_number": 22, "date": "2025-12-11", "weekday": "Thursday",
          "sessions": [ { "chapter": "14.1", "type": "Lesen & Hören" }, { "chapter": "7.12", "type": "Schreiben & Sprechen" } ] },
        { "day_number": 23, "date": "2025-12-12", "weekday": "Friday",
          "sessions": [ { "chapter": "14.2", "type": "Lesen & Hören" }, { "chapter": "7.12", "type": "Schreiben & Sprechen" } ] },
        { "day_number": 24, "date": "2025-12-13", "weekday": "Saturday",
          "sessions": [ { "chapter": "8.13", "type": "Schreiben & Sprechen" } ] },
        { "day_number": 25, "date": "2025-12-18", "weekday": "Thursday",
          "sessions": [ { "chapter": "Exam tips", "type": "Schreiben & Sprechen", "note": "Recap" } ] }
      ],
      "generated_note": "Schedule generated by Learn Language Education Academy."
    },
    {
      "course": "A2",
      "title": "Course Schedule: A2",
      "class_name": "A2 Munich Klasse",
      "start_date_iso": "2025-09-16",
      "start_date_human": "Tuesday, 16 September 2025",
      "timezone": "Africa/Accra",
      "days": [
        { "day_number": 1,  "date": "2025-09-16", "weekday": "Tuesday",
          "sessions": [ { "title": "1.1. Small Talk (Exercise)" } ] },
        { "day_number": 2,  "date": "2025-09-17", "weekday": "Wednesday",
          "sessions": [ { "title": "1.2. Personen Beschreiben (Exercise)" } ] },
        { "day_number": 3,  "date": "2025-09-22", "weekday": "Monday",
          "sessions": [ { "title": "1.3. Dinge und Personen vergleichen" } ] },
        { "day_number": 4,  "date": "2025-09-23", "weekday": "Tuesday",
          "sessions": [ { "title": "2.4. Wo möchten wir uns treffen?" } ] },
        { "day_number": 5,  "date": "2025-09-24", "weekday": "Wednesday",
          "sessions": [ { "title": "2.5. Was machst du in deiner Freizeit?" } ] },
        { "day_number": 6,  "date": "2025-09-29", "weekday": "Monday",
          "sessions": [ { "title": "3.6. Möbel und Räume kennenlernen" } ] },
        { "day_number": 7,  "date": "2025-09-30", "weekday": "Tuesday",
          "sessions": [ { "title": "3.7. Eine Wohnung suchen (Übung)" } ] },
        { "day_number": 8,  "date": "2025-10-01", "weekday": "Wednesday",
          "sessions": [ { "title": "3.8. Rezepte und Essen (Exercise)" } ] },
        { "day_number": 9,  "date": "2025-10-06", "weekday": "Monday",
          "sessions": [ { "title": "4.9. Urlaub" } ] },
        { "day_number": 10, "date": "2025-10-07", "weekday": "Tuesday",
          "sessions": [ { "title": "4.10. Tourismus und Traditionelle Feste" } ] },
        { "day_number": 11, "date": "2025-10-08", "weekday": "Wednesday",
          "sessions": [ { "title": "4.11. Unterwegs: Verkehrsmittel vergleichen" } ] },
        { "day_number": 12, "date": "2025-10-13", "weekday": "Monday",
          "sessions": [ { "title": "5.12. Ein Tag im Leben (Übung)" } ] },
        { "day_number": 13, "date": "2025-10-14", "weekday": "Tuesday",
          "sessions": [ { "title": "5.13. Ein Vorstellungsgesprach (Exercise)" } ] },
        { "day_number": 14, "date": "2025-10-15", "weekday": "Wednesday",
          "sessions": [ { "title": "5.14. Beruf und Karriere (Exercise)" } ] },
        { "day_number": 15, "date": "2025-10-20", "weekday": "Monday",
          "sessions": [ { "title": "6.15. Mein Lieblingssport" } ] },
        { "day_number": 16, "date": "2025-10-21", "weekday": "Tuesday",
          "sessions": [ { "title": "6.16. Wohlbefinden und Entspannung" } ] },
        { "day_number": 17, "date": "2025-10-22", "weekday": "Wednesday",
          "sessions": [ { "title": "6.17. In die Apotheke gehen" } ] },
        { "day_number": 18, "date": "2025-10-27", "weekday": "Monday",
          "sessions": [ { "title": "7.18. Die Bank Anrufen" } ] },
        { "day_number": 19, "date": "2025-10-28", "weekday": "Tuesday",
          "sessions": [ { "title": "7.19. Einkaufen ? Wo und wie? (Exercise)" } ] },
        { "day_number": 20, "date": "2025-10-29", "weekday": "Wednesday",
          "sessions": [ { "title": "7.20. Typische Reklamationssituationen üben" } ] },
        { "day_number": 21, "date": "2025-11-03", "weekday": "Monday",
          "sessions": [ { "title": "8.21. Ein Wochenende planen" } ] },
        { "day_number": 22, "date": "2025-11-04", "weekday": "Tuesday",
          "sessions": [ { "title": "8.22. Die Woche Plannung" } ] },
        { "day_number": 23, "date": "2025-11-05", "weekday": "Wednesday",
          "sessions": [ { "title": "9.23. Wie kommst du zur Schule / zur Arbeit?" } ] },
        { "day_number": 24, "date": "2025-11-10", "weekday": "Monday",
          "sessions": [ { "title": "9.24. Einen Urlaub planen" } ] },
        { "day_number": 25, "date": "2025-11-11", "weekday": "Tuesday",
          "sessions": [ { "title": "9.25. Tagesablauf (Exercise)" } ] },
        { "day_number": 26, "date": "2025-11-12", "weekday": "Wednesday",
          "sessions": [ { "title": "10.26. Gefühle in verschiedenen Situationen beschr" } ] },
        { "day_number": 27, "date": "2025-11-17", "weekday": "Monday",
          "sessions": [ { "title": "10.27. Digitale Kommunikation" } ] },
        { "day_number": 28, "date": "2025-11-18", "weekday": "Tuesday",
          "sessions": [ { "title": "10.28. Über die Zukunft sprechen" } ] }
      ],
      "generated_note": "Schedule generated by Learn Language Education Academy."
    },
    {
      "course": "B1",
      "title": "Course Schedule: B1",
      "class_name": "B1 Munich Klasse",
      "start_date_iso": "2025-08-07",
      "start_date_human": "Thursday, 07 August 2025",
      "timezone": "Africa/Accra",
      "days": [
        { "day_number": 1,  "date": "2025-08-07", "weekday": "Thursday",
          "sessions": [ { "title": "1.1. Traumwelten (Übung)" } ] },
        { "day_number": 2,  "date": "2025-08-08", "weekday": "Friday",
          "sessions": [ { "title": "1.2. Freundes für Leben (Übung)" } ] },
        { "day_number": 3,  "date": "2025-08-14", "weekday": "Thursday",
          "sessions": [ { "title": "1.3. Erfolgsgeschichten (Übung)" } ] },
        { "day_number": 4,  "date": "2025-08-15", "weekday": "Friday",
          "sessions": [ { "title": "2.4. Wohnung suchen (Übung)" } ] },
        { "day_number": 5,  "date": "2025-08-21", "weekday": "Thursday",
          "sessions": [ { "title": "2.5. Der Besichtigungsg termin (Übung)" } ] },
        { "day_number": 6,  "date": "2025-08-22", "weekday": "Friday",
          "sessions": [ { "title": "2.6. Leben in der Stadt oder auf dem Land?" } ] },
        { "day_number": 7,  "date": "2025-08-28", "weekday": "Thursday",
          "sessions": [ { "title": "3.7. Fast Food vs. Hausmannskost" } ] },
        { "day_number": 8,  "date": "2025-08-29", "weekday": "Friday",
          "sessions": [ { "title": "3.8. Alles für die Gesundheit" } ] },
        { "day_number": 9,  "date": "2025-09-04", "weekday": "Thursday",
          "sessions": [ { "title": "3.9. Work-Life-Balance im modernen Arbeitsumfeld" } ] },
        { "day_number": 10, "date": "2025-09-05", "weekday": "Friday",
          "sessions": [ { "title": "4.10. Digitale Auszeit und Selbstfürsorge" } ] },
        { "day_number": 11, "date": "2025-09-11", "weekday": "Thursday",
          "sessions": [ { "title": "4.11. Teamspiele und Kooperative Aktivitäten" } ] },
        { "day_number": 12, "date": "2025-09-12", "weekday": "Friday",
          "sessions": [ { "title": "4.12. Abenteuer in der Natur" } ] },
        { "day_number": 13, "date": "2025-09-18", "weekday": "Thursday",
          "sessions": [ { "title": "4.13. Eigene Filmkritik schreiben" } ] },
        { "day_number": 14, "date": "2025-09-19", "weekday": "Friday",
          "sessions": [ { "title": "5.14. Traditionelles vs. digitales Lernen" } ] },
        { "day_number": 15, "date": "2025-09-25", "weekday": "Thursday",
          "sessions": [ { "title": "5.15. Medien und Arbeiten im Homeoffice" } ] },
        { "day_number": 16, "date": "2025-09-26", "weekday": "Friday",
          "sessions": [ { "title": "5.16. Prüfungsangst und Stressbewältigung" } ] },
        { "day_number": 17, "date": "2025-10-02", "weekday": "Thursday",
          "sessions": [ { "title": "5.17. Wie lernt man am besten?" } ] },
        { "day_number": 18, "date": "2025-10-03", "weekday": "Friday",
          "sessions": [ { "title": "6.18. Wege zum Wunschberuf" } ] },
        { "day_number": 19, "date": "2025-10-09", "weekday": "Thursday",
          "sessions": [ { "title": "6.19. Das Vorstellungsgespräch" } ] },
        { "day_number": 20, "date": "2025-10-10", "weekday": "Friday",
          "sessions": [ { "title": "6.20. Wie wird man ?? (Ausbildung und Qu)" } ] },
        { "day_number": 21, "date": "2025-10-16", "weekday": "Thursday",
          "sessions": [ { "title": "7.21. Lebensformen heute ? Familie, Wohnge" } ] },
        { "day_number": 22, "date": "2025-10-17", "weekday": "Friday",
          "sessions": [ { "title": "7.22. Was ist dir in einer Beziehung wichtig?" } ] },
        { "day_number": 23, "date": "2025-10-23", "weekday": "Thursday",
          "sessions": [ { "title": "7.23. Erstes Date ? Typische Situationen" } ] },
        { "day_number": 24, "date": "2025-10-24", "weekday": "Friday",
          "sessions": [ { "title": "8.24. Konsum und Nachhaltigkeit" } ] },
        { "day_number": 25, "date": "2025-10-30", "weekday": "Thursday",
          "sessions": [ { "title": "8.25. Online einkaufen ? Rechte und Risiken" } ] },
        { "day_number": 26, "date": "2025-10-31", "weekday": "Friday",
          "sessions": [ { "title": "9.26. Reiseprobleme und Lösungen" } ] },
        { "day_number": 27, "date": "2025-11-06", "weekday": "Thursday",
          "sessions": [ { "title": "10.27. Umweltfreundlich im Alltag" } ] },
        { "day_number": 28, "date": "2025-11-07", "weekday": "Friday",
          "sessions": [ { "title": "10.28. Klimafreundlich leben" } ] }
      ],
      "generated_note": "Schedule generated by Learn Language Education Academy."
    }
  ],
  "version": "2025-10-30T00:00:00Z"
}
"""

@lru_cache(maxsize=1)
def _load_schedule_data() -> Dict[str, Any]:
    return json.loads(_SCHEDULE_JSON)

def all_schedules() -> List[Dict[str, Any]]:
    """Return all course schedules as a list."""
    data = _load_schedule_data()
    schedules = data.get("schedules", []) if isinstance(data, dict) else []
    return [s for s in schedules if isinstance(s, dict)]

def get_schedule_for_class(class_name: str) -> Optional[Dict[str, Any]]:
    """Return the schedule mapping for ``class_name`` if available."""
    class_name = (class_name or "").strip().lower()
    if not class_name:
        return None
    for schedule in all_schedules():
        if str(schedule.get("class_name", "")).strip().lower() == class_name:
            return schedule
    return None

def _iter_days(schedule: Dict[str, Any]) -> Iterable[Dict[str, Any]]:
    days = schedule.get("days", []) if isinstance(schedule, dict) else []
    for day in days:
        if isinstance(day, dict):
            yield day

<<<<<<< HEAD

def _coerce_date(value: Any) -> Optional[date]:
    """Return ``value`` as a :class:`date` when possible."""

    if isinstance(value, date):
        return value
    if isinstance(value, str):
        try:
            return date.fromisoformat(value)
        except ValueError:
            return None
    return None


=======
>>>>>>> 017b6f36
def _format_session(session: Dict[str, Any]) -> Optional[str]:
    title = session.get("title")
    if isinstance(title, str) and title.strip():
        cleaned = " ".join(title.split())
        note = session.get("note")
        if isinstance(note, str) and note.strip():
            return f"{cleaned} ({note.strip()})"
        return cleaned

    chapter = session.get("chapter")
    session_type = session.get("type")
    parts: List[str] = []
    if isinstance(session_type, str) and session_type.strip():
        parts.append(session_type.strip())
    if isinstance(chapter, str) and chapter.strip():
        parts.append(f"Chapter {chapter.strip()}")
    label = " — ".join(parts)
    if not label:
        return None
    note = session.get("note")
    if isinstance(note, str) and note.strip():
        label = f"{label} ({note.strip()})"
    return label

def _format_sessions(sessions: Iterable[Dict[str, Any]]) -> Optional[str]:
    formatted = []
    for session in sessions:
        if isinstance(session, dict):
            label = _format_session(session)
            if label:
                formatted.append(label)
    if not formatted:
        return None
    return " • ".join(formatted)

def session_details_for_date(
    class_name: str,
    session_date: date,
) -> Optional[Dict[str, Any]]:
    """Return structured session details for ``session_date``.

    The result contains the day number (when provided in the schedule) and a
    list of formatted session labels describing each activity on that day.
    """
    schedule = get_schedule_for_class(class_name)
    if not schedule:
        return None

    target = session_date.isoformat()
    for day in _iter_days(schedule):
        if str(day.get("date")) != target:
            continue

        sessions = day.get("sessions", [])
        formatted_sessions: List[str] = []
        if isinstance(sessions, list):
            for session in sessions:
                if not isinstance(session, dict):
                    continue
                label = _format_session(session)
                if label:
                    formatted_sessions.append(label)

        if not formatted_sessions:
            return None

        day_number = day.get("day_number")
        return {
            "day_number": day_number if isinstance(day_number, int) else None,
            "sessions": formatted_sessions,
        }

    return None

def session_details_for_date(
    class_name: str,
    session_date: date,
) -> Optional[Dict[str, Any]]:
    """Return structured session details for ``session_date``.

    The result contains the day number (when provided in the schedule) and a
    list of formatted session labels describing each activity on that day.
    """

    schedule = get_schedule_for_class(class_name)
    if not schedule:
        return None

    target = session_date.isoformat()
    for day in _iter_days(schedule):
        if str(day.get("date")) != target:
            continue

        sessions = day.get("sessions", [])
        formatted_sessions: List[str] = []
        if isinstance(sessions, list):
            for session in sessions:
                if not isinstance(session, dict):
                    continue
                label = _format_session(session)
                if label:
                    formatted_sessions.append(label)

        if not formatted_sessions:
            return None

        day_number = day.get("day_number")
        return {
            "day_number": day_number if isinstance(day_number, int) else None,
            "sessions": formatted_sessions,
        }

    return None


def session_summary_for_date(class_name: str, session_date: date) -> Optional[str]:
    """Return a concise summary of the lessons for ``session_date``.

    Parameters
    ----------
    class_name:
        Name of the class as shown on the dashboard, e.g. ``"A1 Munich Klasse"``.
    session_date:
        The calendar date of the upcoming class.
    """
    details = session_details_for_date(class_name, session_date)
    if not details:
        return None

<<<<<<< HEAD
    details = session_details_for_date(class_name, session_date)
    if not details:
        return None

    summary = " • ".join(details.get("sessions", []))
    if not summary:
        return None

    day_number = details.get("day_number")
    if isinstance(day_number, int):
        return f"Day {day_number} — {summary}"
    return summary


def next_session_details(
    class_name: str,
    from_date: Optional[date] = None,
) -> Optional[Dict[str, Any]]:
    """Return the next scheduled session details for ``class_name``.

    Parameters
    ----------
    class_name:
        Name of the class whose next session should be located.
    from_date:
        Optional reference date. When omitted, ``date.today()`` is used.
    """

    schedule = get_schedule_for_class(class_name)
    if not schedule:
        return None

    reference = from_date or date.today()
    best_date: Optional[date] = None
    best_day: Optional[Dict[str, Any]] = None
    for day in _iter_days(schedule):
        day_date = _coerce_date(day.get("date"))
        if not day_date or day_date < reference:
            continue
        if best_date is None or day_date < best_date:
            best_date = day_date
            best_day = day

    if best_day is None or best_date is None:
        return None

    details = session_details_for_date(class_name, best_date)

    session_labels: List[str] = []
    if details:
        session_labels = [
            str(item).strip()
            for item in details.get("sessions", [])
            if isinstance(item, str) and item.strip()
        ]
    else:
        sessions = best_day.get("sessions", [])
        if isinstance(sessions, list):
            for session in sessions:
                if not isinstance(session, dict):
                    continue
                label = _format_session(session)
                if label:
                    session_labels.append(label)

    day_number: Optional[int] = None
    if details and isinstance(details.get("day_number"), int):
        day_number = details.get("day_number")
    else:
        candidate_day_number = best_day.get("day_number")
        if isinstance(candidate_day_number, int):
            day_number = candidate_day_number

    summary = " • ".join(session_labels) if session_labels else None
    if summary and isinstance(day_number, int):
        summary = f"Day {day_number} — {summary}"

    weekday = best_day.get("weekday")
    weekday_clean = (
        weekday.strip() if isinstance(weekday, str) and weekday.strip() else None
    )

    return {
        "date": best_date,
        "date_iso": best_date.isoformat(),
        "weekday": weekday_clean,
        "sessions": session_labels,
        "day_number": day_number,
        "summary": summary,
    }
=======
    summary = " • ".join(details.get("sessions", []))
    if not summary:
        return None

    day_number = details.get("day_number")
    if isinstance(day_number, int):
        return f"Day {day_number} — {summary}"
    return summary
>>>>>>> 017b6f36
<|MERGE_RESOLUTION|>--- conflicted
+++ resolved
@@ -454,23 +454,6 @@
         if isinstance(day, dict):
             yield day
 
-<<<<<<< HEAD
-
-def _coerce_date(value: Any) -> Optional[date]:
-    """Return ``value`` as a :class:`date` when possible."""
-
-    if isinstance(value, date):
-        return value
-    if isinstance(value, str):
-        try:
-            return date.fromisoformat(value)
-        except ValueError:
-            return None
-    return None
-
-
-=======
->>>>>>> 017b6f36
 def _format_session(session: Dict[str, Any]) -> Optional[str]:
     title = session.get("title")
     if isinstance(title, str) and title.strip():
@@ -600,11 +583,6 @@
     if not details:
         return None
 
-<<<<<<< HEAD
-    details = session_details_for_date(class_name, session_date)
-    if not details:
-        return None
-
     summary = " • ".join(details.get("sessions", []))
     if not summary:
         return None
@@ -612,92 +590,4 @@
     day_number = details.get("day_number")
     if isinstance(day_number, int):
         return f"Day {day_number} — {summary}"
-    return summary
-
-
-def next_session_details(
-    class_name: str,
-    from_date: Optional[date] = None,
-) -> Optional[Dict[str, Any]]:
-    """Return the next scheduled session details for ``class_name``.
-
-    Parameters
-    ----------
-    class_name:
-        Name of the class whose next session should be located.
-    from_date:
-        Optional reference date. When omitted, ``date.today()`` is used.
-    """
-
-    schedule = get_schedule_for_class(class_name)
-    if not schedule:
-        return None
-
-    reference = from_date or date.today()
-    best_date: Optional[date] = None
-    best_day: Optional[Dict[str, Any]] = None
-    for day in _iter_days(schedule):
-        day_date = _coerce_date(day.get("date"))
-        if not day_date or day_date < reference:
-            continue
-        if best_date is None or day_date < best_date:
-            best_date = day_date
-            best_day = day
-
-    if best_day is None or best_date is None:
-        return None
-
-    details = session_details_for_date(class_name, best_date)
-
-    session_labels: List[str] = []
-    if details:
-        session_labels = [
-            str(item).strip()
-            for item in details.get("sessions", [])
-            if isinstance(item, str) and item.strip()
-        ]
-    else:
-        sessions = best_day.get("sessions", [])
-        if isinstance(sessions, list):
-            for session in sessions:
-                if not isinstance(session, dict):
-                    continue
-                label = _format_session(session)
-                if label:
-                    session_labels.append(label)
-
-    day_number: Optional[int] = None
-    if details and isinstance(details.get("day_number"), int):
-        day_number = details.get("day_number")
-    else:
-        candidate_day_number = best_day.get("day_number")
-        if isinstance(candidate_day_number, int):
-            day_number = candidate_day_number
-
-    summary = " • ".join(session_labels) if session_labels else None
-    if summary and isinstance(day_number, int):
-        summary = f"Day {day_number} — {summary}"
-
-    weekday = best_day.get("weekday")
-    weekday_clean = (
-        weekday.strip() if isinstance(weekday, str) and weekday.strip() else None
-    )
-
-    return {
-        "date": best_date,
-        "date_iso": best_date.isoformat(),
-        "weekday": weekday_clean,
-        "sessions": session_labels,
-        "day_number": day_number,
-        "summary": summary,
-    }
-=======
-    summary = " • ".join(details.get("sessions", []))
-    if not summary:
-        return None
-
-    day_number = details.get("day_number")
-    if isinstance(day_number, int):
-        return f"Day {day_number} — {summary}"
-    return summary
->>>>>>> 017b6f36
+    return summary