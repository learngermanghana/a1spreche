"""Course schedule data and helper utilities."""
from __future__ import annotations

import json
from datetime import date
from functools import lru_cache
<<<<<<< HEAD
from typing import Any, Dict, Iterable, List, Optional, Tuple
=======
from typing import Any, Dict, Iterable, List, Optional
>>>>>>> a83ee628

_SCHEDULE_JSON = """
{
  "schedules": [
    {
      "course": "A1",
      "title": "Course Schedule: A1",
      "class_name": "A1 Munich Klasse",
      "start_date_iso": "2025-09-17",
      "start_date_human": "Wednesday, 17 September 2025",
      "timezone": "Africa/Accra",
      "days": [
        {
          "day_number": 1,
          "date": "2025-09-17",
          "weekday": "Wednesday",
          "sessions": [
            {
              "chapter": "0.1",
              "type": "Lesen & H\u00f6ren"
            }
          ]
        },
        {
          "day_number": 2,
          "date": "2025-09-22",
          "weekday": "Monday",
          "sessions": [
            {
              "chapter": "0.2",
              "type": "Lesen & H\u00f6ren"
            },
            {
              "chapter": "1.1",
              "type": "Lesen & H\u00f6ren"
            }
          ]
        },
        {
          "day_number": 3,
          "date": "2025-09-23",
          "weekday": "Tuesday",
          "sessions": [
            {
              "chapter": "1.1",
              "type": "Schreiben & Sprechen"
            },
            {
              "chapter": "1.2",
              "type": "Lesen & H\u00f6ren"
            }
          ]
        },
        {
          "day_number": 4,
          "date": "2025-09-24",
          "weekday": "Wednesday",
          "sessions": [
            {
              "chapter": "2",
              "type": "Lesen & H\u00f6ren"
            }
          ]
        },
        {
          "day_number": 5,
          "date": "2025-09-29",
          "weekday": "Monday",
          "sessions": [
            {
              "chapter": "1.2",
              "type": "Schreiben & Sprechen",
              "note": "Recap"
            }
          ]
        },
        {
          "day_number": 6,
          "date": "2025-09-30",
          "weekday": "Tuesday",
          "sessions": [
            {
              "chapter": "2.3",
              "type": "Schreiben & Sprechen"
            }
          ]
        },
        {
          "day_number": 7,
          "date": "2025-10-01",
          "weekday": "Wednesday",
          "sessions": [
            {
              "chapter": "3",
              "type": "Lesen & H\u00f6ren"
            }
          ]
        },
        {
          "day_number": 8,
          "date": "2025-10-06",
          "weekday": "Monday",
          "sessions": [
            {
              "chapter": "4",
              "type": "Lesen & H\u00f6ren"
            }
          ]
        },
        {
          "day_number": 9,
          "date": "2025-10-07",
          "weekday": "Tuesday",
          "sessions": [
            {
              "chapter": "5",
              "type": "Lesen & H\u00f6ren"
            }
          ]
        },
        {
          "day_number": 10,
          "date": "2025-10-08",
          "weekday": "Wednesday",
          "sessions": [
            {
              "chapter": "6",
              "type": "Lesen & H\u00f6ren"
            },
            {
              "chapter": "2.4",
              "type": "Schreiben & Sprechen"
            }
          ]
        },
        {
          "day_number": 11,
          "date": "2025-10-13",
          "weekday": "Monday",
          "sessions": [
            {
              "chapter": "7",
              "type": "Lesen & H\u00f6ren"
            }
          ]
        },
        {
          "day_number": 12,
          "date": "2025-10-14",
          "weekday": "Tuesday",
          "sessions": [
            {
              "chapter": "8",
              "type": "Lesen & H\u00f6ren"
            }
          ]
        },
        {
          "day_number": 13,
          "date": "2025-10-15",
          "weekday": "Wednesday",
          "sessions": [
            {
              "chapter": "3.5",
              "type": "Schreiben & Sprechen"
            }
          ]
        },
        {
          "day_number": 14,
          "date": "2025-10-20",
          "weekday": "Monday",
          "sessions": [
            {
              "chapter": "3.6",
              "type": "Schreiben & Sprechen"
            }
          ]
        },
        {
          "day_number": 15,
          "date": "2025-10-21",
          "weekday": "Tuesday",
          "sessions": [
            {
              "chapter": "4.7",
              "type": "Schreiben & Sprechen"
            }
          ]
        },
        {
          "day_number": 16,
          "date": "2025-10-22",
          "weekday": "Wednesday",
          "sessions": [
            {
              "chapter": "9",
              "type": "Lesen & H\u00f6ren"
            },
            {
              "chapter": "10",
              "type": "Lesen & H\u00f6ren"
            }
          ]
        },
        {
          "day_number": 17,
          "date": "2025-10-27",
          "weekday": "Monday",
          "sessions": [
            {
              "chapter": "11",
              "type": "Lesen & H\u00f6ren"
            }
          ]
        },
        {
          "day_number": 18,
          "date": "2025-10-28",
          "weekday": "Tuesday",
          "sessions": [
            {
              "chapter": "12.1",
              "type": "Lesen & H\u00f6ren"
            },
            {
              "chapter": "12.1",
              "type": "Schreiben & Sprechen",
              "note": "including 5.8"
            }
          ]
        },
        {
          "day_number": 19,
          "date": "2025-10-29",
          "weekday": "Wednesday",
          "sessions": [
            {
              "chapter": "5.9",
              "type": "Schreiben & Sprechen"
            }
          ]
        },
        {
          "day_number": 20,
          "date": "2025-11-03",
          "weekday": "Monday",
          "sessions": [
            {
              "chapter": "6.10",
              "type": "Schreiben & Sprechen",
              "note": "Intro to letter writing"
            }
          ]
        },
        {
          "day_number": 21,
          "date": "2025-11-04",
          "weekday": "Tuesday",
          "sessions": [
            {
              "chapter": "13",
              "type": "Lesen & H\u00f6ren"
            },
            {
              "chapter": "6.11",
              "type": "Schreiben & Sprechen"
            }
          ]
        },
        {
          "day_number": 22,
          "date": "2025-11-05",
          "weekday": "Wednesday",
          "sessions": [
            {
              "chapter": "14.1",
              "type": "Lesen & H\u00f6ren"
            },
            {
              "chapter": "7.12",
              "type": "Schreiben & Sprechen"
            }
          ]
        },
        {
          "day_number": 23,
          "date": "2025-11-10",
          "weekday": "Monday",
          "sessions": [
            {
              "chapter": "14.2",
              "type": "Lesen & H\u00f6ren"
            },
            {
              "chapter": "7.12",
              "type": "Schreiben & Sprechen"
            }
          ]
        },
        {
          "day_number": 24,
          "date": "2025-11-11",
          "weekday": "Tuesday",
          "sessions": [
            {
              "chapter": "8.13",
              "type": "Schreiben & Sprechen"
            }
          ]
        },
        {
          "day_number": 25,
          "date": "2025-11-12",
          "weekday": "Wednesday",
          "sessions": [
            {
              "chapter": "Exam tips",
              "type": "Schreiben & Sprechen",
              "note": "Recap"
            }
          ]
        }
      ],
      "generated_note": "Schedule generated by Learn Language Education Academy."
    },
    {
      "course": "A2",
      "title": "Course Schedule: A2",
      "class_name": "A2 Munich Klasse",
      "start_date_iso": "2025-09-16",
      "start_date_human": "Tuesday, 16 September 2025",
      "timezone": "Africa/Accra",
      "days": [
        {
          "day_number": 1,
          "date": "2025-09-16",
          "weekday": "Tuesday",
          "sessions": [
            {
              "title": "1.1. Small Talk (Exercise)"
            }
          ]
        },
        {
          "day_number": 2,
          "date": "2025-09-17",
          "weekday": "Wednesday",
          "sessions": [
            {
              "title": "1.2. Personen Beschreiben (Exercise)"
            }
          ]
        },
        {
          "day_number": 3,
          "date": "2025-09-22",
          "weekday": "Monday",
          "sessions": [
            {
              "title": "1.3. Dinge und Personen vergleichen"
            }
          ]
        },
        {
          "day_number": 4,
          "date": "2025-09-23",
          "weekday": "Tuesday",
          "sessions": [
            {
              "title": "2.4. Wo m\u00f6chten wir uns treffen?"
            }
          ]
        },
        {
          "day_number": 5,
          "date": "2025-09-24",
          "weekday": "Wednesday",
          "sessions": [
            {
              "title": "2.5. Was machst du in deiner Freizeit?"
            }
          ]
        },
        {
          "day_number": 6,
          "date": "2025-09-29",
          "weekday": "Monday",
          "sessions": [
            {
              "title": "3.6. M\u00f6bel und R\u00e4ume kennenlernen"
            }
          ]
        },
        {
          "day_number": 7,
          "date": "2025-09-30",
          "weekday": "Tuesday",
          "sessions": [
            {
              "title": "3.7. Eine Wohnung suchen (\u00dcbung)"
            }
          ]
        },
        {
          "day_number": 8,
          "date": "2025-10-01",
          "weekday": "Wednesday",
          "sessions": [
            {
              "title": "3.8. Rezepte und Essen (Exercise)"
            }
          ]
        },
        {
          "day_number": 9,
          "date": "2025-10-06",
          "weekday": "Monday",
          "sessions": [
            {
              "title": "4.9. Urlaub"
            }
          ]
        },
        {
          "day_number": 10,
          "date": "2025-10-07",
          "weekday": "Tuesday",
          "sessions": [
            {
              "title": "4.10. Tourismus und Traditionelle Feste"
            }
          ]
        },
        {
          "day_number": 11,
          "date": "2025-10-08",
          "weekday": "Wednesday",
          "sessions": [
            {
              "title": "4.11. Unterwegs: Verkehrsmittel vergleichen"
            }
          ]
        },
        {
          "day_number": 12,
          "date": "2025-10-13",
          "weekday": "Monday",
          "sessions": [
            {
              "title": "5.12. Ein Tag im Leben (\u00dcbung)"
            }
          ]
        },
        {
          "day_number": 13,
          "date": "2025-10-14",
          "weekday": "Tuesday",
          "sessions": [
            {
              "title": "5.13. Ein Vorstellungsgesprach (Exercise)"
            }
          ]
        },
        {
          "day_number": 14,
          "date": "2025-10-15",
          "weekday": "Wednesday",
          "sessions": [
            {
              "title": "5.14. Beruf und Karriere (Exercise)"
            }
          ]
        },
        {
          "day_number": 15,
          "date": "2025-10-20",
          "weekday": "Monday",
          "sessions": [
            {
              "title": "6.15. Mein Lieblingssport"
            }
          ]
        },
        {
          "day_number": 16,
          "date": "2025-10-21",
          "weekday": "Tuesday",
          "sessions": [
            {
              "title": "6.16. Wohlbefinden und Entspannung"
            }
          ]
        },
        {
          "day_number": 17,
          "date": "2025-10-22",
          "weekday": "Wednesday",
          "sessions": [
            {
              "title": "6.17. In die Apotheke gehen"
            }
          ]
        },
        {
          "day_number": 18,
          "date": "2025-10-27",
          "weekday": "Monday",
          "sessions": [
            {
              "title": "7.18. Die Bank Anrufen"
            }
          ]
        },
        {
          "day_number": 19,
          "date": "2025-10-28",
          "weekday": "Tuesday",
          "sessions": [
            {
              "title": "7.19. Einkaufen ? Wo und wie? (Exercise)"
            }
          ]
        },
        {
          "day_number": 20,
          "date": "2025-10-29",
          "weekday": "Wednesday",
          "sessions": [
            {
              "title": "7.20. Typische Reklamationssituationen \u00fcben"
            }
          ]
        },
        {
          "day_number": 21,
          "date": "2025-11-03",
          "weekday": "Monday",
          "sessions": [
            {
              "title": "8.21. Ein Wochenende planen"
            }
          ]
        },
        {
          "day_number": 22,
          "date": "2025-11-04",
          "weekday": "Tuesday",
          "sessions": [
            {
              "title": "8.22. Die Woche Plannung"
            }
          ]
        },
        {
          "day_number": 23,
          "date": "2025-11-05",
          "weekday": "Wednesday",
          "sessions": [
            {
              "title": "9.23. Wie kommst du zur Schule / zur Arbeit?"
            }
          ]
        },
        {
          "day_number": 24,
          "date": "2025-11-10",
          "weekday": "Monday",
          "sessions": [
            {
              "title": "9.24. Einen Urlaub planen"
            }
          ]
        },
        {
          "day_number": 25,
          "date": "2025-11-11",
          "weekday": "Tuesday",
          "sessions": [
            {
              "title": "9.25. Tagesablauf (Exercise)"
            }
          ]
        },
        {
          "day_number": 26,
          "date": "2025-11-12",
          "weekday": "Wednesday",
          "sessions": [
            {
              "title": "10.26. Gef\u00fchle in verschiedenen Situationen beschr"
            }
          ]
        },
        {
          "day_number": 27,
          "date": "2025-11-17",
          "weekday": "Monday",
          "sessions": [
            {
              "title": "10.27. Digitale Kommunikation"
            }
          ]
        },
        {
          "day_number": 28,
          "date": "2025-11-18",
          "weekday": "Tuesday",
          "sessions": [
            {
              "title": "10.28. \u00dcber die Zukunft sprechen"
            }
          ]
        }
      ],
      "generated_note": "Schedule generated by Learn Language Education Academy."
    },
    {
      "course": "B1",
      "title": "Course Schedule: B1",
      "class_name": "B1 Munich Klasse",
      "start_date_iso": "2025-08-07",
      "start_date_human": "Thursday, 07 August 2025",
      "timezone": "Africa/Accra",
      "days": [
        {
          "day_number": 1,
          "date": "2025-08-07",
          "weekday": "Thursday",
          "sessions": [
            {
              "title": "1.1. Traumwelten (\u00dcbung)"
            }
          ]
        },
        {
          "day_number": 2,
          "date": "2025-08-08",
          "weekday": "Friday",
          "sessions": [
            {
              "title": "1.2. Freundes f\u00fcr Leben (\u00dcbung)"
            }
          ]
        },
        {
          "day_number": 3,
          "date": "2025-08-14",
          "weekday": "Thursday",
          "sessions": [
            {
              "title": "1.3. Erfolgsgeschichten (\u00dcbung)"
            }
          ]
        },
        {
          "day_number": 4,
          "date": "2025-08-15",
          "weekday": "Friday",
          "sessions": [
            {
              "title": "2.4. Wohnung suchen (\u00dcbung)"
            }
          ]
        },
        {
          "day_number": 5,
          "date": "2025-08-21",
          "weekday": "Thursday",
          "sessions": [
            {
              "title": "2.5. Der Besichtigungsg termin (\u00dcbung)"
            }
          ]
        },
        {
          "day_number": 6,
          "date": "2025-08-22",
          "weekday": "Friday",
          "sessions": [
            {
              "title": "2.6. Leben in der Stadt oder auf dem Land?"
            }
          ]
        },
        {
          "day_number": 7,
          "date": "2025-08-28",
          "weekday": "Thursday",
          "sessions": [
            {
              "title": "3.7. Fast Food vs. Hausmannskost"
            }
          ]
        },
        {
          "day_number": 8,
          "date": "2025-08-29",
          "weekday": "Friday",
          "sessions": [
            {
              "title": "3.8. Alles f\u00fcr die Gesundheit"
            }
          ]
        },
        {
          "day_number": 9,
          "date": "2025-09-04",
          "weekday": "Thursday",
          "sessions": [
            {
              "title": "3.9. Work-Life-Balance im modernen Arbeitsumfeld"
            }
          ]
        },
        {
          "day_number": 10,
          "date": "2025-09-05",
          "weekday": "Friday",
          "sessions": [
            {
              "title": "4.10. Digitale Auszeit und Selbstf\u00fcrsorge"
            }
          ]
        },
        {
          "day_number": 11,
          "date": "2025-09-11",
          "weekday": "Thursday",
          "sessions": [
            {
              "title": "4.11. Teamspiele und Kooperative Aktivit\u00e4ten"
            }
          ]
        },
        {
          "day_number": 12,
          "date": "2025-09-12",
          "weekday": "Friday",
          "sessions": [
            {
              "title": "4.12. Abenteuer in der Natur"
            }
          ]
        },
        {
          "day_number": 13,
          "date": "2025-09-18",
          "weekday": "Thursday",
          "sessions": [
            {
              "title": "4.13. Eigene Filmkritik schreiben"
            }
          ]
        },
        {
          "day_number": 14,
          "date": "2025-09-19",
          "weekday": "Friday",
          "sessions": [
            {
              "title": "5.14. Traditionelles vs. digitales Lernen"
            }
          ]
        },
        {
          "day_number": 15,
          "date": "2025-09-25",
          "weekday": "Thursday",
          "sessions": [
            {
              "title": "5.15. Medien und Arbeiten im Homeoffice"
            }
          ]
        },
        {
          "day_number": 16,
          "date": "2025-09-26",
          "weekday": "Friday",
          "sessions": [
            {
              "title": "5.16. Pr\u00fcfungsangst und Stressbew\u00e4ltigung"
            }
          ]
        },
        {
          "day_number": 17,
          "date": "2025-10-02",
          "weekday": "Thursday",
          "sessions": [
            {
              "title": "5.17. Wie lernt man am besten?"
            }
          ]
        },
        {
          "day_number": 18,
          "date": "2025-10-03",
          "weekday": "Friday",
          "sessions": [
            {
              "title": "6.18. Wege zum Wunschberuf"
            }
          ]
        },
        {
          "day_number": 19,
          "date": "2025-10-09",
          "weekday": "Thursday",
          "sessions": [
            {
              "title": "6.19. Das Vorstellungsgespr\u00e4ch"
            }
          ]
        },
        {
          "day_number": 20,
          "date": "2025-10-10",
          "weekday": "Friday",
          "sessions": [
            {
              "title": "6.20. Wie wird man ?? (Ausbildung und Qu)"
            }
          ]
        },
        {
          "day_number": 21,
          "date": "2025-10-16",
          "weekday": "Thursday",
          "sessions": [
            {
              "title": "7.21. Lebensformen heute ? Familie, Wohnge"
            }
          ]
        },
        {
          "day_number": 22,
          "date": "2025-10-17",
          "weekday": "Friday",
          "sessions": [
            {
              "title": "7.22. Was ist dir in einer Beziehung wichtig?"
            }
          ]
        },
        {
          "day_number": 23,
          "date": "2025-10-23",
          "weekday": "Thursday",
          "sessions": [
            {
              "title": "7.23. Erstes Date ? Typische Situationen"
            }
          ]
        },
        {
          "day_number": 24,
          "date": "2025-10-24",
          "weekday": "Friday",
          "sessions": [
            {
              "title": "8.24. Konsum und Nachhaltigkeit"
            }
          ]
        },
        {
          "day_number": 25,
          "date": "2025-10-30",
          "weekday": "Thursday",
          "sessions": [
            {
              "title": "8.25. Online einkaufen ? Rechte und Risiken"
            }
          ]
        },
        {
          "day_number": 26,
          "date": "2025-10-31",
          "weekday": "Friday",
          "sessions": [
            {
              "title": "9.26. Reiseprobleme und L\u00f6sungen"
            }
          ]
        },
        {
          "day_number": 27,
          "date": "2025-11-06",
          "weekday": "Thursday",
          "sessions": [
            {
              "title": "10.27. Umweltfreundlich im Alltag"
            }
          ]
        },
        {
          "day_number": 28,
          "date": "2025-11-07",
          "weekday": "Friday",
          "sessions": [
            {
              "title": "10.28. Klimafreundlich leben"
            }
          ]
        }
      ],
      "generated_note": "Schedule generated by Learn Language Education Academy."
    }
  ],
  "version": "2025-10-30T00:00:00Z"
}
"""


@lru_cache(maxsize=1)
def _load_schedule_data() -> Dict[str, Any]:
    return json.loads(_SCHEDULE_JSON)


def all_schedules() -> List[Dict[str, Any]]:
    """Return all course schedules as a list."""

    data = _load_schedule_data()
    schedules = data.get("schedules", []) if isinstance(data, dict) else []
    return [s for s in schedules if isinstance(s, dict)]


def get_schedule_for_class(class_name: str) -> Optional[Dict[str, Any]]:
    """Return the schedule mapping for ``class_name`` if available."""

    class_name = (class_name or "").strip().lower()
    if not class_name:
        return None
    for schedule in all_schedules():
        if str(schedule.get("class_name", "")).strip().lower() == class_name:
            return schedule
    return None


def _iter_days(schedule: Dict[str, Any]) -> Iterable[Dict[str, Any]]:
    days = schedule.get("days", []) if isinstance(schedule, dict) else []
    for day in days:
        if isinstance(day, dict):
            yield day


def _format_session(session: Dict[str, Any]) -> Optional[str]:
    title = session.get("title")
    if isinstance(title, str) and title.strip():
        cleaned = " ".join(title.split())
        note = session.get("note")
        if isinstance(note, str) and note.strip():
            return f"{cleaned} ({note.strip()})"
        return cleaned

    chapter = session.get("chapter")
    session_type = session.get("type")
    parts: List[str] = []
    if isinstance(session_type, str) and session_type.strip():
        parts.append(session_type.strip())
    if isinstance(chapter, str) and chapter.strip():
        parts.append(f"Chapter {chapter.strip()}")
    label = " — ".join(parts)
    if not label:
        return None
    note = session.get("note")
    if isinstance(note, str) and note.strip():
        label = f"{label} ({note.strip()})"
    return label


def _format_sessions(sessions: Iterable[Dict[str, Any]]) -> Optional[str]:
    formatted = []
    for session in sessions:
        if isinstance(session, dict):
            label = _format_session(session)
            if label:
                formatted.append(label)
    if not formatted:
        return None
    return " • ".join(formatted)


<<<<<<< HEAD
def _coerce_day_date(day: Dict[str, Any]) -> Optional[date]:
    """Return the ``datetime.date`` for a schedule entry if available."""

    raw = day.get("date") if isinstance(day, dict) else None
    if raw is None:
        return None
    text = str(raw).strip()
    if not text:
        return None
    try:
        return date.fromisoformat(text)
    except ValueError:
        return None


def _build_session_metadata(day: Dict[str, Any], session_date: date) -> Dict[str, Any]:
    """Construct a consistent metadata dictionary for a schedule entry."""

    day_number = day.get("day_number") if isinstance(day.get("day_number"), int) else None
    sessions = day.get("sessions", []) if isinstance(day, dict) else []
    summary = _format_sessions(sessions if isinstance(sessions, list) else [])
    label = summary or ""
    if day_number is not None:
        prefix = f"Day {day_number}"
        label = f"{prefix} — {summary}" if summary else prefix
    return {
        "day_number": day_number,
        "summary": summary,
        "label": label,
        "date": session_date,
        "raw": day,
    }


def session_details_for_date(
    class_name: str,
    session_date: date,
    *,
    course: Optional[str] = None,
) -> Optional[Dict[str, Any]]:
    """Return structured metadata for the class meeting on ``session_date``."""

    schedule = get_schedule_for_class(class_name)
    if not schedule and course:
        course_key = (course or "").strip().lower()
        if course_key:
            for candidate in all_schedules():
                course_value = str(candidate.get("course", "")).strip().lower()
                if course_value == course_key:
                    schedule = candidate
                    break
=======
def session_summary_for_date(class_name: str, session_date: date) -> Optional[str]:
    """Return a concise summary of the lessons for ``session_date``.

    Parameters
    ----------
    class_name:
        Name of the class as shown on the dashboard, e.g. ``"A1 Munich Klasse"``.
    session_date:
        The calendar date of the upcoming class.
    """

    schedule = get_schedule_for_class(class_name)
>>>>>>> a83ee628
    if not schedule:
        return None

    target = session_date.isoformat()
    for day in _iter_days(schedule):
        if str(day.get("date")) == target:
<<<<<<< HEAD
            meta = _build_session_metadata(day, session_date)
            if not meta.get("label"):
                return None
            return meta
    return None


def session_summary_for_date(class_name: str, session_date: date) -> Optional[str]:
    """Return a concise summary of the lessons for ``session_date``."""

    meta = session_details_for_date(class_name, session_date)
    if not meta:
        return None
    return meta.get("label") or meta.get("summary")


def class_progress_for_date(
    class_name: str,
    reference_date: date,
    *,
    course: Optional[str] = None,
) -> Dict[str, Optional[Dict[str, Any]]]:
    """Return the latest completed and upcoming sessions for ``class_name``."""

    schedule = get_schedule_for_class(class_name)
    if not schedule and course:
        course_key = (course or "").strip().lower()
        if course_key:
            for candidate in all_schedules():
                course_value = str(candidate.get("course", "")).strip().lower()
                if course_value == course_key:
                    schedule = candidate
                    break
    if not schedule:
        return {"previous": None, "upcoming": None}

    day_entries: List[Tuple[date, Dict[str, Any]]] = []
    for day in _iter_days(schedule):
        session_date = _coerce_day_date(day)
        if session_date is None:
            continue
        day_entries.append((session_date, day))

    if not day_entries:
        return {"previous": None, "upcoming": None}

    day_entries.sort(key=lambda item: item[0])

    previous_meta: Optional[Dict[str, Any]] = None
    upcoming_meta: Optional[Dict[str, Any]] = None

    for session_date, day in day_entries:
        meta = _build_session_metadata(day, session_date)
        if session_date <= reference_date:
            previous_meta = meta
        if upcoming_meta is None and session_date >= reference_date:
            upcoming_meta = meta
            if session_date > reference_date:
                break

    return {"previous": previous_meta, "upcoming": upcoming_meta}
=======
            sessions = day.get("sessions", [])
            label = _format_sessions(sessions if isinstance(sessions, list) else [])
            if not label:
                return None
            day_number = day.get("day_number")
            if isinstance(day_number, int):
                return f"Day {day_number} — {label}"
            return label
    return None
>>>>>>> a83ee628
<|MERGE_RESOLUTION|>--- conflicted
+++ resolved
@@ -4,11 +4,7 @@
 import json
 from datetime import date
 from functools import lru_cache
-<<<<<<< HEAD
-from typing import Any, Dict, Iterable, List, Optional, Tuple
-=======
 from typing import Any, Dict, Iterable, List, Optional
->>>>>>> a83ee628
 
 _SCHEDULE_JSON = """
 {
@@ -992,59 +988,6 @@
     return " • ".join(formatted)
 
 
-<<<<<<< HEAD
-def _coerce_day_date(day: Dict[str, Any]) -> Optional[date]:
-    """Return the ``datetime.date`` for a schedule entry if available."""
-
-    raw = day.get("date") if isinstance(day, dict) else None
-    if raw is None:
-        return None
-    text = str(raw).strip()
-    if not text:
-        return None
-    try:
-        return date.fromisoformat(text)
-    except ValueError:
-        return None
-
-
-def _build_session_metadata(day: Dict[str, Any], session_date: date) -> Dict[str, Any]:
-    """Construct a consistent metadata dictionary for a schedule entry."""
-
-    day_number = day.get("day_number") if isinstance(day.get("day_number"), int) else None
-    sessions = day.get("sessions", []) if isinstance(day, dict) else []
-    summary = _format_sessions(sessions if isinstance(sessions, list) else [])
-    label = summary or ""
-    if day_number is not None:
-        prefix = f"Day {day_number}"
-        label = f"{prefix} — {summary}" if summary else prefix
-    return {
-        "day_number": day_number,
-        "summary": summary,
-        "label": label,
-        "date": session_date,
-        "raw": day,
-    }
-
-
-def session_details_for_date(
-    class_name: str,
-    session_date: date,
-    *,
-    course: Optional[str] = None,
-) -> Optional[Dict[str, Any]]:
-    """Return structured metadata for the class meeting on ``session_date``."""
-
-    schedule = get_schedule_for_class(class_name)
-    if not schedule and course:
-        course_key = (course or "").strip().lower()
-        if course_key:
-            for candidate in all_schedules():
-                course_value = str(candidate.get("course", "")).strip().lower()
-                if course_value == course_key:
-                    schedule = candidate
-                    break
-=======
 def session_summary_for_date(class_name: str, session_date: date) -> Optional[str]:
     """Return a concise summary of the lessons for ``session_date``.
 
@@ -1057,76 +1000,12 @@
     """
 
     schedule = get_schedule_for_class(class_name)
->>>>>>> a83ee628
     if not schedule:
         return None
 
     target = session_date.isoformat()
     for day in _iter_days(schedule):
         if str(day.get("date")) == target:
-<<<<<<< HEAD
-            meta = _build_session_metadata(day, session_date)
-            if not meta.get("label"):
-                return None
-            return meta
-    return None
-
-
-def session_summary_for_date(class_name: str, session_date: date) -> Optional[str]:
-    """Return a concise summary of the lessons for ``session_date``."""
-
-    meta = session_details_for_date(class_name, session_date)
-    if not meta:
-        return None
-    return meta.get("label") or meta.get("summary")
-
-
-def class_progress_for_date(
-    class_name: str,
-    reference_date: date,
-    *,
-    course: Optional[str] = None,
-) -> Dict[str, Optional[Dict[str, Any]]]:
-    """Return the latest completed and upcoming sessions for ``class_name``."""
-
-    schedule = get_schedule_for_class(class_name)
-    if not schedule and course:
-        course_key = (course or "").strip().lower()
-        if course_key:
-            for candidate in all_schedules():
-                course_value = str(candidate.get("course", "")).strip().lower()
-                if course_value == course_key:
-                    schedule = candidate
-                    break
-    if not schedule:
-        return {"previous": None, "upcoming": None}
-
-    day_entries: List[Tuple[date, Dict[str, Any]]] = []
-    for day in _iter_days(schedule):
-        session_date = _coerce_day_date(day)
-        if session_date is None:
-            continue
-        day_entries.append((session_date, day))
-
-    if not day_entries:
-        return {"previous": None, "upcoming": None}
-
-    day_entries.sort(key=lambda item: item[0])
-
-    previous_meta: Optional[Dict[str, Any]] = None
-    upcoming_meta: Optional[Dict[str, Any]] = None
-
-    for session_date, day in day_entries:
-        meta = _build_session_metadata(day, session_date)
-        if session_date <= reference_date:
-            previous_meta = meta
-        if upcoming_meta is None and session_date >= reference_date:
-            upcoming_meta = meta
-            if session_date > reference_date:
-                break
-
-    return {"previous": previous_meta, "upcoming": upcoming_meta}
-=======
             sessions = day.get("sessions", [])
             label = _format_sessions(sessions if isinstance(sessions, list) else [])
             if not label:
@@ -1136,4 +1015,3 @@
                 return f"Day {day_number} — {label}"
             return label
     return None
->>>>>>> a83ee628
