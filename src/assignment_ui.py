--- conflicted
+++ resolved
@@ -82,12 +82,11 @@
     text = _ud.normalize("NFKD", text)
     text = text.replace("\n", " ").replace("\r", " ")
     text = "".join(c if c.isprintable() else "?" for c in text)
-<<<<<<< HEAD
-=======
+
     # Ensure the result is compatible with the Latin-1 encoding used by FPDF.
     # Characters outside that range are replaced with ``?`` so encoding will
     # not fail when generating PDFs.
->>>>>>> 61daea7f
+
     text = text.encode("latin-1", "replace").decode("latin-1")
     return text
 
