--- conflicted
+++ resolved
@@ -946,26 +946,9 @@
     else:
         display_records = []
 
-<<<<<<< HEAD
     overview_tab, missed_tab, feedback_tab, achievements_tab, downloads_tab = st.tabs(
         ["Overview", "Missed & Next", "Feedback", "Achievements", "Downloads"]
-=======
-    top_result: dict[str, object] | None = None
-    for record in display_records:
-        numeric_value = _coerce_score_value(record.get("score"))
-        if numeric_value is None:
-            continue
-        previous_best = float(top_result.get("score", float("-inf"))) if top_result else float("-inf")
-        if numeric_value > previous_best:
-            top_result = {
-                "assignment": record.get("assignment"),
-                "score": float(numeric_value),
-                "raw": record.get("score"),
-            }
-
-    overview_tab, feedback_tab, achievements_tab, downloads_tab = st.tabs(
-        ["Overview", "Feedback", "Achievements", "Downloads"]
->>>>>>> d93381b9
+
     )
 
     with overview_tab:
