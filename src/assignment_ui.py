--- conflicted
+++ resolved
@@ -654,19 +654,12 @@
             st.info(
                 "If the button does not work, right-click the blue link above and choose 'Save link as...'"
             )
-
-<<<<<<< HEAD
     elif rr_page == "Downloads":
         st.subheader("Downloads")
         start_date, end_date = get_enrollment_dates(student_code)
         st.markdown(f"**Enrollment start:** {start_date or 'N/A'}")
         st.markdown(f"**Enrollment end:** {end_date or 'N/A'}")
-=======
-        st.markdown("---")
-        st.markdown("**Enrollment letter PDF**")
-        start_date = st.text_input("Enrollment start")
-        end_date = st.text_input("Enrollment end")
->>>>>>> f377f560
+        
         if st.button("Generate Enrollment Letter"):
             pdf_bytes = generate_enrollment_letter_pdf(
                 student_name or "Student",
