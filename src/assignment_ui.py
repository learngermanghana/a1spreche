--- conflicted
+++ resolved
@@ -1061,7 +1061,7 @@
     # ------- Enrollment Letter -------
     elif choice == "Enrollment Letter":
         st.markdown("**Enrollment letter**")
-<<<<<<< HEAD
+
         outstanding_balance = _row_money(
             "Balance", "OutstandingBalance", "BalanceDue", default=0.0
         )
@@ -1071,21 +1071,12 @@
             )
             lookup_code_norm = lookup_code.strip().casefold() if lookup_code else ""
             if lookup_code_norm:
-=======
-
-        balance_amt = _row_money("Balance", "OutstandingBalance", "BalanceDue", default=0.0)
-
-        if balance_amt <= 0:
-            code_lookup = _row_str("StudentCode", default=_session_str("student_code", ""))
-            code_lookup = code_lookup.strip() if code_lookup else ""
-
-            if code_lookup:
->>>>>>> 5dc8f08b
+
                 try:
                     roster_df = load_student_data()
                 except Exception:
                     roster_df = None
-<<<<<<< HEAD
+
                 if (
                     isinstance(roster_df, pd.DataFrame)
                     and not roster_df.empty
@@ -1123,35 +1114,7 @@
             st.info(
                 "Please settle the outstanding balance before requesting an enrollment letter."
             )
-=======
-                else:
-                    if (
-                        isinstance(roster_df, pd.DataFrame)
-                        and not roster_df.empty
-                        and "StudentCode" in roster_df.columns
-                    ):
-                        norm_codes = roster_df["StudentCode"].astype(str).str.strip().str.lower()
-                        matches = roster_df[norm_codes == code_lookup.lower()]
-                        if not matches.empty:
-                            row_series = matches.iloc[0]
-                            for key in ("Balance", "OutstandingBalance", "BalanceDue"):
-                                if key in row_series:
-                                    value = row_series.get(key)
-                                    try:
-                                        maybe = _read_money(value)
-                                    except Exception:
-                                        continue
-                                    if maybe > 0:
-                                        balance_amt = maybe
-                                        if isinstance(student_row, dict) and key not in student_row:
-                                            student_row[key] = value
-                                            st.session_state["student_row"] = student_row
-                                        break
-
-        if balance_amt > 0:
-            st.error("Outstanding balance…")
-            st.info("Please clear your outstanding balance before requesting this letter.")
->>>>>>> 5dc8f08b
+
             return
         name_val = _row_str("Name", "StudentName", default=_session_str("student_name", "Student"))
         level_raw = _row_str("Level", default=_session_str("student_level", ""))
