--- conflicted
+++ resolved
@@ -841,15 +841,12 @@
     completed = 0
     avg_score = 0.0
     best_score = 0.0
-<<<<<<< HEAD
+
     top_result: dict[str, object] | None = None
     df_display = pd.DataFrame(
         columns=["assignment", "score", "date", "feedback", "answer_link"]
     )
-=======
-    df_display = pd.DataFrame(columns=["assignment", "score", "date"])
-    top_result: dict[str, object] | None = None
->>>>>>> 85153472
+
 
     if isinstance(df_user, pd.DataFrame) and not df_user.empty:
         assignment_series = _first_series(
