--- conflicted
+++ resolved
@@ -653,7 +653,6 @@
                 "If the button does not work, right-click the blue link above and choose 'Save link as...'"
             )
 
-<<<<<<< HEAD
     elif rr_page == "Downloads":
         st.subheader("Downloads")
 
@@ -684,10 +683,7 @@
             except Exception:
                 pass
 
-=======
-        st.markdown("---")
-        st.markdown("**Enrollment letter PDF**")
->>>>>>> f377f560
+
         start_date = st.text_input("Enrollment start")
         end_date = st.text_input("Enrollment end")
         if st.button("Generate Enrollment Letter"):
@@ -704,7 +700,6 @@
                 mime="application/pdf",
             )
 
-<<<<<<< HEAD
         receipt_date = st.text_input(
             "Receipt date", value=date.today().isoformat()
         )
@@ -722,7 +717,7 @@
                 file_name=f"{code_key}_receipt.pdf",
                 mime="application/pdf",
             )
-=======
+
         st.markdown("---")
         st.markdown("**Receipt PDF**")
         st.download_button(
@@ -731,7 +726,7 @@
             file_name=f"{code_key}_receipt.pdf",
             disabled=True,
         )
->>>>>>> f377f560
+
 
     elif rr_page == "Resources":
         st.subheader("Useful Resources")
