--- conflicted
+++ resolved
@@ -166,13 +166,8 @@
     )
     translate_caption = (
         'Need help beyond a single word? Try the '
-<<<<<<< HEAD
-        f'<a href="{helper_url}" target="_blank">Grammar Helper</a> '
-        f'or <a href="{helper_url}" target="_blank">Assignment Helper</a>.'
-=======
         '<a href="https://chat.grammar.page" target="_blank">Grammar Helper</a> '
         'or <a href="https://chat.grammar.page" target="_blank">Assignment Helper</a>.'
->>>>>>> 7589f463
     )
 
     df = _load_vocab_sheet()
