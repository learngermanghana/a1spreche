--- conflicted
+++ resolved
@@ -36,7 +36,7 @@
     triggers a rerun so the main app can navigate to that section.
     """
     pos = st.session_state.get("__last_progress")
-<<<<<<< HEAD
+    
     if isinstance(pos, int) and pos > 0:
         def _jump() -> None:
             st.query_params["section"] = str(pos)
@@ -46,21 +46,7 @@
             f"You last stopped at section {pos} – pick up where you left off!"
         )
         st.button("Resume", on_click=_jump)
-=======
-    if not (isinstance(pos, int) and pos > 0):
-        return None
 
-    box = st.info(
-        f"You last stopped at section {pos} – pick up where you left off!"
-    )
-    if box.button("Continue", type="primary"):
-        st.session_state["section_index"] = pos
-        try:
-            st.query_params["section"] = str(pos)
-        except Exception:
-            pass
-        st.rerun()
->>>>>>> b9d3d990
 
     return None
 
